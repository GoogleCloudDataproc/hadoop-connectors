### 1.1.0 - 2020-XX-XX

<<<<<<< HEAD
1.  Fix proxy authentication when using `JAVA_NET` transport.
=======
1.  Update all dependencies to latest versions.
>>>>>>> bf8a7061

1.  Use `bigquery.googleapis.com` API endpoint.

### 1.0.1 - 2020-02-13

1.  Fix shaded jar - add back missing relocated dependencies.

### 1.0.0 - 2019-08-23

1.  Remove Hadoop 1.x support.

1.  Remove deprecated features and associated properties:

        mapred.bq.input.query
        mapred.bq.query.results.table.delete
        mapred.bq.input.sharded.export.enable

1.  Remove obsolete `mapred.bq.output.async.write.enabled` property.

1.  Support nested record type in field schema in BigQuery connector.

1.  Remove dependency on GCS connector code.

1.  Add a property to specify BigQuery tables partitioning definition:

        mapred.bq.output.table.partitioning

1.  Add a new `DirectBigQueryInputFormat` for processing data through
    [BigQuery Storage API](https://cloud.google.com/bigquery/docs/reference/storage/).

    This input format is configurable via properties:

        mapred.bq.input.sql.filter
        mapred.bq.input.selected.fields
        mapred.bq.input.skew.limit

1.  Update all dependencies to latest versions.

1.  Add a property to control max number of attempts when polling for next file.
    By default max number of attempts is unlimited (`-1` value):

        mapred.bq.dynamic.file.list.record.reader.poll.max.attempts (default: -1)

1.  Add a property to specify output table create disposition:

        mapred.bq.output.table.createdisposition (default: CREATE_IF_NEEDED)

### 0.13.14 - 2019-02-13

1.  POM updates for GCS connector 1.9.14.

### 0.13.13 - 2019-02-04

1.  POM updates for GCS connector 1.9.13.

### 0.13.12 - 2019-01-30

1.  POM updates for GCS connector 1.9.12.

1.  Improve exception message for BigQuery job execution errors.

1.  Update all dependencies to latest versions.

### 0.13.11 - 2018-12-20

1.  POM updates for GCS connector 1.9.11.

1.  Update all dependencies to latest versions.

### 0.13.10 - 2018-11-01

1.  POM updates for GCS connector 1.9.10.

### 0.13.9 - 2018-10-19

1.  POM updates for GCS connector 1.9.9.

### 0.13.8 - 2018-10-03

1.  POM updates for GCS connector 1.9.8.

### 0.13.7 - 2018-09-20

1.  POM updates for GCS connector 1.9.7.

### 0.13.6 - 2018-08-30

1.  POM updates for GCS connector 1.9.6.

1.  Migrate logging to Google Flogger.

    To configure Log4j as a Flogger backend set `flogger.backend_factory` system
    property to
    `com.google.common.flogger.backend.log4j.Log4jBackendFactory#getInstance` or
    `com.google.cloud.hadoop.repackaged.bigquery.com.google.common.flogger.backend.log4j.Log4jBackendFactory#getInstance`
    if using shaded jar.

    For example:

        java -Dflogger.backend_factory=com.google.common.flogger.backend.log4j.Log4jBackendFactory#getInstance ...

1.  Poll BQ jobs in their correct locations.

1.  Update all dependencies to latest versions.

### 0.13.5 - 2018-08-09

1.  POM updates for GCS connector 1.9.5.

1.  Improve build configuration (`pom.xml`s) compatibility with Maven release
    plugin.

    Changes version string from `0.13.5-hadoop2` to `hadoop2-0.13.5`.

1.  Update Maven plugins versions.

### 0.13.4 - 2018-08-07

1.  POM updates for GCS connector 1.9.4.

1.  Update all dependencies to latest versions.

### 0.13.3 - 2018-07-25

1.  POM updates for GCS connector 1.9.3.

1.  Fix Ivy compatibility - resolve artifact versions in released `pom.xml`
    files.

### 0.13.2 - 2018-07-18

1.  POM updates for GCS connector 1.9.2.

### 0.13.1 - 2018-07-11

1.  POM updates for GCS connector 1.9.1.

### 0.13.0 - 2018-06-15

1.  POM updates for GCS connector 1.9.0.

1.  Update all dependencies to latest versions.

1.  Change Maven project structure to be better compatible with IDEs.

1.  Support Hadoop 3.

1.  Default `BigQueryInputFormats` to use unsharded exports and deprecate
    sharded exports.

1.  Deprecate `BigQueryOutputFormat` in favor of `IndirectBigQueryOutputFormat`.

1.  Add interface through which user can directly provide the access token.

1.  Support Cloud KMS key name in the output table spec.

### 0.12.1 - 2018-03-29

1.  Wire location through load, extract, and query jobs.

1.  Always require at least 2 partitions for sharded exports.

1.  POM updates for GCS connector 1.8.1.

### 0.12.0 - 2018-03-15

1.  POM updates for GCS connector 1.8.0.

1.  Change relocation package in shaded jar to be connector-specific.

1.  Min required Java version now is Java 8.

### 0.11.0 - 2018-02-22

1.  Relocate all dependencies in shaded jar.

1.  Update all dependencies to latest versions.

1.  POM updates for GCS connector 1.7.0.

### 0.10.3 - 2017-11-21

1.  POM updates for GCS connector 1.6.2.

### 0.10.2 - 2017-04-14

1.  POM updates for GCS connector 1.6.1.

### 0.10.1 - 2016-12-16

1.  Added a configurable write disposition when using
    `IndirectBigQueryOutputFormat` with `WRITE_APPEND` as the default.

### 0.10.0 - 2016-11-07

1.  Update output configuration keys to conform to the format in
    `BigQueryConfiguration` and have `BigQueryOutputConfiguration` handle the
    output path resolution and configuration.

### 0.9.0 - 2016-11-04

1.  Added temporary-path resolution to `BigQueryConfiguration` to automatically
    default to the GCS-specified system bucket if the BigQuery specific GCS
    bucket isn't specified and an explicit temporary GCS path for BigQuery isn't
    specified.

1.  Refactored the new `IndirectBigQueryOutputFormat` class hierarchy to require
    less boilerplate in format-specific implementations.

1.  Added support for federated BigQuery table outputs using the
    `IndirectBigQueryOutputFormat`.

### 0.8.1 - 2016-10-10

1.  Misc minor refactoring.

### 0.8.0 - 2016-10-05

1.  Added new still-experimental versions of BigQuery output which buffer to GCS
    before issuing the BigQuery load jobs, rather than using temporary BigQuery
    tables.

1.  Updated Hadoop 2 dependency to 2.7.2.

### 0.7.9 - 2016-09-21

1.  Upgraded BigQuery library dependency to rev319.

1.  Added support for reading pre-existing federated Avro and JSON tables stored
    in Google Cloud Storage.

1.  Misc updates in credential acquisition on GCE.

### 0.7.8 - 2016-08-23

1.  Updated `AbstractGoogleAsyncWriteChannel` to always set the
    `X-Goog-Upload-Desired-Chunk-Granularity` header independently from the
    deprecated `X-Goog-Upload-Max-Raw-Size`; in general this improves
    performance of large uploads.

### 0.7.7 - 2016-07-29

1.  Misc updates in GCS-related library dependencies.

### 0.7.6 - 2016-07-15

1.  Changed `RetryHttpInitializer` to treat HTTP code 429 as a retriable error
    with exponential backoff instead of erroring out.

1.  Misc updates in GCS-related library dependencies.

1.  Added location support for temporary dataset, configured with the key
    `mapred.bq.output.location`. Default is `US`.

### 0.7.5 - 2016-03-24

1.  Misc updates in GCS-related library dependencies.

### 0.7.4 - 2016-02-02

1.  Fixes handling of sharded Avro splits where Avro files contain more than a
    single file split.

### 0.7.3 - 2015-11-12

1.  Fixes handling of 'unsharded' BigQuery exports.

1.  Shades Apache HTTP components that conflict with Hadoop dependencies.

1.  Misc updates in error detection logic.

### 0.7.2 - 2015-09-15

1.  Misc updates in GCS-related library dependencies.

### 0.7.1 - 2015-07-09

1.  Misc updates in library dependencies; google.api.version
    (com.google.http-client, com.google.api-client) updated from 1.19.0 to
    1.20.0, google-api-services-storage from v1-rev16-1.19.0 to v1-rev35-1.20.0,
    and google-api-services-bigquery from v2-rev171-1.19.0 to v2-rev217-1.20.0,
    and Guava from 17.0 to 18.0.

### 0.7.0 - 2015-05-27

1.  All logging converted to use slf4j instead of the previous
    `org.apache.commons.logging.Log`; removed the `LogUtil` wrapper which
    previously wrapped `org.apache.commons.logging.Log`.

1.  Added exponential-backoff automatic retries in `waitForJobCompletion`.

1.  Added support for running multiple concurrent jobs writing to the same
    output dataset by including the `JobID` as part of the temporary
    `datasetId`.

### 0.6.0 - 2015-02-26

1.  Fixed a bug in BigQueryOutputFormat which can occasionally cause extraneous
    records to be written due to low-level retries not be de-duplicated on the
    server side; temporary tables are now written with `WRITE_TRUNCATE` instead
    of `WRITE_APPEND` to get around the lack of de-duplication of low-level
    retries.

1.  Removed the `BigQueryBatchedWriteChannel`, which was previously the default
    behavior and controlled by `mapred.bq.output.async.write.enabled` defaulting
    to `false`; default is now `true` and the key is ignored; the batched
    channel is fundamentally vulnerable to low-level retries causing extraneous
    records to be written. `BigQueryAsyncWriteChannel` is now always used, which
    improves performance and reduces the number of "load" jobs over the course
    of a mapreduce; it is now equal to the number of reduce tasks, rather than
    being equal to the total `output_size` divided by the `batch_size`.

1.  All BigQuery job insertions now supply client-generated job_ids and handle
    409 conflict as a duplicate job caused by low-level retries.

### 0.5.1 - 2015-01-22

1.  Added enforcement of maximum number of export shards (currently 500) when
    calculating splits for `BigQueryIntputFormat`.

1.  Fixed a bug where `BigQueryOutputCommitter.needsTaskCommit()` incorrectly
    depended on a `Bigquery.Tables.list()` call; listing tables suffers
    "eventual consistency", so occasionally a task would erroneously fail to
    commit data.

1.  Removed extraneous table-deletion in `BigQueryOutputCommitter.abortTask()`;
    cleanup occurs during job cleanup anyways, and this would incorrectly (but
    harmlessly) try to delete a nonexistent table for map tasks.

### 0.5.0 - 2014-12-16

1.  `BigQueryInputFormat` has been renamed `GsonBigQueryInputFormat` to better
    reflect its nature as a GSON-based format. A forwarding declaration was left
    in place to maintain compatibility.

1.  `JsonTextBigQueryInputFormat` was added to provide lines of JSON text as
    they appear in the BigQuery export.

1.  When using sharded BigQuery exports (the default), the keys will no longer
    be in increasing order per mapper. Instead, the keys will be as they are
    reported by the delegate `RecordReader` which is generally going to be the
    byte position within the current file. However, the sharded export creates
    many files per mapper so this position will appear to reset to 0 when we
    switch between files. The record reader's getProgress() will still report
    progress across the entire dataset that the record reader is responsible
    for.

1.  The BigQuery connector can now ingest Avro based BigQuery exports. Using and
    Avro-based export should result in less data transferred between your
    MapReduce job and Google Cloud Storage and should require less CPU time to
    parse the data files. To use Avro, set the input format to
    `AvroBigQueryInputFormat` and update your map code to expect `LongWritable`
    keys and Avro `GenericData.Record` values.

1.  Hadoop 2 support was added for Java MapReduce. Streaming support for Hadoop
    2 will be included in a future release.

### 0.4.5 - 2014-10-17

1.  Attempting to acquire an OAuth access token will be now be retried when
    using `.p12` or installed application (JWT) credentials if there is a
    recoverable error such as an HTTP 5XX response code or an IOException.

### 0.4.4 - 2014-09-18

1.  Added new classes implementing the `hadoop.mapred.*` interfaces by wrapping
    the existing `hadoop.mapreduce.*` implementations and delegating
    appropriately. This enables backwards-compatibility for some stacks which
    depend on the "old api" interfaces, including now being able to use the
    standard `hadoop-streaming.jar` to run binary mappers/reducers with the
    BigQuery connector. Note that in the absence of a blocking driver program to
    call `BigQueryInputFormat.cleanupJob`, you must instead explicitly clean up
    the temporary exported files after a hadoop-streaming job if using the input
    connector. Extra cleanup is not necessary if only using the output connector
    in hadoop-streaming. The new top-level classes:

        com.google.cloud.hadoop.io.bigquery.mapred.BigQueryMapredInputFormat
        com.google.cloud.hadoop.io.bigquery.mapred.BigQueryMapredOutputFormat

    See the javadocs for the associated `RecordReader/Writer`, `InputSplit`, and
    `OutputCommitter` classes.

### 0.4.3 - 2014-08-07

1.  Added better validation to `BigQueryUtils.getSchemaFromString` used by
    `BigQueryOutputFormat` to throw descriptive `IllegalArgumentExceptions`
    instead of `NullPointerExceptions` for most types of malformed schemas.

1.  Fixed a bug in `BigQueryUtils.getSchemaFromString` to support 'repeated'
    fields inside of nested records; used to throw `IllegalStateException` if a
    nested record contained more than 1 inner field.

### 0.4.2 - 2014-06-05

1.  Misc updates in library dependencies.

### 0.4.1 - 2014-05-08

1.  Removed `mapred.bq.output.num.records.batch` in favor of
    `mapred.bq.output.buffer.size`.

1.  Misc updates in library dependencies.

### 0.4.0 - 2014-04-09

1.  Preview release of BigQuery connector.

1.  Added support for different projectIds owning the input/output tables in
    BigQuery vs the `projectId` performing the BigQuery jobs. Necessary for
    reading public tables like `publicdata:samples.shakespeare`. Distinguished
    by `mapred.bq.input.project.id` and `mapred.bq.output.project.id`.

1.  Deprecated `mapred.bq.input.query` and modified the WordCount sample to
    eliminate usage of the query.

1.  Added a new `BigQueryOutputFormat` mode which uses resumable uploads; can be
    enabled with `mapred.bq.output.async.write.enabled`.

1.  Jar file renamed to `bigquery-connector-<version>jar`.

### 0.3.0 - 2014-03-21

1.  Added `CHANGES.txt` for release notes to be included in connector jarfile.

1.  Fixed a bug where different task attempts could collide (either through
    retries or speculative execution) by using full `TaskAttemptID` for temp
    tableIds in `BigQueryOutputFormat`.

1.  Expanded debug logging, especially in the OutputFormat and helpers.

1.  Modified `BigQueryOutputCommitter` to correctly use the CopyTable API and
    avoid incurring "query" costs in the output path.

1.  Eliminated the need to call `BigQueryInputFormat.setInputs(Job)` in main
    class; this is now automatically set if necessary inside `getSplits`.

1.  The field `mapred.bq.temp.gcs.path` is now optional; auto-generated based on
    `JobID` in `BigQueryInputFormat.getSplits` from `mapred.bq.gcs.bucket` if
    unspecified. No longer set in
    `BigQueryConfiguration.configureBigQueryInput`.

1.  Fixed `BigQueryInputFormat` to only delete the input BigQuery table if a
    query was actually run AND `mapred.bq.query.results.table.delete` is true;
    changed the latter's default value from `true` to `false`.

1.  Fixed a bug where JsonRecordReader.initialize was getting called twice,
    which resulted in extraneous GCS API calls.

1.  Implemented a new "sharded" export mode for the `BigQueryInputFormat` which
    allows the MapReduce to progress concurrently with the BigQuery export;
    `RecordReaders` will read files as they become available, or block if more
    files are expected but are not yet available. Toggled on/off using
    `mapred.bq.input.sharded.export.enable = [true|false]`. The number of export
    directories is based on `mapred.map.tasks`, but may automatically choose a
    smaller number of shards if the BigQuery table is small. This mode is now
    the default export mode for `BigQueryInputFormat`.

1.  Changed credential configuration values to allow per connector overrides. To
    use the metadata service, no extra configuration is required. To a use
    PKCS12 private key file, specify `mapred.bq.auth.service.account.email` and
    `mapred.bq.auth.service.account.keyfile`. To use the installed app workflow,
    set `mapred.bq.service.account.enable` to `false` and
    `mapred.bq.auth.client.id`, `mapred.bq.auth.client.secret` and
    `mapred.bq.auth.client.file` to appropriate values. Both PKCS12 and
    installed app workflows require the credential file to exist on all nodes
    and at the same path.

1.  Removed cleanup of things related to the `BigQueryInputFormat` from the
    `BigQueryOutputCommitter` so that Input/Output formats operate
    independently. Now, the main class must call
    `BigQueryInputFormat.cleanupJob(JobContext)` at the end of a job explicitly.

### 0.2.0 - 2014-02-12

1.  Compiled connector examples and scripts for running the sample mapreduce now
    available in `bq-toolkit-0.2.0.tar.gz`.

1.  Added low-level retries for transient server errors.

1.  Improved debug logging.

1.  Fixed a bug where the connector failed to perform the BigQuery export if
    `DEFAULT_FS` was set to `hdfs`.

1.  GCS export paths no longer contain the `jobIdentifier`, and instead are
    written to `gs://<bucket>/hadoop/tmp/bigquery/data-<datetime
    string>/data-*.json`.<|MERGE_RESOLUTION|>--- conflicted
+++ resolved
@@ -1,12 +1,10 @@
 ### 1.1.0 - 2020-XX-XX
 
-<<<<<<< HEAD
+1.  Update all dependencies to latest versions.
+
+1.  Use `bigquery.googleapis.com` API endpoint.
+
 1.  Fix proxy authentication when using `JAVA_NET` transport.
-=======
-1.  Update all dependencies to latest versions.
->>>>>>> bf8a7061
-
-1.  Use `bigquery.googleapis.com` API endpoint.
 
 ### 1.0.1 - 2020-02-13
 
