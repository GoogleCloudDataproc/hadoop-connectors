/*
 * Copyright 2020 Google LLC
 *
 *  Licensed under the Apache License, Version 2.0 (the "License"); you may not use this file except
 * in compliance with the License. You may obtain a copy of the License at
 *
 *     https://www.apache.org/licenses/LICENSE-2.0
 *
 *  Unless required by applicable law or agreed to in writing, software distributed under the
 * License is distributed on an "AS IS" BASIS, WITHOUT WARRANTIES OR CONDITIONS OF ANY KIND, either
 * express or implied. See the License for the specific language governing permissions and
 * limitations under the License.
 */
package com.google.cloud.hadoop.io.bigquery.samples;

import static com.google.common.collect.Streams.stream;

import com.google.cloud.hadoop.io.bigquery.BigQueryConfiguration;
import com.google.cloud.hadoop.io.bigquery.GsonBigQueryInputFormat;
import com.google.common.flogger.GoogleLogger;
import com.google.gson.JsonObject;
import java.io.IOException;
import org.apache.hadoop.conf.Configuration;
import org.apache.hadoop.fs.Path;
import org.apache.hadoop.io.LongWritable;
import org.apache.hadoop.io.Text;
import org.apache.hadoop.mapred.JobConf;
import org.apache.hadoop.mapreduce.Job;
import org.apache.hadoop.mapreduce.Mapper;
import org.apache.hadoop.mapreduce.Reducer;
import org.apache.hadoop.mapreduce.lib.output.FileOutputFormat;
import org.apache.hadoop.mapreduce.lib.output.TextOutputFormat;
import org.apache.hadoop.util.GenericOptionsParser;

/**
 * Sample MapReduce which computes SUM(bytes_transferred) grouping by "title" from a
<<<<<<< HEAD
 * wikipedia_pageviews table. The following is the BigQuery schema of the table: datetime_epoch
 * INTEGER NULLABLE year INTEGER NULLABLE month INTEGER NULLABLE day INTEGER NULLABLE hour INTEGER
 * NULLABLE wikimedia_project STRING NULLABLE language STRING NULLABLE title STRING NULLABLE views
 * INTEGER NULLABLE bytes_transferred INTEGER NULLABLE
=======
 * wikipedia_pageviews table. The following is the BigQuery schema of the table:
 *
 * <table>
 *   <thead>
 *     <tr> <th>column_name</th> <th>data_type</th> <th>is_nullable</th> </tr>
 *   <thead>
 *   <tbody>
 *   <tr> <td> datetime_epoch </td> <td> INTEGER </td> <td> NULLABLE </td> </tr>
 *   <tr> <td> year </td> <td> INTEGER</td> <td> NULLABLE</td> </tr>
 *   <tr> <td> month </td> <td> INTEGER</td> <td> NULLABLE</td> </tr>
 *   <tr> <td> day </td> <td> INTEGER</td> <td> NULLABLE</td> </tr>
 *   <tr> <td> hour </td> <td> INTEGER</td> <td> NULLABLE</td> </tr>
 *   <tr> <td> wikimedia_project </td> <td> STRING</td><td> NULLABLE</td> </tr>
 *   <tr> <td> language </td> <td> STRING</td> <td> NULLABLE</td> </tr>
 *   <tr> <td> title </td> <td> STRING</td> <td> NULLABLE</td> </tr>
 *   <tr> <td> views </td> <td> INTEGER</td> <td> NULLABLE</td> </tr>
 *   <tr> <td> bytes_transferred </td> <td> INTEGER</td> <td> NULLABLE</td> </tr>
 *    </tbody>
 *   </table>
>>>>>>> f51230da
 */
public class WikipediaRequestBytes {
  private static final GoogleLogger logger = GoogleLogger.forEnclosingClass();

  /**
   * Mapper which grabs extracts 'title' and 'bytes_transferred' from the input record and emits
   * them as key/value, respectively.
   */
  public static class TitleBytesMapper
      extends Mapper<LongWritable, JsonObject, Text, LongWritable> {

    private final Text pageTitleText = new Text();
    private final LongWritable pageBytesWritable = new LongWritable();

    @Override
    public void map(
        LongWritable lineNumber,
        JsonObject record,
        Mapper<LongWritable, JsonObject, Text, LongWritable>.Context context)
        throws IOException, InterruptedException {
      long pageBytes = -1;
      String pageTitle = null;
      try {
        pageBytes = record.get("bytes_transferred").getAsLong();
        pageTitle = record.get("title").getAsString();
      } catch (NullPointerException | ClassCastException e) {
        logger.atSevere().withCause(e).log(
            "Malformed record, bad title or bytes_transferred: '%s'", record);
      }

      if (pageTitle != null) {
        pageTitleText.set(pageTitle);
        pageBytesWritable.set(pageBytes);
        context.write(pageTitleText, pageBytesWritable);
      }
    }
  }

  /** Reducer which sums the bytes_transferred values by page title. */
  public static class TitleBytesSumReducer extends Reducer<Text, LongWritable, Text, LongWritable> {

    private final LongWritable bytesCountWritable = new LongWritable();

    @Override
    public void reduce(Text title, Iterable<LongWritable> bytesTransferred, Context context)
        throws IOException, InterruptedException {
      long count = stream(bytesTransferred).mapToLong(LongWritable::get).sum();
      bytesCountWritable.set(count);
      context.write(title, bytesCountWritable);
    }
  }

  public static void main(String[] args)
      throws IOException, InterruptedException, ClassNotFoundException {
    GenericOptionsParser parser = new GenericOptionsParser(args);
    String[] customArgs = parser.getRemainingArgs();
    Configuration config = parser.getConfiguration();

    if (customArgs.length != 5) {
      System.out.println(
          "Usage: hadoop jar wikipedia_bytes_deploy.jar "
              + "[projectId] [inputDatasetId] [inputTableId] [exportGcsBucket] [jobOutputPath]");
      System.exit(1);
    }

    String projectId = customArgs[0];
    String inputDatasetId = customArgs[1];
    String inputTableId = customArgs[2];
    String exportGcsBucket = customArgs[3];
    String jobOutputPath = customArgs[4];

    JobConf conf = new JobConf(config, WikipediaRequestBytes.class);
    BigQueryConfiguration.configureBigQueryInput(conf, projectId, inputDatasetId, inputTableId);
    conf.set(BigQueryConfiguration.GCS_BUCKET.getKey(), exportGcsBucket);

    Job job = new Job(conf, "WikipediaRequestBytes");
    job.setJarByClass(WikipediaRequestBytes.class);

    job.setMapperClass(TitleBytesMapper.class);
    job.setCombinerClass(TitleBytesSumReducer.class);
    job.setReducerClass(TitleBytesSumReducer.class);

    job.setOutputKeyClass(Text.class);
    job.setOutputValueClass(LongWritable.class);
    FileOutputFormat.setOutputPath(job, new Path(jobOutputPath));

    // Read from BigQuery, write with plan TextOutputFormat to provided 'Path'.
    job.setInputFormatClass(GsonBigQueryInputFormat.class);
    job.setOutputFormatClass(TextOutputFormat.class);

    job.waitForCompletion(true);

    // Make sure to clean up the GCS export paths if desired, and possibly an intermediate input
    // table if we did sharded export and thus didn't clean it up at setup time.
    GsonBigQueryInputFormat.cleanupJob(job.getConfiguration(), job.getJobID());
  }
}<|MERGE_RESOLUTION|>--- conflicted
+++ resolved
@@ -34,12 +34,6 @@
 
 /**
  * Sample MapReduce which computes SUM(bytes_transferred) grouping by "title" from a
-<<<<<<< HEAD
- * wikipedia_pageviews table. The following is the BigQuery schema of the table: datetime_epoch
- * INTEGER NULLABLE year INTEGER NULLABLE month INTEGER NULLABLE day INTEGER NULLABLE hour INTEGER
- * NULLABLE wikimedia_project STRING NULLABLE language STRING NULLABLE title STRING NULLABLE views
- * INTEGER NULLABLE bytes_transferred INTEGER NULLABLE
-=======
  * wikipedia_pageviews table. The following is the BigQuery schema of the table:
  *
  * <table>
@@ -59,7 +53,6 @@
  *   <tr> <td> bytes_transferred </td> <td> INTEGER</td> <td> NULLABLE</td> </tr>
  *    </tbody>
  *   </table>
->>>>>>> f51230da
  */
 public class WikipediaRequestBytes {
   private static final GoogleLogger logger = GoogleLogger.forEnclosingClass();
