/*
 * Copyright 2014 Google Inc. All Rights Reserved.
 *
 *  Licensed under the Apache License, Version 2.0 (the "License"); you may not use this file except
 * in compliance with the License. You may obtain a copy of the License at
 *
 *  http://www.apache.org/licenses/LICENSE-2.0
 *
 *  Unless required by applicable law or agreed to in writing, software distributed under the
 * License is distributed on an "AS IS" BASIS, WITHOUT WARRANTIES OR CONDITIONS OF ANY KIND, either
 * express or implied. See the License for the specific language governing permissions and
 * limitations under the License.
 */

package com.google.cloud.hadoop.util;

import com.google.auto.value.AutoValue;

/** Options for the {@link AbstractGoogleAsyncWriteChannel}. */
@AutoValue
public abstract class AsyncWriteChannelOptions {

  /** Default upload buffer size. */
  public static final int BUFFER_SIZE_DEFAULT = 8 * 1024 * 1024;

  /** Default pipe buffer size. */
  public static final int PIPE_BUFFER_SIZE_DEFAULT = 1024 * 1024;

  /** Default upload chunk size. */
  public static final int UPLOAD_CHUNK_SIZE_DEFAULT = 64 * 1024 * 1024;

  /** Default upload cache size. */
  public static final int UPLOAD_CACHE_SIZE_DEFAULT = 0;

  /** Default of whether to use direct upload. */
  public static final boolean DIRECT_UPLOAD_ENABLED_DEFAULT = false;

  /** Default of whether to enabled checksums for gRPC. */
  public static final boolean GRPC_CHECKSUMS_ENABLED_DEFAULT = true;

  /** @deprecated use {@link #builder} */
  @Deprecated
  public static Builder newBuilder() {
    return builder();
  }

  public abstract Builder toBuilder();

  public static final AsyncWriteChannelOptions DEFAULT = builder().build();

  public static Builder builder() {
    return new AutoValue_AsyncWriteChannelOptions.Builder()
        .setBufferSize(BUFFER_SIZE_DEFAULT)
        .setPipeBufferSize(PIPE_BUFFER_SIZE_DEFAULT)
        .setUploadChunkSize(UPLOAD_CHUNK_SIZE_DEFAULT)
<<<<<<< HEAD
        .setUploadCacheSize(UPLOAD_CACHE_SIZE_DEFAULT)
        .setDirectUploadEnabled(DIRECT_UPLOAD_ENABLED_DEFAULT);
=======
        .setDirectUploadEnabled(DIRECT_UPLOAD_ENABLED_DEFAULT)
        .setGrpcChecksumsEnabled(GRPC_CHECKSUMS_ENABLED_DEFAULT);
>>>>>>> 63c2b018
  }

  public abstract int getBufferSize();

  public abstract int getPipeBufferSize();

  public abstract int getUploadChunkSize();

  public abstract int getUploadCacheSize();

  public abstract boolean isDirectUploadEnabled();

  public abstract boolean isGrpcChecksumsEnabled();

  /** Mutable builder for the GoogleCloudStorageWriteChannelOptions class. */
  @AutoValue.Builder
  public abstract static class Builder {

    public abstract Builder setBufferSize(int bufferSize);

    public abstract Builder setPipeBufferSize(int pipeBufferSize);

    public abstract Builder setUploadChunkSize(int uploadChunkSize);

    public abstract Builder setUploadCacheSize(int uploadCacheSize);

    public abstract Builder setDirectUploadEnabled(boolean directUploadEnabled);

    public abstract AsyncWriteChannelOptions build();

    /**
     * Enable gRPC checksumming. On by default. It is strongly recommended to leave this enabled, to
     * protect against possible data corruption caused by software bugs.
     *
     * @param grpcChecksumsEnabled
     * @return the Builder
     */
    public abstract Builder setGrpcChecksumsEnabled(boolean grpcChecksumsEnabled);
  }
}<|MERGE_RESOLUTION|>--- conflicted
+++ resolved
@@ -53,13 +53,9 @@
         .setBufferSize(BUFFER_SIZE_DEFAULT)
         .setPipeBufferSize(PIPE_BUFFER_SIZE_DEFAULT)
         .setUploadChunkSize(UPLOAD_CHUNK_SIZE_DEFAULT)
-<<<<<<< HEAD
         .setUploadCacheSize(UPLOAD_CACHE_SIZE_DEFAULT)
-        .setDirectUploadEnabled(DIRECT_UPLOAD_ENABLED_DEFAULT);
-=======
         .setDirectUploadEnabled(DIRECT_UPLOAD_ENABLED_DEFAULT)
         .setGrpcChecksumsEnabled(GRPC_CHECKSUMS_ENABLED_DEFAULT);
->>>>>>> 63c2b018
   }
 
   public abstract int getBufferSize();
