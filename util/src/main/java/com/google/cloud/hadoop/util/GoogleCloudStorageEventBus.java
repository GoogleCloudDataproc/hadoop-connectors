--- conflicted
+++ resolved
@@ -25,18 +25,10 @@
 /** Event Bus class */
 public class GoogleCloudStorageEventBus {
 
-<<<<<<< HEAD
   public static void postGcsJsonApiEvent(GcsJsonApiEvent gcsJsonApiEvent) {
     eventBus.post(gcsJsonApiEvent);
   }
 
-  /** Translates increment of statistics from API calls into StatisticsType */
-  public enum StatisticsType {
-    DIRECTORIES_DELETED
-  }
-
-=======
->>>>>>> 009423db
   /** Hold the instance of the event bus here */
   private static EventBus eventBus = new EventBus();
 
