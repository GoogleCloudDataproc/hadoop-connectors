/*
 * Copyright 2014 Google Inc. All Rights Reserved.
 *
 *  Licensed under the Apache License, Version 2.0 (the "License"); you may not use this file except
 * in compliance with the License. You may obtain a copy of the License at
 *
 *  http://www.apache.org/licenses/LICENSE-2.0
 *
 *  Unless required by applicable law or agreed to in writing, software distributed under the
 * License is distributed on an "AS IS" BASIS, WITHOUT WARRANTIES OR CONDITIONS OF ANY KIND, either
 * express or implied. See the License for the specific language governing permissions and
 * limitations under the License.
 */

package com.google.cloud.hadoop.util;

import com.google.api.client.googleapis.media.MediaHttpUploader;
import com.google.api.client.googleapis.services.AbstractGoogleClientRequest;
import com.google.api.client.http.InputStreamContent;
import com.google.common.annotations.VisibleForTesting;
import com.google.common.base.Preconditions;
import java.io.IOException;
import java.io.InputStream;
import java.io.PipedInputStream;
import java.util.concurrent.Callable;
import java.util.concurrent.ExecutorService;

public abstract class AbstractGoogleAsyncWriteChannel<T extends AbstractGoogleClientRequest<S>, S>
    extends BaseAbstractGoogleAsyncWriteChannel<S> {
  // ClientRequestHelper to be used instead of calling final methods in client requests.
  private ClientRequestHelper<S> clientRequestHelper = new ClientRequestHelper<>();

<<<<<<< HEAD
  // A pipe that connects write channel used by caller to the input stream used by GCS uploader.
  // The uploader reads from input stream, which blocks till a caller writes some data to the
  // write channel (pipeSinkChannel below). The pipe is formed by connecting pipeSink to pipeSource
  private final ExecutorService threadPool;

  private boolean initialized = false;

  // Size of buffer used by upload pipe.
  private final int pipeBufferSize;

  // Chunk size to use.
  private int uploadChunkSize = UPLOAD_CHUNK_SIZE_DEFAULT;

  // A channel wrapper over pipeSink.
  private WritableByteChannel pipeSinkChannel;

  // Upload operation that takes place on a separate thread.
  private Future<S> uploadOperation;

  // When enabled, we get higher throughput for writing small files.
  private boolean directUploadEnabled = false;

  private ByteBuffer uploadCache = null;

  /** Construct a new channel using the given ExecutorService to run background uploads. */
  public AbstractGoogleAsyncWriteChannel(
      ExecutorService threadPool, AsyncWriteChannelOptions options) {
    this.threadPool = threadPool;
    this.pipeBufferSize = options.getPipeBufferSize();
    if (options.getUploadCacheSize() > 0) {
      this.uploadCache = ByteBuffer.allocate(options.getUploadCacheSize());
    }
    setUploadChunkSize(options.getUploadChunkSize());
    setDirectUploadEnabled(options.isDirectUploadEnabled());
    setContentType("application/octet-stream");
  }

  /**
   * Sets the ClientRequestHelper to be used instead of calling final methods in client requests.
   */
  @VisibleForTesting
  public void setClientRequestHelper(ClientRequestHelper<S> helper) {
    clientRequestHelper = helper;
=======
  /** Construct a new channel using the given ExecutorService to run background uploads. */
  public AbstractGoogleAsyncWriteChannel(
      ExecutorService threadPool, AsyncWriteChannelOptions options) {
    super(threadPool, options);
>>>>>>> 63c2b018
  }

  /**
   * Create an API request to upload the given InputStreamContent.
   *
   * @return An initialized request.
   * @throws IOException
   */
  public abstract T createRequest(InputStreamContent inputStream) throws IOException;

  /**
<<<<<<< HEAD
   * Handle the API response.
   *
   * <p>This method is invoked after the upload has completed on the same thread that invokes
   * close().
   *
   * @param response The API response object.
   */
  public void handleResponse(S response) throws IOException {}

  /**
   * Derived classes may optionally intercept an IOException thrown from the execute() method of a
   * prepared request that came from {@link #createRequest}, and return a reconstituted "response"
   * object if the IOException can be handled as a success; for example, if the caller already has
   * an identifier for an object, and the response is used solely for obtaining the same identifier,
   * and the IOException is a handled "409 Already Exists" type of exception, then the derived class
   * may override this method to return the expected "identifier" response. Return null to let the
   * exception propagate through correctly.
   */
  public S createResponseFromException(IOException ioe) {
    return null;
  }

  @Deprecated
  public void setUploadBufferSize(int bufferSize) {
    setUploadChunkSize(bufferSize);
  }

  /** Sets size of upload buffer used. */
  public void setUploadChunkSize(int chunkSize) {
    Preconditions.checkArgument(chunkSize > 0, "Upload chunk size must be great than 0.");
    Preconditions.checkArgument(
        chunkSize % MediaHttpUploader.MINIMUM_CHUNK_SIZE == 0,
        "Upload chunk size must be a multiple of MediaHttpUploader.MINIMUM_CHUNK_SIZE");
    if ((chunkSize > GCS_UPLOAD_GRANULARITY) && (chunkSize % GCS_UPLOAD_GRANULARITY != 0)) {
      logger.atWarning().log(
          "Upload chunk size should be a multiple of %s for best performance, got %s",
          GCS_UPLOAD_GRANULARITY, chunkSize);
    }
    uploadChunkSize = chunkSize;
  }

  /**
   * Enables or disables direct uploads.
   *
   * @see MediaHttpUploader#setDirectUploadEnabled(boolean)
   */
  public void setDirectUploadEnabled(boolean enableDirectUpload) {
    directUploadEnabled = enableDirectUpload;
  }

  /** Returns true if direct media uploads are enabled. */
  public boolean isDirectUploadEnabled() {
    return directUploadEnabled;
  }

  /**
   * Writes contents of the given buffer to this channel.
   *
   * <p>Note: The data that one writes gets written to a pipe which must not block if the pipe has
   * sufficient buffer space. A success code returned from this method does not mean that the
   * specific data was successfully written to the underlying storage. It simply means that there is
   * no error at present. The data upload may encounter an error on a separate thread. Such error is
   * not ignored; it shows up as an exception during a subsequent call to write() or close(). The
   * only way to be sure of successful upload is when the close() method returns successfully.
   *
   * @param buffer buffer to write
   * @throws IOException on IO error
   */
  @Override
  public synchronized int write(ByteBuffer buffer) throws IOException {
    checkState(initialized, "initialize() must be invoked before use.");
    if (!isOpen()) {
      throw new ClosedChannelException();
    }

    // No point in writing further if upload failed on another thread.
    if (uploadOperation.isDone()) {
      waitForCompletionAndThrowIfUploadFailed();
    }

    if (uploadCache != null && uploadCache.remaining() >= buffer.remaining()) {
      int position = buffer.position();
      uploadCache.put(buffer);
      buffer.position(position);
    } else {
      uploadCache = null;
    }

    return pipeSinkChannel.write(buffer);
  }

  /**
   * Tells whether this channel is open.
   *
   * @return a value indicating whether this channel is open
=======
   * Sets the ClientRequestHelper to be used instead of calling final methods in client requests.
>>>>>>> 63c2b018
   */
  @VisibleForTesting
  public void setClientRequestHelper(ClientRequestHelper<S> helper) {
    clientRequestHelper = helper;
  }

  @Override
<<<<<<< HEAD
  public void close() throws IOException {
    checkState(initialized, "initialize() must be invoked before use.");
    if (!isOpen()) {
      return;
    }
    try {
      pipeSinkChannel.close();
      handleResponse(waitForCompletionAndThrowIfUploadFailed());
    } catch (IOException e) {
      if (uploadCache == null) {
        throw e;
      }
      logger.atWarning().withCause(e).log("Reuploading using cached data");
      reuploadFromCache();
    } finally {
      closeInternal();
    }
  }

  private void reuploadFromCache() throws IOException {
    closeInternal();
    initialized = false;

    initialize();

    // Set cache to null so it will not be re-cached during retry.
    ByteBuffer reuploadData = uploadCache;
    uploadCache = null;

    reuploadData.flip();

    try {
      write(reuploadData);
    } finally {
      close();
    }
  }

  private void closeInternal() {
    pipeSinkChannel = null;
    if (uploadOperation != null && !uploadOperation.isDone()) {
      uploadOperation.cancel(/* mayInterruptIfRunning= */ true);
    }
    uploadOperation = null;
  }

  /**
   * Initialize this channel object for writing.
   *
   * @throws IOException
   */
  public void initialize() throws IOException {
    // Create a pipe such that its one end is connected to the input stream used by
    // the uploader and the other end is the write channel used by the caller.
    PipedInputStream pipeSource = new PipedInputStream(pipeBufferSize);
    OutputStream pipeSink = new PipedOutputStream(pipeSource);
    pipeSinkChannel = Channels.newChannel(pipeSink);

=======
  public void startUpload(PipedInputStream pipeSource) throws IOException {
>>>>>>> 63c2b018
    // Connect pipe-source to the stream used by uploader.
    InputStreamContent objectContentStream = new InputStreamContent(contentType, pipeSource);
    // Indicate that we do not know length of file in advance.
    objectContentStream.setLength(-1);
    objectContentStream.setCloseInputStream(false);

    T request = createRequest(objectContentStream);
    request.setDisableGZipContent(true);

    // Change chunk size from default value (10MB) to one that yields higher performance.
    clientRequestHelper.setChunkSize(request, uploadChunkSize);

    // Given that the two ends of the pipe must operate asynchronous relative
    // to each other, we need to start the upload operation on a separate thread.
    uploadOperation = threadPool.submit(new UploadOperation(request, pipeSource));
  }

<<<<<<< HEAD
    initialized = true;
=======
  /** Sets size of upload buffer used. */
  @Override
  public void setUploadChunkSize(int chunkSize) {
    Preconditions.checkArgument(chunkSize > 0, "Upload chunk size must be great than 0.");
    Preconditions.checkArgument(
        chunkSize % MediaHttpUploader.MINIMUM_CHUNK_SIZE == 0,
        "Upload chunk size must be a multiple of MediaHttpUploader.MINIMUM_CHUNK_SIZE");
    if ((chunkSize > GCS_UPLOAD_GRANULARITY) && (chunkSize % GCS_UPLOAD_GRANULARITY != 0)) {
      logger.atWarning().log(
          "Upload chunk size should be a multiple of %s for best performance, got %s",
          GCS_UPLOAD_GRANULARITY, chunkSize);
    }
    uploadChunkSize = chunkSize;
>>>>>>> 63c2b018
  }

  class UploadOperation implements Callable<S> {
    // Object to be uploaded. This object declared final for safe object publishing.
    private final T uploadObject;

    // Read end of the pipe. This object declared final for safe object publishing.
    private final InputStream pipeSource;

    /** Constructs an instance of UploadOperation. */
    public UploadOperation(T uploadObject, InputStream pipeSource) {
      this.uploadObject = uploadObject;
      this.pipeSource = pipeSource;
    }

    @Override
    public S call() throws Exception {
      // Try-with-resource will close this end of the pipe so that
      // the writer at the other end will not hang indefinitely.
      try (InputStream uploadPipeSource = pipeSource) {
        return uploadObject.execute();
      } catch (IOException ioe) {
        S response = createResponseFromException(ioe);
        if (response != null) {
          logger.atWarning().withCause(ioe).log(
              "Received IOException, but successfully converted to response '%s'.", response);
          return response;
        }
        throw ioe;
      }
    }
  }
}<|MERGE_RESOLUTION|>--- conflicted
+++ resolved
@@ -14,23 +14,48 @@
 
 package com.google.cloud.hadoop.util;
 
+import static com.google.common.base.Preconditions.checkState;
+
 import com.google.api.client.googleapis.media.MediaHttpUploader;
 import com.google.api.client.googleapis.services.AbstractGoogleClientRequest;
 import com.google.api.client.http.InputStreamContent;
 import com.google.common.annotations.VisibleForTesting;
 import com.google.common.base.Preconditions;
+import com.google.common.flogger.GoogleLogger;
 import java.io.IOException;
 import java.io.InputStream;
+import java.io.OutputStream;
 import java.io.PipedInputStream;
+import java.io.PipedOutputStream;
+import java.nio.ByteBuffer;
+import java.nio.channels.Channels;
+import java.nio.channels.ClosedByInterruptException;
+import java.nio.channels.ClosedChannelException;
+import java.nio.channels.WritableByteChannel;
 import java.util.concurrent.Callable;
+import java.util.concurrent.ExecutionException;
 import java.util.concurrent.ExecutorService;
+import java.util.concurrent.Future;
 
 public abstract class AbstractGoogleAsyncWriteChannel<T extends AbstractGoogleClientRequest<S>, S>
-    extends BaseAbstractGoogleAsyncWriteChannel<S> {
+    implements WritableByteChannel {
+
+  private static final GoogleLogger logger = GoogleLogger.forEnclosingClass();
+
+  // Default GCS upload granularity.
+  public static final int GCS_UPLOAD_GRANULARITY = 8 * 1024 * 1024;
+
+  // Chunk size to use.
+  public static final int UPLOAD_CHUNK_SIZE_DEFAULT =
+      Runtime.getRuntime().maxMemory() < 512 * 1024 * 1024
+          ? GCS_UPLOAD_GRANULARITY
+          : 8 * GCS_UPLOAD_GRANULARITY;
+
+  private String contentType;
+
   // ClientRequestHelper to be used instead of calling final methods in client requests.
   private ClientRequestHelper<S> clientRequestHelper = new ClientRequestHelper<>();
 
-<<<<<<< HEAD
   // A pipe that connects write channel used by caller to the input stream used by GCS uploader.
   // The uploader reads from input stream, which blocks till a caller writes some data to the
   // write channel (pipeSinkChannel below). The pipe is formed by connecting pipeSink to pipeSource
@@ -74,12 +99,6 @@
   @VisibleForTesting
   public void setClientRequestHelper(ClientRequestHelper<S> helper) {
     clientRequestHelper = helper;
-=======
-  /** Construct a new channel using the given ExecutorService to run background uploads. */
-  public AbstractGoogleAsyncWriteChannel(
-      ExecutorService threadPool, AsyncWriteChannelOptions options) {
-    super(threadPool, options);
->>>>>>> 63c2b018
   }
 
   /**
@@ -91,7 +110,6 @@
   public abstract T createRequest(InputStreamContent inputStream) throws IOException;
 
   /**
-<<<<<<< HEAD
    * Handle the API response.
    *
    * <p>This method is invoked after the upload has completed on the same thread that invokes
@@ -187,17 +205,21 @@
    * Tells whether this channel is open.
    *
    * @return a value indicating whether this channel is open
-=======
-   * Sets the ClientRequestHelper to be used instead of calling final methods in client requests.
->>>>>>> 63c2b018
-   */
-  @VisibleForTesting
-  public void setClientRequestHelper(ClientRequestHelper<S> helper) {
-    clientRequestHelper = helper;
-  }
-
+   */
   @Override
-<<<<<<< HEAD
+  public boolean isOpen() {
+    return (pipeSinkChannel != null) && pipeSinkChannel.isOpen();
+  }
+
+  /**
+   * Closes this channel.
+   *
+   * <p>Note: The method returns only after all data has been successfully written to GCS or if
+   * there is a non-retry-able error.
+   *
+   * @throws IOException on IO error
+   */
+  @Override
   public void close() throws IOException {
     checkState(initialized, "initialize() must be invoked before use.");
     if (!isOpen()) {
@@ -256,9 +278,6 @@
     OutputStream pipeSink = new PipedOutputStream(pipeSource);
     pipeSinkChannel = Channels.newChannel(pipeSink);
 
-=======
-  public void startUpload(PipedInputStream pipeSource) throws IOException {
->>>>>>> 63c2b018
     // Connect pipe-source to the stream used by uploader.
     InputStreamContent objectContentStream = new InputStreamContent(contentType, pipeSource);
     // Indicate that we do not know length of file in advance.
@@ -274,25 +293,8 @@
     // Given that the two ends of the pipe must operate asynchronous relative
     // to each other, we need to start the upload operation on a separate thread.
     uploadOperation = threadPool.submit(new UploadOperation(request, pipeSource));
-  }
-
-<<<<<<< HEAD
+
     initialized = true;
-=======
-  /** Sets size of upload buffer used. */
-  @Override
-  public void setUploadChunkSize(int chunkSize) {
-    Preconditions.checkArgument(chunkSize > 0, "Upload chunk size must be great than 0.");
-    Preconditions.checkArgument(
-        chunkSize % MediaHttpUploader.MINIMUM_CHUNK_SIZE == 0,
-        "Upload chunk size must be a multiple of MediaHttpUploader.MINIMUM_CHUNK_SIZE");
-    if ((chunkSize > GCS_UPLOAD_GRANULARITY) && (chunkSize % GCS_UPLOAD_GRANULARITY != 0)) {
-      logger.atWarning().log(
-          "Upload chunk size should be a multiple of %s for best performance, got %s",
-          GCS_UPLOAD_GRANULARITY, chunkSize);
-    }
-    uploadChunkSize = chunkSize;
->>>>>>> 63c2b018
   }
 
   class UploadOperation implements Callable<S> {
@@ -325,4 +327,32 @@
       }
     }
   }
+
+  /** Sets the contentType. This must be called before {@link #initialize()} for any effect. */
+  protected void setContentType(String contentType) {
+    this.contentType = contentType;
+  }
+
+  /**
+   * Throws if upload operation failed. Propagates any errors.
+   *
+   * @throws IOException on IO error
+   */
+  private S waitForCompletionAndThrowIfUploadFailed() throws IOException {
+    try {
+      return uploadOperation.get();
+    } catch (InterruptedException e) {
+      Thread.currentThread().interrupt();
+      // If we were interrupted, we need to cancel the upload operation.
+      uploadOperation.cancel(true);
+      IOException exception = new ClosedByInterruptException();
+      exception.addSuppressed(e);
+      throw exception;
+    } catch (ExecutionException e) {
+      if (e.getCause() instanceof Error) {
+        throw (Error) e.getCause();
+      }
+      throw new IOException("Upload failed", e.getCause());
+    }
+  }
 }