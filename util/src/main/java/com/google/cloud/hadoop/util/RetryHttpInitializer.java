--- conflicted
+++ resolved
@@ -265,11 +265,7 @@
         DEFAULT_MAX_REQUEST_RETRIES,
         DEFAULT_CONNECT_TIMEOUT,
         DEFAULT_READ_TIMEOUT,
-<<<<<<< HEAD
-        /* headers= */ null);
-=======
         DEFAULT_HTTP_HEADERS);
->>>>>>> 2051e462
   }
 
   @Override
