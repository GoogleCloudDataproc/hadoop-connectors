/*
 * Copyright 2016 Google Inc.
 *
 * Licensed under the Apache License, Version 2.0 (the "License");
 * you may not use this file except in compliance with the License.
 * You may obtain a copy of the License at
 *
 *      http://www.apache.org/licenses/LICENSE-2.0
 *
 * Unless required by applicable law or agreed to in writing, software
 * distributed under the License is distributed on an "AS IS" BASIS,
 * WITHOUT WARRANTIES OR CONDITIONS OF ANY KIND, either express or implied.
 * See the License for the specific language governing permissions and
 * limitations under the License.
 */

package com.google.cloud.hadoop.gcsio;

import static com.google.common.base.Preconditions.checkState;

import com.google.auto.value.AutoValue;
import java.time.Duration;

/**
 * Advanced options for reading GoogleCloudStorage objects. Immutable; callers must use the inner
 * {@link Builder} class to construct instances.
 */
@AutoValue
public abstract class GoogleCloudStorageReadOptions {

  /** Operational modes of fadvise feature. */
  public enum Fadvise {
    AUTO,
    RANDOM,
    SEQUENTIAL,
    AUTO_RANDOM
  }

  // Default builder should be initialized after default values,
  // otherwise it will access not initialized default values.
  public static final GoogleCloudStorageReadOptions DEFAULT = builder().build();

  public static Builder builder() {
    return new AutoValue_GoogleCloudStorageReadOptions.Builder()
        .setBackoffInitialInterval(Duration.ofMillis(200))
        .setBackoffMaxElapsedTime(Duration.ofMinutes(2))
        .setBackoffMaxInterval(Duration.ofSeconds(10))
        .setBackoffMultiplier(1.5)
        .setBackoffRandomizationFactor(0.5)
        .setFadvise(Fadvise.AUTO)
        .setFastFailOnNotFoundEnabled(true)
        .setGrpcChecksumsEnabled(false)
        .setGrpcReadMessageTimeout(Duration.ofSeconds(3))
        .setGrpcReadTimeout(Duration.ofHours(1))
        .setGrpcReadZeroCopyEnabled(true)
        .setGzipEncodingSupportEnabled(false)
        .setInplaceSeekLimit(8 * 1024 * 1024)
        .setMinRangeRequestSize(2 * 1024 * 1024)
<<<<<<< HEAD
=======
        .setBlockSize(64 * 1024 * 1024)
        .setFadviseRequestTrackCount(3)
>>>>>>> 98f1c2f4
        .setReadExactRequestedBytesEnabled(false)
        .setBidiEnabled(false)
        .setBidiThreadCount(16)
        .setBidiClientTimeout(30);
  }

  public abstract Builder toBuilder();

  /** See {@link Builder#setBackoffInitialInterval}. */
  public abstract Duration getBackoffInitialInterval();

  /** See {@link Builder#setBackoffRandomizationFactor}. */
  public abstract double getBackoffRandomizationFactor();

  /** See {@link Builder#setBackoffMultiplier}. */
  public abstract double getBackoffMultiplier();

  /** See {@link Builder#setBackoffMaxInterval}. */
  public abstract Duration getBackoffMaxInterval();

  /** See {@link Builder#setBackoffMaxElapsedTime}. */
  public abstract Duration getBackoffMaxElapsedTime();

  /** See {@link Builder#setFastFailOnNotFoundEnabled}. */
  public abstract boolean isFastFailOnNotFoundEnabled();

  /** See {@link Builder#setGzipEncodingSupportEnabled}. */
  public abstract boolean isGzipEncodingSupportEnabled();

  /** See {@link Builder#setInplaceSeekLimit}. */
  public abstract long getInplaceSeekLimit();

  /** See {@link Builder#setFadvise}. */
  public abstract Fadvise getFadvise();

  /** See {@link Builder#setMinRangeRequestSize}. */
  public abstract long getMinRangeRequestSize();

  /** See {@link Builder#setGrpcChecksumsEnabled}. */
  public abstract boolean isGrpcChecksumsEnabled();

  /** See {@link Builder#setReadExactRequestedBytesEnabled}. */
  public abstract boolean isReadExactRequestedBytesEnabled();

  /** See {@link Builder#setGrpcReadTimeout}. */
  public abstract Duration getGrpcReadTimeout();

  /** See {@link Builder#setGrpcReadZeroCopyEnabled}. */
  public abstract boolean isGrpcReadZeroCopyEnabled();

  /** See {@link Builder#setGrpcReadTimeout(Duration)}. */
  public abstract Duration getGrpcReadMessageTimeout();

<<<<<<< HEAD
=======
  public abstract long getBlockSize();

  public abstract int getFadviseRequestTrackCount();

>>>>>>> 98f1c2f4
  /** See {@link Builder#setBidiEnabled(boolean)}. */
  public abstract boolean isBidiEnabled();

  /** See {@link Builder#setBidiThreadCount(int)}. */
  public abstract int getBidiThreadCount();

  /** See {@link Builder#setBidiClientTimeout(int)}. */
  public abstract int getBidiClientTimeout();

  /** Mutable builder for GoogleCloudStorageReadOptions. */
  @AutoValue.Builder
  public abstract static class Builder {
    /**
     * On exponential back-off, the initial delay before the first retry; subsequent retries then
     * grow as an exponential function of the current delay interval.
     */
    public abstract Builder setBackoffInitialInterval(Duration backoffInitialInterval);

    /**
     * The amount of jitter introduced when computing the next retry sleep interval so that when
     * many clients are retrying, they don't all retry at the same time.
     */
    public abstract Builder setBackoffRandomizationFactor(double backoffRandomizationFactor);

    /**
     * The base of the exponent used for exponential back-off; each subsequent sleep interval is
     * roughly this many times the previous interval.
     */
    public abstract Builder setBackoffMultiplier(double backoffMultiplier);

    /**
     * The maximum amount of sleep between retries; at this point, there will be no further
     * exponential back-off. This prevents intervals from growing unreasonably large.
     */
    public abstract Builder setBackoffMaxInterval(Duration backoffMaxInterval);

    /**
     * The maximum total time elapsed since the first retry over the course of a series of retries.
     * This makes it easier to bound the maximum time it takes to respond to a permanent failure
     * without having to calculate the summation of a series of exponentiated intervals while
     * accounting for the randomization of back-off intervals.
     */
    public abstract Builder setBackoffMaxElapsedTime(Duration backoffMaxElapsedTime);

    /**
     * True if attempts to open a new channel on a nonexistent object are required to immediately
     * throw an IOException. If false, then channels may not throw exceptions for such cases until
     * attempting to call read(). Performance can be improved if this is set to false and the caller
     * is equipped to deal with delayed failures for not-found objects. Or if the caller is already
     * sure the object being opened exists, it is recommended to set this to `false` to avoid doing
     * extraneous checks on open().
     */
    public abstract Builder setFastFailOnNotFoundEnabled(boolean fastFailOnNotFound);

    /**
     * If false then reading a file with GZIP content encoding (HTTP header "Content-Encoding:
     * gzip") will result in failure (IOException is thrown). If true then GZIP-encoded files will
     * be read successfully.
     */
    public abstract Builder setGzipEncodingSupportEnabled(boolean gzipEncodingSupportEnabled);

    /**
     * If seeking to a new position which is within this number of bytes in front of the current
     * position, then we will skip forward by reading and discarding the necessary amount of bytes
     * rather than trying to open a brand-new underlying stream.
     */
    public abstract Builder setInplaceSeekLimit(long inplaceSeekLimit);

    /**
     * Sets fadvise mode that tunes behavior to optimize HTTP GET requests for various use cases.
     *
     * <p>Supported modes:
     *
     * <ul>
     *   <li>{@code AUTO} - automatically switches to {@code RANDOM} mode if backward read or
     *       forward read for more than {@link #setInplaceSeekLimit} bytes is detected.
     *   <li>{@code RANDOM} - sends HTTP requests with {@code Range} header set to greater of
     *       provided reade buffer by user.
     *   <li>{@code SEQUENTIAL} - sends HTTP requests with unbounded {@code Range} header.
     * </ul>
     */
    public abstract Builder setFadvise(Fadvise fadvise);

    /**
     * Sets the minimum size of the HTTP Range header that could be set in GCS request when opening
     * new stream to read an object.
     */
    public abstract Builder setMinRangeRequestSize(long size);

    /**
     * Sets whether to validate checksums when doing gRPC reads. If enabled, for sequential reads of
     * a whole object, the object checksums will be validated.
     *
     * <p>TODO(b/134521856): Update this to discuss per-request checksums once the server supplies
     * them and we're validating them.
     */
    public abstract Builder setGrpcChecksumsEnabled(boolean grpcChecksumsEnabled);

    public abstract Builder setReadExactRequestedBytesEnabled(
        boolean readExactRequestedBytesEnabled);

    /** Sets the property to override the default GCS gRPC read stream timeout. */
    public abstract Builder setGrpcReadTimeout(Duration grpcReadTimeout);

    /** Sets the property to use the zero-copy deserializer for gRPC read. */
    public abstract Builder setGrpcReadZeroCopyEnabled(boolean grpcReadZeroCopyEnabled);

    /** Sets the property for gRPC read message timeout in milliseconds. */
    public abstract Builder setGrpcReadMessageTimeout(Duration grpcMessageTimeout);

<<<<<<< HEAD
=======
    public abstract Builder setBlockSize(long blockSize);

    public abstract Builder setFadviseRequestTrackCount(int requestTrackCount);

>>>>>>> 98f1c2f4
    /** Sets the property to use the bidirectional Rapid Storage Api. */
    public abstract Builder setBidiEnabled(boolean bidiEnabled);

    /**
     * Sets the number of threads used by ThreadPoolExecutor in bidi channel. This executor is used
     * to read individual range and populate the buffer.
     */
    public abstract Builder setBidiThreadCount(int bidiThreadCount);

    /** Sets the total amount of time, we would wait for bidi client initialization. */
    public abstract Builder setBidiClientTimeout(int bidiClientTimeout);

    abstract GoogleCloudStorageReadOptions autoBuild();

    public GoogleCloudStorageReadOptions build() {
      GoogleCloudStorageReadOptions options = autoBuild();
      checkState(
          options.getInplaceSeekLimit() >= 0,
          "inplaceSeekLimit must be non-negative! Got %s",
          options.getInplaceSeekLimit());
      return options;
    }
  }
}<|MERGE_RESOLUTION|>--- conflicted
+++ resolved
@@ -56,11 +56,8 @@
         .setGzipEncodingSupportEnabled(false)
         .setInplaceSeekLimit(8 * 1024 * 1024)
         .setMinRangeRequestSize(2 * 1024 * 1024)
-<<<<<<< HEAD
-=======
         .setBlockSize(64 * 1024 * 1024)
         .setFadviseRequestTrackCount(3)
->>>>>>> 98f1c2f4
         .setReadExactRequestedBytesEnabled(false)
         .setBidiEnabled(false)
         .setBidiThreadCount(16)
@@ -114,13 +111,10 @@
   /** See {@link Builder#setGrpcReadTimeout(Duration)}. */
   public abstract Duration getGrpcReadMessageTimeout();
 
-<<<<<<< HEAD
-=======
   public abstract long getBlockSize();
 
   public abstract int getFadviseRequestTrackCount();
 
->>>>>>> 98f1c2f4
   /** See {@link Builder#setBidiEnabled(boolean)}. */
   public abstract boolean isBidiEnabled();
 
@@ -231,13 +225,10 @@
     /** Sets the property for gRPC read message timeout in milliseconds. */
     public abstract Builder setGrpcReadMessageTimeout(Duration grpcMessageTimeout);
 
-<<<<<<< HEAD
-=======
     public abstract Builder setBlockSize(long blockSize);
 
     public abstract Builder setFadviseRequestTrackCount(int requestTrackCount);
 
->>>>>>> 98f1c2f4
     /** Sets the property to use the bidirectional Rapid Storage Api. */
     public abstract Builder setBidiEnabled(boolean bidiEnabled);
 
