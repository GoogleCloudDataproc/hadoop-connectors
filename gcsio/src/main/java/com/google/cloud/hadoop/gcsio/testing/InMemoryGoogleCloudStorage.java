/*
 * Copyright 2014 Google Inc. All Rights Reserved.
 *
 *  Licensed under the Apache License, Version 2.0 (the "License"); you may not use this file except
 * in compliance with the License. You may obtain a copy of the License at
 *
 *  http://www.apache.org/licenses/LICENSE-2.0
 *
 *  Unless required by applicable law or agreed to in writing, software distributed under the
 * License is distributed on an "AS IS" BASIS, WITHOUT WARRANTIES OR CONDITIONS OF ANY KIND, either
 * express or implied. See the License for the specific language governing permissions and
 * limitations under the License.
 */

package com.google.cloud.hadoop.gcsio.testing;

import static com.google.cloud.hadoop.gcsio.GoogleCloudStorageExceptions.createFileNotFoundException;
import static com.google.common.base.Preconditions.checkArgument;

import com.google.api.client.util.Clock;
import com.google.cloud.hadoop.gcsio.CreateBucketOptions;
import com.google.cloud.hadoop.gcsio.CreateObjectOptions;
import com.google.cloud.hadoop.gcsio.GoogleCloudStorage;
import com.google.cloud.hadoop.gcsio.GoogleCloudStorageExceptions;
import com.google.cloud.hadoop.gcsio.GoogleCloudStorageImpl;
import com.google.cloud.hadoop.gcsio.GoogleCloudStorageItemInfo;
import com.google.cloud.hadoop.gcsio.GoogleCloudStorageOptions;
import com.google.cloud.hadoop.gcsio.GoogleCloudStorageReadOptions;
import com.google.cloud.hadoop.gcsio.GoogleCloudStorageStatistics;
import com.google.cloud.hadoop.gcsio.GoogleCloudStorageStrings;
import com.google.cloud.hadoop.gcsio.ListObjectOptions;
import com.google.cloud.hadoop.gcsio.StorageResourceId;
import com.google.cloud.hadoop.gcsio.UpdatableItemInfo;
import com.google.common.base.Preconditions;
import com.google.common.base.Strings;
import com.google.common.collect.Lists;
import java.io.ByteArrayOutputStream;
import java.io.IOException;
import java.nio.ByteBuffer;
import java.nio.channels.SeekableByteChannel;
import java.nio.channels.WritableByteChannel;
import java.nio.file.FileAlreadyExistsException;
import java.util.ArrayList;
import java.util.List;
import java.util.Map;
import java.util.Set;
import java.util.TreeMap;
import java.util.TreeSet;
import java.util.concurrent.atomic.AtomicLong;

/**
 * InMemoryGoogleCloudStorage overrides the public methods of GoogleCloudStorage by implementing all
 * the equivalent bucket/object semantics with local in-memory storage.
 */
public class InMemoryGoogleCloudStorage implements GoogleCloudStorage {

  private static final CreateObjectOptions EMPTY_OBJECT_CREATE_OPTIONS =
      CreateObjectOptions.DEFAULT_OVERWRITE
          .toBuilder()
          .setEnsureEmptyObjectsMetadataMatch(false)
          .build();

  // Mapping from bucketName to structs representing a bucket.
  private final Map<String, InMemoryBucketEntry> bucketLookup = new TreeMap<>();
  private final GoogleCloudStorageOptions storageOptions;
  private final Clock clock;

  public InMemoryGoogleCloudStorage() {
    this(getInMemoryGoogleCloudStorageOptions());
  }

  public InMemoryGoogleCloudStorage(GoogleCloudStorageOptions storageOptions) {
    this(storageOptions, Clock.SYSTEM);
  }

  public InMemoryGoogleCloudStorage(GoogleCloudStorageOptions storageOptions, Clock clock) {
    this.storageOptions = storageOptions;
    this.clock = clock;
  }

  public static GoogleCloudStorageOptions getInMemoryGoogleCloudStorageOptions() {
    return GoogleCloudStorageOptions.builder().setAppName("GHFS/in-memory").build();
  }

  @Override
  public GoogleCloudStorageOptions getOptions() {
    return storageOptions;
  }

  private boolean validateBucketName(String bucketName) {
    // Validation as per https://developers.google.com/storage/docs/bucketnaming
    if (Strings.isNullOrEmpty(bucketName)) {
      return false;
    }

    if (bucketName.length() < 3) {
      return false;
    }

    if (!bucketName.matches("^[a-z0-9][a-z0-9_.-]*[a-z0-9]$")) {
      return false;
    }

    return bucketName.length() <= 63;

    // TODO(user): Handle dots and names longer than 63, but less than 222.
  }

  private boolean validateObjectName(String objectName) {
    // Validation as per https://developers.google.com/storage/docs/bucketnaming
    // Object names must be less than 1024 bytes and may not contain
    // CR or LF characters.
    return !(objectName.length() > 1024
        || objectName.indexOf((char) 0x0A) > -1
        || objectName.indexOf((char) 0x0D) > -1);
  }

  @Override
  public synchronized WritableByteChannel create(
      StorageResourceId resourceId, CreateObjectOptions options) throws IOException {
    if (!bucketLookup.containsKey(resourceId.getBucketName())) {
      throw new IOException(
          String.format(
              "Tried to insert object '%s' into nonexistent bucket '%s'",
              resourceId.getObjectName(), resourceId.getBucketName()));
    }
    if (!validateObjectName(resourceId.getObjectName())) {
      throw new IOException("Error creating object. Invalid name: " + resourceId.getObjectName());
    }
    if (resourceId.hasGenerationId() && resourceId.getGenerationId() != 0L) {
      GoogleCloudStorageItemInfo itemInfo = getItemInfo(resourceId);
      if (itemInfo.getContentGeneration() != resourceId.getGenerationId()) {
        throw new IOException(
            String.format(
                "Required generationId '%d' doesn't match existing '%d' for '%s'",
                resourceId.getGenerationId(), itemInfo.getContentGeneration(), resourceId));
      }
    }
    if (!options.isOverwriteExisting() || resourceId.getGenerationId() == 0L) {
      if (getItemInfo(resourceId).exists()) {
        throw new FileAlreadyExistsException(String.format("%s exists.", resourceId));
      }
    }
    InMemoryObjectEntry entry =
        new InMemoryObjectEntry(
            resourceId.getBucketName(),
            resourceId.getObjectName(),
            clock.currentTimeMillis(),
            clock.currentTimeMillis(),
            options.getContentType(),
            options.getContentEncoding(),
            options.getMetadata());
    bucketLookup.get(resourceId.getBucketName()).add(entry);
    return entry.getWriteChannel();
  }

  @Override
  public synchronized void createBucket(String bucketName, CreateBucketOptions options)
      throws IOException {
    if (!validateBucketName(bucketName)) {
      throw new IOException("Error creating bucket. Invalid name: " + bucketName);
    }
    if (bucketLookup.containsKey(bucketName)) {
      throw new FileAlreadyExistsException("Bucket '" + bucketName + "' already exists");
    }
    bucketLookup.put(
        bucketName,
        new InMemoryBucketEntry(
            bucketName, clock.currentTimeMillis(), clock.currentTimeMillis(), options));
  }

  @Override
  public synchronized void createEmptyObject(StorageResourceId resourceId) throws IOException {
    createEmptyObject(resourceId, EMPTY_OBJECT_CREATE_OPTIONS);
  }

  @Override
  public synchronized void createEmptyObject(
      StorageResourceId resourceId, CreateObjectOptions options) throws IOException {
    // TODO(user): Since this class is not performance-tuned, we'll just delegate to the
    // write-channel version of the method.
    create(resourceId, options).close();
  }

  @Override
  public synchronized void createEmptyObjects(List<StorageResourceId> resourceIds)
      throws IOException {
    createEmptyObjects(resourceIds, EMPTY_OBJECT_CREATE_OPTIONS);
  }

  @Override
  public synchronized void createEmptyObjects(
      List<StorageResourceId> resourceIds, CreateObjectOptions options) throws IOException {
    for (StorageResourceId resourceId : resourceIds) {
      createEmptyObject(resourceId, options);
    }
  }

  @Override
  public SeekableByteChannel open(
      StorageResourceId resourceId, GoogleCloudStorageReadOptions readOptions) throws IOException {
    return open(getItemInfo(resourceId), readOptions);
  }

  @Override
  public SeekableByteChannel open(
      GoogleCloudStorageItemInfo itemInfo, GoogleCloudStorageReadOptions readOptions)
      throws IOException {
    if (!itemInfo.exists()) {
      IOException notFoundException =
          createFileNotFoundException(
              itemInfo.getBucketName(), itemInfo.getObjectName(), /* cause= */ null);

      if (readOptions.getFastFailOnNotFound()) {
        throw notFoundException;
      }

      // We'll need to simulate a lazy-evaluating byte channel which only detects nonexistence
      // on size() and read(ByteBuffer) calls.
      return new SeekableByteChannel() {
        private long position = 0;
        private boolean isOpen = true;

        @Override
        public long position() {
          return position;
        }

        @Override
        public SeekableByteChannel position(long newPosition) {
          position = newPosition;
          return this;
        }

        @Override
        public int read(ByteBuffer dst) throws IOException {
          throw notFoundException;
        }

        @Override
        public long size() throws IOException {
          throw notFoundException;
        }

        @Override
        public SeekableByteChannel truncate(long size) {
          throw new UnsupportedOperationException("Cannot mutate read-only channel");
        }

        @Override
        public int write(ByteBuffer src) throws IOException {
          throw new UnsupportedOperationException("Cannot mutate read-only channel");
        }

        @Override
        public void close() {
          isOpen = false;
        }

        @Override
        public boolean isOpen() {
          return isOpen;
        }
      };
    }

    return bucketLookup
        .get(itemInfo.getBucketName())
        .get(itemInfo.getObjectName())
        .getReadChannel(itemInfo.getBucketName(), itemInfo.getObjectName(), readOptions);
  }

  @Override
  public synchronized void deleteBuckets(List<String> bucketNames) throws IOException {
    boolean hasError = false;
    for (String bucketName : bucketNames) {
      // TODO(user): Enforcement of not being able to delete non-empty buckets should probably
      // also
      // be in here, but gcsfs handles it explicitly when it calls listObjectInfo.
      if (bucketLookup.containsKey(bucketName)) {
        bucketLookup.remove(bucketName);
      } else {
        hasError = true;
      }
      hasError = hasError || !validateBucketName(bucketName);
    }

    if (hasError) {
      throw new IOException("Error deleting");
    }
  }

  @Override
  public synchronized void deleteObjects(List<StorageResourceId> fullObjectNames)
      throws IOException {

    for (StorageResourceId resourceId : fullObjectNames) {
      if (!validateObjectName(resourceId.getObjectName())) {
        throw new IOException("Error deleting object. Invalid name: " + resourceId.getObjectName());
      }
    }

    for (StorageResourceId fullObjectName : fullObjectNames) {
      String bucketName = fullObjectName.getBucketName();
      String objectName = fullObjectName.getObjectName();
      if (fullObjectName.hasGenerationId()) {
        GoogleCloudStorageItemInfo existingInfo = getItemInfo(fullObjectName);
        if (existingInfo.getContentGeneration() != fullObjectName.getGenerationId()) {
          throw new IOException(
              String.format(
                  "Required generationId '%d' doesn't match existing '%d' for '%s'",
                  fullObjectName.getGenerationId(),
                  existingInfo.getContentGeneration(),
                  fullObjectName));
        }
      }
      bucketLookup.get(bucketName).remove(objectName);
    }
  }

  @Override
  public synchronized void copy(
      String srcBucketName,
      List<String> srcObjectNames,
      String dstBucketName,
      List<String> dstObjectNames)
      throws IOException {
    GoogleCloudStorageImpl.validateCopyArguments(
        srcBucketName, srcObjectNames, dstBucketName, dstObjectNames, this);

    // Gather FileNotFoundExceptions for individual objects, but only throw a single combined
    // exception at the end.
    // TODO(user): Add a unittest for this entire class to test for the behavior of partial
    // failures; there is no way to do so in GCSFSIT because it only indirectly calls GCS.copy.
    List<IOException> innerExceptions = new ArrayList<>();

    // Perform the copy operations.
    for (int i = 0; i < srcObjectNames.size(); i++) {
      // Due to the metadata-copy semantics of GCS, we copy the object container, but not the
      // byte[]
      // contents; the write-once constraint means this behavior is indistinguishable from a
      // deep
      // copy, but the behavior might have to become complicated if GCS ever supports appends.
      if (!getItemInfo(new StorageResourceId(srcBucketName, srcObjectNames.get(i))).exists()) {
        innerExceptions.add(
            createFileNotFoundException(srcBucketName, srcObjectNames.get(i), /* cause= */ null));
        continue;
      }

      InMemoryObjectEntry srcObject = bucketLookup.get(srcBucketName).get(srcObjectNames.get(i));
      bucketLookup
          .get(dstBucketName)
          .add(srcObject.getShallowCopy(dstBucketName, dstObjectNames.get(i)));
    }

    if (innerExceptions.size() > 0) {
      throw GoogleCloudStorageExceptions.createCompositeException(innerExceptions);
    }
  }

  @Override
  public synchronized List<String> listBucketNames() throws IOException {
    return new ArrayList<>(bucketLookup.keySet());
  }

  @Override
  public synchronized List<GoogleCloudStorageItemInfo> listBucketInfo() throws IOException {
    List<GoogleCloudStorageItemInfo> bucketInfos = new ArrayList<>();
    for (InMemoryBucketEntry entry : bucketLookup.values()) {
      bucketInfos.add(entry.getInfo());
    }
    return bucketInfos;
  }

  private synchronized List<String> listObjectNames(
      String bucketName, String objectNamePrefix, ListObjectOptions listOptions) {
    InMemoryBucketEntry bucketEntry = bucketLookup.get(bucketName);
    if (bucketEntry == null) {
      return new ArrayList<>();
    }
    Set<String> uniqueNames = new TreeSet<>();
    for (String objectName : bucketEntry.getObjectNames()) {
      String processedName =
          GoogleCloudStorageStrings.matchListPrefix(objectNamePrefix, objectName, listOptions);
      if (processedName != null) {
        uniqueNames.add(processedName);
      }
      if (listOptions.getMaxResults() > 0 && uniqueNames.size() >= listOptions.getMaxResults()) {
        break;
      }
    }
    if (listOptions.isIncludePrefix() && !uniqueNames.isEmpty() && objectNamePrefix != null) {
      uniqueNames.add(objectNamePrefix);
    }
    return new ArrayList<>(uniqueNames);
  }

  @Override
  public ListPage<GoogleCloudStorageItemInfo> listObjectInfoPage(
      String bucketName, String objectNamePrefix, ListObjectOptions listOptions, String pageToken)
      throws IOException {
    // TODO: implement pagination
    return new ListPage<>(
        listObjectInfo(bucketName, objectNamePrefix, listOptions), /* nextPageToken= */ null);
  }

  @Override
  public synchronized List<GoogleCloudStorageItemInfo> listObjectInfo(
      String bucketName, String objectNamePrefix, ListObjectOptions listOptions)
      throws IOException {
    // Since we're just in memory, we can do the naive implementation of just listing names and
    // then calling getItemInfo for each.
    List<String> listedNames =
        listObjectNames(
            bucketName,
            objectNamePrefix,
            listOptions.toBuilder().setMaxResults(MAX_RESULTS_UNLIMITED).build());
    List<GoogleCloudStorageItemInfo> listedInfo = new ArrayList<>();
    for (String objectName : listedNames) {
      GoogleCloudStorageItemInfo itemInfo =
          getItemInfo(new StorageResourceId(bucketName, objectName));
      if (itemInfo.exists()) {
        listedInfo.add(itemInfo);
      } else if (itemInfo.getResourceId().isStorageObject()) {
        listedInfo.add(
            GoogleCloudStorageItemInfo.createInferredDirectory(itemInfo.getResourceId()));
      }
      if (listOptions.getMaxResults() > 0 && listedInfo.size() >= listOptions.getMaxResults()) {
        break;
      }
    }
    return listedInfo;
  }

  @Override
  public synchronized GoogleCloudStorageItemInfo getItemInfo(StorageResourceId resourceId)
      throws IOException {
    if (resourceId.isRoot()) {
      return GoogleCloudStorageItemInfo.ROOT_INFO;
    }

    if (resourceId.isBucket()) {
      if (bucketLookup.containsKey(resourceId.getBucketName())) {
        return bucketLookup.get(resourceId.getBucketName()).getInfo();
      }
    } else {
      if (!validateObjectName(resourceId.getObjectName())) {
        throw new IOException(
            String.format("Invalid object name: '%s'", resourceId.getObjectName()));
      }
      if (bucketLookup.containsKey(resourceId.getBucketName())
          && bucketLookup.get(resourceId.getBucketName()).get(resourceId.getObjectName()) != null) {
        return bucketLookup
            .get(resourceId.getBucketName())
            .get(resourceId.getObjectName())
            .getInfo();
      }
    }
    return GoogleCloudStorageItemInfo.createNotFound(resourceId);
  }

  @Override
  public synchronized List<GoogleCloudStorageItemInfo> getItemInfos(
      List<StorageResourceId> resourceIds) throws IOException {
    List<GoogleCloudStorageItemInfo> itemInfos = new ArrayList<>();
    for (StorageResourceId resourceId : resourceIds) {
      try {
        itemInfos.add(getItemInfo(resourceId));
      } catch (IOException ioe) {
        throw new IOException("Error getting StorageObject", ioe);
      }
    }
    return itemInfos;
  }

  @Override
  public List<GoogleCloudStorageItemInfo> updateItems(List<UpdatableItemInfo> itemInfoList)
      throws IOException {
    List<GoogleCloudStorageItemInfo> itemInfos = new ArrayList<>();
    for (UpdatableItemInfo updatableItemInfo : itemInfoList) {
      StorageResourceId resourceId = updatableItemInfo.getStorageResourceId();
      Preconditions.checkArgument(
          !resourceId.isRoot() && !resourceId.isBucket(),
          "Can't update item on GCS Root or bucket resources");
      if (!validateObjectName(resourceId.getObjectName())) {
        throw new IOException("Error accessing");
      }
      if (bucketLookup.containsKey(resourceId.getBucketName())
          && bucketLookup.get(resourceId.getBucketName()).get(resourceId.getObjectName()) != null) {
        InMemoryObjectEntry objectEntry =
            bucketLookup.get(resourceId.getBucketName()).get(resourceId.getObjectName());
        objectEntry.patchMetadata(updatableItemInfo.getMetadata());
        itemInfos.add(getItemInfo(resourceId));
      } else {
        throw new IOException(
            String.format("Error getting StorageObject %s", resourceId.toString()));
      }
    }
    return itemInfos;
  }

  @Override
  public void close() {}

  @Override
  public void compose(
      String bucketName, List<String> sources, String destination, String contentType)
      throws IOException {
    List<StorageResourceId> sourceResourcesIds =
        Lists.transform(sources, s -> new StorageResourceId(bucketName, s));
    StorageResourceId destinationId = new StorageResourceId(bucketName, destination);
    CreateObjectOptions options =
        CreateObjectOptions.DEFAULT_OVERWRITE.toBuilder().setContentType(contentType).build();
    composeObjects(sourceResourcesIds, destinationId, options);
  }

  @Override
  public GoogleCloudStorageItemInfo composeObjects(
      List<StorageResourceId> sources, StorageResourceId destination, CreateObjectOptions options)
      throws IOException {
    checkArgument(
        sources.size() <= MAX_COMPOSE_OBJECTS,
        "Can not compose more than %s sources",
        MAX_COMPOSE_OBJECTS);
    ByteArrayOutputStream tempOutput = new ByteArrayOutputStream();
    for (StorageResourceId sourceId : sources) {
      // TODO(user): If we change to also set generationIds for source objects in the base
      // GoogleCloudStorageImpl, make sure to also add a generationId check here.
      try (SeekableByteChannel sourceChannel = open(sourceId)) {
        byte[] bufferArray = new byte[4 * 1024 * 1024];
        int bytesRead;
        do {
          ByteBuffer buffer = ByteBuffer.wrap(bufferArray);
          bytesRead = sourceChannel.read(buffer);
          tempOutput.write(bufferArray, 0, buffer.position());
        } while (bytesRead >= 0);
      }
    }

    // If destination.hasGenerationId(), it'll automatically get enforced here by the create()
    // implementation.
    WritableByteChannel destChannel = create(destination, options);
    destChannel.write(ByteBuffer.wrap(tempOutput.toByteArray()));
    destChannel.close();
    return getItemInfo(destination);
  }

  /**
   * Get the Value of the statistics
   *
   * @param key name of the object related statistics key
   * @return
   */
  @Override
<<<<<<< HEAD
  public long getObjectStatistics(GoogleCloudStorageStatistics key) {
    return 0;
=======
  public AtomicLong getObjectStatistics(GoogleCloudStorageStatistics key) {
    return new AtomicLong(0);
>>>>>>> cbd2747d
  }
}<|MERGE_RESOLUTION|>--- conflicted
+++ resolved
@@ -552,12 +552,7 @@
    * @return
    */
   @Override
-<<<<<<< HEAD
-  public long getObjectStatistics(GoogleCloudStorageStatistics key) {
-    return 0;
-=======
   public AtomicLong getObjectStatistics(GoogleCloudStorageStatistics key) {
     return new AtomicLong(0);
->>>>>>> cbd2747d
   }
 }