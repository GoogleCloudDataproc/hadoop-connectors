--- conflicted
+++ resolved
@@ -783,12 +783,8 @@
               watchdog,
               metricsRecorder,
               readOptions,
-<<<<<<< HEAD
-              BackOffFactory.DEFAULT)
-=======
               BackOffFactory.DEFAULT,
               this.storageOptions)
->>>>>>> cb6998b9
           : new GoogleCloudStorageGrpcReadChannel(
               storageStubProvider,
               storage,
@@ -796,12 +792,8 @@
               watchdog,
               metricsRecorder,
               readOptions,
-<<<<<<< HEAD
-              BackOffFactory.DEFAULT);
-=======
               BackOffFactory.DEFAULT,
               this.storageOptions);
->>>>>>> cb6998b9
     }
     return new GoogleCloudStorageReadChannel(
         storage, resourceId, errorExtractor, clientRequestHelper, readOptions) {
