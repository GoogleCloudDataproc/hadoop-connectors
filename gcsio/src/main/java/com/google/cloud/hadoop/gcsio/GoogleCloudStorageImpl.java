/*
 * Copyright 2013 Google Inc. All Rights Reserved.
 *
 * Licensed under the Apache License, Version 2.0 (the "License");
 * you may not use this file except in compliance with the License.
 * You may obtain a copy of the License at
 *
 *    http://www.apache.org/licenses/LICENSE-2.0
 *
 * Unless required by applicable law or agreed to in writing, software
 * distributed under the License is distributed on an "AS IS" BASIS,
 * WITHOUT WARRANTIES OR CONDITIONS OF ANY KIND, either express or implied.
 * See the License for the specific language governing permissions and
 * limitations under the License.
 */

package com.google.cloud.hadoop.gcsio;

import static com.google.cloud.hadoop.gcsio.GoogleCloudStorageExceptions.createFileNotFoundException;
import static com.google.cloud.hadoop.gcsio.GoogleCloudStorageExceptions.createJsonResponseException;
import static com.google.cloud.hadoop.gcsio.GoogleCloudStorageItemInfo.createInferredDirectory;
import static com.google.cloud.hadoop.gcsio.GoogleCloudStorageStatistics.OBJECT_DELETE_OBJECTS;
import static com.google.common.base.Preconditions.checkArgument;
import static com.google.common.base.Preconditions.checkNotNull;
import static com.google.common.base.Preconditions.checkState;
import static com.google.common.base.Strings.emptyToNull;
import static com.google.common.base.Strings.isNullOrEmpty;
import static com.google.common.collect.Sets.newConcurrentHashSet;
import static java.lang.Math.toIntExact;

import com.google.api.client.auth.oauth2.Credential;
import com.google.api.client.googleapis.batch.json.JsonBatchCallback;
import com.google.api.client.googleapis.json.GoogleJsonError;
import com.google.api.client.googleapis.json.GoogleJsonResponseException;
import com.google.api.client.http.ByteArrayContent;
import com.google.api.client.http.HttpHeaders;
import com.google.api.client.http.HttpRequestInitializer;
import com.google.api.client.http.HttpTransport;
import com.google.api.client.http.InputStreamContent;
import com.google.api.client.json.JsonFactory;
import com.google.api.client.json.jackson2.JacksonFactory;
import com.google.api.client.util.BackOff;
import com.google.api.client.util.Data;
import com.google.api.client.util.ExponentialBackOff;
import com.google.api.client.util.Sleeper;
import com.google.api.services.storage.Storage;
import com.google.api.services.storage.Storage.Objects.Copy;
import com.google.api.services.storage.Storage.Objects.Insert;
import com.google.api.services.storage.StorageRequest;
import com.google.api.services.storage.model.Bucket;
import com.google.api.services.storage.model.Bucket.Lifecycle;
import com.google.api.services.storage.model.Bucket.Lifecycle.Rule;
import com.google.api.services.storage.model.Bucket.Lifecycle.Rule.Action;
import com.google.api.services.storage.model.Bucket.Lifecycle.Rule.Condition;
import com.google.api.services.storage.model.Buckets;
import com.google.api.services.storage.model.ComposeRequest;
import com.google.api.services.storage.model.Objects;
import com.google.api.services.storage.model.RewriteResponse;
import com.google.api.services.storage.model.StorageObject;
import com.google.auth.Credentials;
import com.google.cloud.hadoop.util.AccessBoundary;
import com.google.cloud.hadoop.util.ApiErrorExtractor;
import com.google.cloud.hadoop.util.BaseAbstractGoogleAsyncWriteChannel;
import com.google.cloud.hadoop.util.ClientRequestHelper;
import com.google.cloud.hadoop.util.HttpTransportFactory;
import com.google.cloud.hadoop.util.ResilientOperation;
import com.google.cloud.hadoop.util.RetryBoundedBackOff;
import com.google.cloud.hadoop.util.RetryDeterminer;
import com.google.cloud.hadoop.util.RetryHttpInitializer;
import com.google.common.annotations.VisibleForTesting;
import com.google.common.base.Preconditions;
import com.google.common.cache.CacheBuilder;
import com.google.common.cache.CacheLoader;
import com.google.common.cache.LoadingCache;
import com.google.common.collect.ImmutableList;
import com.google.common.collect.Iterables;
import com.google.common.collect.Lists;
import com.google.common.collect.Maps;
import com.google.common.flogger.GoogleLogger;
import com.google.common.io.BaseEncoding;
import com.google.common.util.concurrent.ThreadFactoryBuilder;
import java.io.FileNotFoundException;
import java.io.IOException;
import java.lang.reflect.Field;
import java.nio.channels.SeekableByteChannel;
import java.nio.channels.WritableByteChannel;
import java.nio.file.FileAlreadyExistsException;
import java.time.Duration;
import java.util.ArrayList;
import java.util.Collection;
import java.util.Comparator;
import java.util.HashMap;
import java.util.LinkedHashSet;
import java.util.List;
import java.util.Map;
import java.util.Map.Entry;
import java.util.Optional;
import java.util.Set;
import java.util.concurrent.ConcurrentHashMap;
import java.util.concurrent.ConcurrentHashMap.KeySetView;
import java.util.concurrent.CountDownLatch;
import java.util.concurrent.ExecutorService;
import java.util.concurrent.Executors;
import java.util.concurrent.LinkedBlockingQueue;
import java.util.concurrent.ThreadPoolExecutor;
import java.util.concurrent.TimeUnit;
import java.util.concurrent.atomic.AtomicLong;
import java.util.function.Function;
import javax.annotation.Nullable;

/**
 * Provides read/write access to Google Cloud Storage (GCS), using Java nio channel semantics. This
 * is a basic implementation of the GoogleCloudStorage interface that mostly delegates through to
 * the appropriate API call(s) via the generated JSON API client, while adding reliability and
 * performance features such as setting up low-level retries, translating low-level exceptions, and
 * request batching.
 */
public class GoogleCloudStorageImpl implements GoogleCloudStorage {

  private static final GoogleLogger logger = GoogleLogger.forEnclosingClass();

  // JSON factory used for formatting GCS JSON API payloads.
  private static final JsonFactory JSON_FACTORY = JacksonFactory.getDefaultInstance();

  // Maximum number of times to retry deletes in the case of precondition failures.
  private static final int MAXIMUM_PRECONDITION_FAILURES_IN_DELETE = 4;

  private static final String USER_PROJECT_FIELD_NAME = "userProject";

  private static final CreateObjectOptions EMPTY_OBJECT_CREATE_OPTIONS =
      CreateObjectOptions.DEFAULT_OVERWRITE
          .toBuilder()
          .setEnsureEmptyObjectsMetadataMatch(false)
          .build();

  // Object field that are used in GoogleCloudStorageItemInfo
  static final String OBJECT_FIELDS =
      String.join(
          /* delimiter= */ ",",
          "bucket",
          "name",
          "timeCreated",
          "updated",
          "generation",
          "metageneration",
          "size",
          "contentType",
          "contentEncoding",
          "md5Hash",
          "crc32c",
          "metadata");

  private static final String LIST_OBJECT_FIELDS_FORMAT = "items(%s),prefixes,nextPageToken";

  // To track the object statistics
<<<<<<< HEAD
  private HashMap<GoogleCloudStorageStatistics, Long> objectStatistics =
      new HashMap<GoogleCloudStorageStatistics, Long>();
=======
  private HashMap<GoogleCloudStorageStatistics, AtomicLong> objectStatistics =
      new HashMap<GoogleCloudStorageStatistics, AtomicLong>();
>>>>>>> cbd2747d

  // A function to encode metadata map values
  static String encodeMetadataValues(byte[] bytes) {
    return bytes == null ? Data.NULL_STRING : BaseEncoding.base64().encode(bytes);
  }

  private static byte[] decodeMetadataValues(String value) {
    try {
      return BaseEncoding.base64().decode(value);
    } catch (IllegalArgumentException iae) {
      logger.atSevere().withCause(iae).log(
          "Failed to parse base64 encoded attribute value %s - %s", value, iae);
      return null;
    }
  }

  public static void validateCopyArguments(
      String srcBucketName,
      List<String> srcObjectNames,
      String dstBucketName,
      List<String> dstObjectNames,
      GoogleCloudStorage googleCloudStorage)
      throws IOException {
    checkArgument(srcObjectNames != null, "srcObjectNames must not be null");
    checkArgument(dstObjectNames != null, "dstObjectNames must not be null");
    checkArgument(
        srcObjectNames.size() == dstObjectNames.size(),
        "Must supply same number of elements in srcObjects and dstObjects");
    Map<StorageResourceId, StorageResourceId> srcToDestObjectsMap =
        new HashMap<>(srcObjectNames.size());
    for (int i = 0; i < srcObjectNames.size(); i++) {
      srcToDestObjectsMap.put(
          new StorageResourceId(srcBucketName, srcObjectNames.get(i)),
          new StorageResourceId(dstBucketName, dstObjectNames.get(i)));
    }
    validateCopyArguments(srcToDestObjectsMap, googleCloudStorage);
  }

  /** A factory for producing BackOff objects. */
  public interface BackOffFactory {

    BackOffFactory DEFAULT =
        () -> new RetryBoundedBackOff(new ExponentialBackOff(), /* maxRetries= */ 10);

    BackOff newBackOff();
  }

  private final LoadingCache<String, Boolean> autoBuckets =
      CacheBuilder.newBuilder()
          .expireAfterWrite(Duration.ofHours(1))
          .build(
              new CacheLoader<String, Boolean>() {
                final List<String> iamPermissions = ImmutableList.of("storage.buckets.get");

                @Override
                public Boolean load(String bucketName) throws Exception {
                  try {
                    storage
                        .buckets()
                        .testIamPermissions(bucketName, iamPermissions)
                        .executeUnparsed()
                        .disconnect();
                  } catch (IOException e) {
                    return errorExtractor.userProjectMissing(e);
                  }
                  return false;
                }
              });

  // GCS access instance.
  @VisibleForTesting Storage storage;

  // Utility for building and caching storage channels and stubs.
  private StorageStubProvider storageStubProvider;

  // Thread-pool used for background tasks.
  private ExecutorService backgroundTasksThreadPool =
      Executors.newCachedThreadPool(
          new ThreadFactoryBuilder()
              .setNameFormat("gcs-async-channel-pool-%d")
              .setDaemon(true)
              .build());

  // Thread-pool for manual matching of metadata tasks.
  // TODO(user): Wire out GoogleCloudStorageOptions for these.
  private ExecutorService manualBatchingThreadPool = createManualBatchingThreadPool();

  // Helper delegate for turning IOExceptions from API calls into higher-level semantics.
  private ApiErrorExtractor errorExtractor = ApiErrorExtractor.INSTANCE;

  // Helper for interacting with objects involved with the API client libraries.
  private ClientRequestHelper<StorageObject> clientRequestHelper = new ClientRequestHelper<>();

  // Factory for BatchHelpers setting up BatchRequests; can be swapped out for testing purposes.
  private BatchHelper.Factory batchFactory = new BatchHelper.Factory();

  // Request initializer to use for batch and non-batch requests.
  private final HttpRequestInitializer httpRequestInitializer;

  // Configuration values for this instance
  private final GoogleCloudStorageOptions storageOptions;

  // Object to use to perform sleep operations
  private Sleeper sleeper = Sleeper.DEFAULT;

  // BackOff objects are per-request, use this to make new ones.
  private BackOffFactory backOffFactory = BackOffFactory.DEFAULT;

  // Determine if a given IOException is due to rate-limiting.
  private RetryDeterminer<IOException> rateLimitedRetryDeterminer = errorExtractor::rateLimited;

  // Function that generates downscoped access token.
  private final Function<List<AccessBoundary>, String> downscopedAccessTokenFn;

  /**
   * Constructs an instance of GoogleCloudStorageImpl.
   *
   * @param credential OAuth2 credential that allows access to GCS
   * @throws IOException on IO error
   */
  public GoogleCloudStorageImpl(GoogleCloudStorageOptions options, Credential credential)
      throws IOException {
    this(
        options,
        new RetryHttpInitializer(credential, options.toRetryHttpInitializerOptions()),
        /* downscopedAccessTokenFn= */ null);
  }

  /**
   * Constructs an instance of GoogleCloudStorageImpl.
   *
   * @param credential OAuth2 credential that allows access to GCS
   * @param downscopedAccessTokenFn Function that generates downscoped access token.
   * @throws IOException on IO error
   */
  public GoogleCloudStorageImpl(
      GoogleCloudStorageOptions options,
      Credential credential,
      Function<List<AccessBoundary>, String> downscopedAccessTokenFn)
      throws IOException {
    this(
        options,
        new RetryHttpInitializer(credential, options.toRetryHttpInitializerOptions()),
        downscopedAccessTokenFn);
  }

  public GoogleCloudStorageImpl(
      GoogleCloudStorageOptions options, HttpRequestInitializer httpRequestInitializer)
      throws IOException {
    this(
        options,
        createStorage(options, httpRequestInitializer),
        /* credentials= */ null,
        /* accessTokenProvider= */ null);
  }

  public GoogleCloudStorageImpl(
      GoogleCloudStorageOptions options,
      HttpRequestInitializer httpRequestInitializer,
      Function<List<AccessBoundary>, String> downscopedAccessTokenFn)
      throws IOException {
    this(
        options,
        createStorage(options, httpRequestInitializer),
        /* credentials= */ null,
        downscopedAccessTokenFn);
  }

  /**
   * Constructs an instance of GoogleCloudStorageImpl.
   *
   * @param storage {@link Storage} to use for I/O.
   */
  public GoogleCloudStorageImpl(GoogleCloudStorageOptions options, Storage storage) {
    this(options, storage, /* credentials= */ null, /* downscopedAccessTokenFn= */ null);
  }

  /**
   * Constructs an instance of GoogleCloudStorageImpl.
   *
   * @param options {@link GoogleCloudStorageOptions} to use to initialize the object.
   * @param storage {@link Storage} to use for I/O.
   * @param credentials OAuth2 credentials that allows access to GCS
   */
  public GoogleCloudStorageImpl(
      GoogleCloudStorageOptions options, Storage storage, Credentials credentials) {
    this(options, storage, credentials, /* downscopedAccessTokenFn= */ null);
  }

  /**
   * Constructs an instance of GoogleCloudStorageImpl.
   *
   * @param options {@link GoogleCloudStorageOptions} to use to initialize the object.
   * @param storage {@link Storage} to use for I/O.
   * @param credentials OAuth2 credentials that allows access to GCS
   * @param downscopedAccessTokenFn Function that generates downscoped access token.
   */
  public GoogleCloudStorageImpl(
      GoogleCloudStorageOptions options,
      Storage storage,
      Credentials credentials,
      Function<List<AccessBoundary>, String> downscopedAccessTokenFn) {
    logger.atFiner().log("GCS(options: %s)", options);

    this.storageOptions = checkNotNull(options, "options must not be null");
    this.storageOptions.throwIfNotValid();

    this.storage = checkNotNull(storage, "storage must not be null");

    this.httpRequestInitializer =
        this.storage.getRequestFactory() == null
            ? null
            : this.storage.getRequestFactory().getInitializer();

    // Create the gRPC stub if necessary;
    if (this.storageOptions.isGrpcEnabled()) {
      if (credentials != null) {
        this.storageStubProvider =
            StorageStubProvider.newInstance(
                this.storageOptions, this.backgroundTasksThreadPool, credentials);
      } else {
        checkArgument(
            httpRequestInitializer instanceof RetryHttpInitializer,
            "request initializer must be an instance of the RetryHttpInitializer class"
                + " when gRPC API enabled");
        Credential credential = ((RetryHttpInitializer) httpRequestInitializer).getCredential();
        this.storageStubProvider =
            StorageStubProvider.newInstance(
                this.storageOptions, this.backgroundTasksThreadPool, credential);
      }
    }

    this.downscopedAccessTokenFn = downscopedAccessTokenFn;
  }

  private static Storage createStorage(
      GoogleCloudStorageOptions options, HttpRequestInitializer httpRequestInitializer)
      throws IOException {
    HttpTransport httpTransport =
        HttpTransportFactory.createHttpTransport(
            options.getProxyAddress(), options.getProxyUsername(), options.getProxyPassword());
    return new Storage.Builder(httpTransport, JSON_FACTORY, httpRequestInitializer)
        .setRootUrl(options.getStorageRootUrl())
        .setServicePath(options.getStorageServicePath())
        .setApplicationName(options.getAppName())
        .build();
  }

  private ExecutorService createManualBatchingThreadPool() {
    ThreadPoolExecutor service =
        new ThreadPoolExecutor(
            /* corePoolSize= */ 10,
            /* maximumPoolSize= */ 20,
            /* keepAliveTime= */ 10L,
            TimeUnit.SECONDS,
            new LinkedBlockingQueue<>(),
            new ThreadFactoryBuilder()
                .setNameFormat("gcs-manual-batching-pool-%d")
                .setDaemon(true)
                .build());
    // allowCoreThreadTimeOut needs to be enabled for cases where the encapsulating class does
    // not
    service.allowCoreThreadTimeOut(true);
    return service;
  }

  @VisibleForTesting
  void setBackgroundTasksThreadPool(ExecutorService backgroundTasksThreadPool) {
    this.backgroundTasksThreadPool = backgroundTasksThreadPool;
  }

  @VisibleForTesting
  void setErrorExtractor(ApiErrorExtractor errorExtractor) {
    this.errorExtractor = errorExtractor;
    this.rateLimitedRetryDeterminer = errorExtractor::rateLimited;
  }

  @VisibleForTesting
  void setClientRequestHelper(ClientRequestHelper<StorageObject> clientRequestHelper) {
    this.clientRequestHelper = clientRequestHelper;
  }

  @VisibleForTesting
  void setBatchFactory(BatchHelper.Factory batchFactory) {
    this.batchFactory = batchFactory;
  }

  @VisibleForTesting
  void setSleeper(Sleeper sleeper) {
    this.sleeper = sleeper;
  }

  @VisibleForTesting
  void setBackOffFactory(BackOffFactory factory) {
    backOffFactory = factory;
  }

  @VisibleForTesting
  StorageStubProvider getStorageStubProvider() {
    return storageStubProvider;
  }

  @Override
  public GoogleCloudStorageOptions getOptions() {
    return storageOptions;
  }

  @Override
  public WritableByteChannel create(final StorageResourceId resourceId, CreateObjectOptions options)
      throws IOException {
    logger.atFiner().log("create(%s)", resourceId);
    Preconditions.checkArgument(
        resourceId.isStorageObject(), "Expected full StorageObject id, got %s", resourceId);

    // IMPORTANT: Do not modify or change this logic unless absolutely sure that you've
    // addressed
    // all out-of-order semantics.
    //
    // When performing mutations in GCS, even when we aren't concerned with parallel writers,
    // we need to protect ourselves from what appear to be out-of-order writes to the writer.
    // These
    // most commonly manifest themselves as a sequence of:
    // 1) Perform mutation M1 on object O1, which results in an HTTP 503 error,
    //    but can be any 5XX class error.
    // 2) Retry mutation M1, which yields a 200 OK
    // 3) Perform mutation M2 on O1, which yields a 200 OK
    // 4) Some time later, get O1 and see M1 and not M2, even though M2 appears to have happened
    //    later.
    //
    // To counter this we need to perform mutations with a condition attached, always. This
    // prevents
    // the race condition as described in:
    // https://cloud.google.com/storage/docs/generations-preconditions#preventing_the_race_condition

    Optional<Long> writeGeneration =
        resourceId.hasGenerationId()
            ? Optional.of(resourceId.getGenerationId())
            : Optional.of(getWriteGeneration(resourceId, options.isOverwriteExisting()));

    ObjectWriteConditions writeConditions =
        ObjectWriteConditions.builder()
            .setContentGenerationMatch(writeGeneration.orElse(null))
            .build();

    BaseAbstractGoogleAsyncWriteChannel<?> channel =
        storageOptions.isGrpcEnabled()
            ? new GoogleCloudStorageGrpcWriteChannel(
                storageStubProvider,
                backgroundTasksThreadPool,
                storageOptions.getWriteChannelOptions(),
                resourceId,
                options,
                writeConditions,
                requesterShouldPay(resourceId.getBucketName())
                    ? storageOptions.getRequesterPaysOptions().getProjectId()
                    : null,
                BackOffFactory.DEFAULT)
            : new GoogleCloudStorageWriteChannel(
                storage,
                clientRequestHelper,
                backgroundTasksThreadPool,
                storageOptions.getWriteChannelOptions(),
                resourceId,
                options,
                writeConditions) {

              @Override
              public Insert createRequest(InputStreamContent inputStream) throws IOException {
                return initializeRequest(
                    super.createRequest(inputStream), resourceId.getBucketName());
              }
            };
    channel.initialize();
    return channel;
  }

  /**
   * See {@link GoogleCloudStorage#createBucket(String, CreateBucketOptions)} for details about
   * expected behavior.
   */
  @Override
  public void createBucket(String bucketName, CreateBucketOptions options) throws IOException {
    logger.atFiner().log("createBucket(%s)", bucketName);
    Preconditions.checkArgument(!isNullOrEmpty(bucketName), "bucketName must not be null or empty");
    checkNotNull(options, "options must not be null");
    checkNotNull(storageOptions.getProjectId(), "projectId must not be null");

    Bucket bucket =
        new Bucket()
            .setName(bucketName)
            .setLocation(options.getLocation())
            .setStorageClass(options.getStorageClass());
    if (options.getTtl() != null) {
      Rule lifecycleRule =
          new Rule()
              .setAction(new Action().setType("Delete"))
              .setCondition(new Condition().setAge(toIntExact(options.getTtl().toDays())));
      bucket.setLifecycle(new Lifecycle().setRule(ImmutableList.of(lifecycleRule)));
    }

    Storage.Buckets.Insert insertBucket =
        initializeRequest(
            storage.buckets().insert(storageOptions.getProjectId(), bucket), bucketName);
    // TODO(user): To match the behavior of throwing FileNotFoundException for 404, we probably
    // want to throw org.apache.commons.io.FileExistsException for 409 here.
    try {
      ResilientOperation.retry(
          insertBucket::execute,
          backOffFactory.newBackOff(),
          rateLimitedRetryDeterminer,
          IOException.class,
          sleeper);
    } catch (InterruptedException e) {
      Thread.currentThread().interrupt();
      throw new IOException("Failed to create bucket", e);
    } catch (IOException e) {
      if (ApiErrorExtractor.INSTANCE.itemAlreadyExists(e)) {
        throw (FileAlreadyExistsException)
            new FileAlreadyExistsException(String.format("Bucket '%s' already exists.", bucketName))
                .initCause(e);
      }
      throw e;
    }
  }

  @Override
  public void createEmptyObject(StorageResourceId resourceId, CreateObjectOptions options)
      throws IOException {
    Preconditions.checkArgument(
        resourceId.isStorageObject(), "Expected full StorageObject id, got %s", resourceId);

    Storage.Objects.Insert insertObject = prepareEmptyInsert(resourceId, options);
    try {
      insertObject.execute();
    } catch (IOException e) {
      if (canIgnoreExceptionForEmptyObject(e, resourceId, options)) {
        logger.atInfo().log(
            "Ignoring exception of type %s; verified object already exists with desired state.",
            e.getClass().getSimpleName());
        logger.atFine().withCause(e).log("Ignored exception while creating empty object");
      } else {
        if (ApiErrorExtractor.INSTANCE.itemAlreadyExists(e)) {
          throw (FileAlreadyExistsException)
              new FileAlreadyExistsException(
                      String.format("Object '%s' already exists.", resourceId))
                  .initCause(e);
        }
        throw e;
      }
    }
  }

  /**
   * See {@link GoogleCloudStorage#createEmptyObject(StorageResourceId)} for details about expected
   * behavior.
   */
  @Override
  public void createEmptyObject(StorageResourceId resourceId) throws IOException {
    logger.atFiner().log("createEmptyObject(%s)", resourceId);
    Preconditions.checkArgument(
        resourceId.isStorageObject(), "Expected full StorageObject id, got %s", resourceId);
    createEmptyObject(resourceId, EMPTY_OBJECT_CREATE_OPTIONS);
  }

  public void updateMetadata(GoogleCloudStorageItemInfo itemInfo, Map<String, byte[]> metadata)
      throws IOException {
    StorageResourceId resourceId = itemInfo.getResourceId();
    Preconditions.checkArgument(
        resourceId.isStorageObject(), "Expected full StorageObject ID, got %s", resourceId);

    StorageObject storageObject = new StorageObject().setMetadata(encodeMetadata(metadata));

    Storage.Objects.Patch patchObject =
        initializeRequest(
                storage
                    .objects()
                    .patch(resourceId.getBucketName(), resourceId.getObjectName(), storageObject),
                resourceId.getBucketName())
            .setIfMetagenerationMatch(itemInfo.getMetaGeneration());

    patchObject.execute();
  }

  @Override
  public void createEmptyObjects(
      List<StorageResourceId> resourceIds, final CreateObjectOptions options) throws IOException {
    // TODO(user): This method largely follows a pattern similar to
    // deleteObjects(List<StorageResourceId>); extract a generic method for both.
    logger.atFiner().log("createEmptyObjects(%s)", resourceIds);

    if (resourceIds.isEmpty()) {
      return;
    }

    // Don't go through batch interface for a single-item case to avoid batching overhead.
    if (resourceIds.size() == 1) {
      createEmptyObject(Iterables.getOnlyElement(resourceIds), options);
      return;
    }

    // Validate that all the elements represent StorageObjects.
    for (StorageResourceId resourceId : resourceIds) {
      Preconditions.checkArgument(
          resourceId.isStorageObject(),
          "Expected full StorageObject names only, got: '%s'",
          resourceId);
    }

    // Gather exceptions to wrap in a composite exception at the end.
    final Set<IOException> innerExceptions = newConcurrentHashSet();
    final CountDownLatch latch = new CountDownLatch(resourceIds.size());
    for (final StorageResourceId resourceId : resourceIds) {
      final Storage.Objects.Insert insertObject = prepareEmptyInsert(resourceId, options);
      manualBatchingThreadPool.execute(
          () -> {
            try {
              insertObject.execute();
              logger.atFiner().log("Successfully inserted %s", resourceId);
            } catch (IOException ioe) {
              boolean canIgnoreException = false;
              try {
                canIgnoreException = canIgnoreExceptionForEmptyObject(ioe, resourceId, options);
              } catch (Exception e) {
                // Make sure to catch Exception instead of only IOException so that
                // we can
                // correctly wrap other such exceptions and propagate them out
                // cleanly inside
                // innerExceptions; common sources of non-IOExceptions include
                // Preconditions
                // checks which get enforced at various layers in the library stack.
                innerExceptions.add(
                    new IOException("Error re-fetching after rate-limit error: " + resourceId, e));
              }
              if (canIgnoreException) {
                logger.atInfo().log(
                    "Ignoring exception of type %s; verified object already exists with desired"
                        + " state.",
                    ioe.getClass().getSimpleName());
                logger.atFine().withCause(ioe).log("Ignored exception while creating empty object");
              } else {
                innerExceptions.add(new IOException("Error inserting " + resourceId, ioe));
              }
            } catch (Exception e) {
              innerExceptions.add(new IOException("Error inserting " + resourceId, e));
            } finally {
              latch.countDown();
            }
          });
    }

    try {
      latch.await();
    } catch (InterruptedException ie) {
      Thread.currentThread().interrupt();
      throw new IOException("Failed to create empty objects", ie);
    }

    if (!innerExceptions.isEmpty()) {
      throw GoogleCloudStorageExceptions.createCompositeException(innerExceptions);
    }
  }

  /**
   * See {@link GoogleCloudStorage#createEmptyObjects(List)} for details about expected behavior.
   */
  @Override
  public void createEmptyObjects(List<StorageResourceId> resourceIds) throws IOException {
    createEmptyObjects(resourceIds, EMPTY_OBJECT_CREATE_OPTIONS);
  }

  /** See {@link GoogleCloudStorage#open(StorageResourceId)} for details about expected behavior. */
  @Override
  public SeekableByteChannel open(
      final StorageResourceId resourceId, GoogleCloudStorageReadOptions readOptions)
      throws IOException {
    logger.atFiner().log("open(%s, %s)", resourceId, readOptions);
    Preconditions.checkArgument(
        resourceId.isStorageObject(), "Expected full StorageObject id, got %s", resourceId);

    // The underlying channel doesn't initially read data, which means that we won't see a
    // FileNotFoundException until read is called. As a result, in order to find out if the
    // object exists, we'll need to do an RPC (metadata or data). A metadata check should be a less
    // expensive operation than a read data operation.
    GoogleCloudStorageItemInfo itemInfo =
        readOptions.getFastFailOnNotFound() ? getItemInfo(resourceId) : null;

    return open(resourceId, itemInfo, readOptions);
  }

  /**
   * See {@link GoogleCloudStorage#open(GoogleCloudStorageItemInfo)} for details about expected
   * behavior.
   */
  public SeekableByteChannel open(
      GoogleCloudStorageItemInfo itemInfo, GoogleCloudStorageReadOptions readOptions)
      throws IOException {
    logger.atFiner().log("open(%s, %s)", itemInfo, readOptions);
    checkNotNull(itemInfo, "itemInfo should not be null");

    StorageResourceId resourceId = itemInfo.getResourceId();
    Preconditions.checkArgument(
        resourceId.isStorageObject(), "Expected full StorageObject id, got %s", resourceId);

    return open(resourceId, itemInfo, readOptions);
  }

  private SeekableByteChannel open(
      StorageResourceId resourceId,
      GoogleCloudStorageItemInfo itemInfo,
      GoogleCloudStorageReadOptions readOptions)
      throws IOException {
    if (itemInfo != null && !itemInfo.exists()) {
      throw createFileNotFoundException(
          resourceId.getBucketName(), resourceId.getObjectName(), /* cause= */ null);
    }
    if (storageOptions.isGrpcEnabled()) {
      return itemInfo == null
          ? GoogleCloudStorageGrpcReadChannel.open(
              storageStubProvider, storage, errorExtractor, resourceId, readOptions)
          : GoogleCloudStorageGrpcReadChannel.open(
              storageStubProvider, storage, errorExtractor, itemInfo, readOptions);
    }

    return new GoogleCloudStorageReadChannel(
        storage, resourceId, errorExtractor, clientRequestHelper, readOptions) {

      @Override
      @Nullable
      protected GoogleCloudStorageItemInfo getInitialMetadata() {
        return itemInfo;
      }

      @Override
      protected Storage.Objects.Get createRequest() throws IOException {
        return initializeRequest(super.createRequest(), resourceId.getBucketName());
      }
    };
  }

  /** See {@link GoogleCloudStorage#deleteBuckets(List)} for details about expected behavior. */
  @Override
  public void deleteBuckets(List<String> bucketNames) throws IOException {
    logger.atFiner().log("deleteBuckets(%s)", bucketNames);

    // Validate all the inputs first.
    for (String bucketName : bucketNames) {
      Preconditions.checkArgument(
          !isNullOrEmpty(bucketName), "bucketName must not be null or empty");
    }

    // Gather exceptions to wrap in a composite exception at the end.
    final List<IOException> innerExceptions = new ArrayList<>();

    for (final String bucketName : bucketNames) {
      final Storage.Buckets.Delete deleteBucket =
          initializeRequest(storage.buckets().delete(bucketName), bucketName);

      try {
        ResilientOperation.retry(
            deleteBucket::execute,
            backOffFactory.newBackOff(),
            rateLimitedRetryDeterminer,
            IOException.class,
            sleeper);
      } catch (IOException e) {
        innerExceptions.add(
            errorExtractor.itemNotFound(e)
                ? createFileNotFoundException(bucketName, null, e)
                : new IOException(String.format("Error deleting '%s' bucket", bucketName), e));
      } catch (InterruptedException e) {
        Thread.currentThread().interrupt();
        throw new IOException("Failed to delete buckets", e);
      }
    }
    if (!innerExceptions.isEmpty()) {
      throw GoogleCloudStorageExceptions.createCompositeException(innerExceptions);
    }
  }

  public void deleteObject(StorageResourceId resourceId, long metaGeneration) throws IOException {
    String bucketName = resourceId.getBucketName();
<<<<<<< HEAD
    // T0 update the statistics of number of objects deleted
    if (objectStatistics.get(OBJECT_DELETE_OBJECTS) == null) {
      objectStatistics.put(OBJECT_DELETE_OBJECTS, 1L);
    } else {
      objectStatistics.put(OBJECT_DELETE_OBJECTS, objectStatistics.get(OBJECT_DELETE_OBJECTS) + 1L);
    }
=======

>>>>>>> cbd2747d
    Storage.Objects.Delete deleteObject =
        initializeRequest(
                storage.objects().delete(bucketName, resourceId.getObjectName()), bucketName)
            .setIfMetagenerationMatch(metaGeneration);
    deleteObject.execute();

    //  To update the statistics of number of objects deleted

    objectStatistics.putIfAbsent(OBJECT_DELETE_OBJECTS, new AtomicLong(0));
    objectStatistics.get(OBJECT_DELETE_OBJECTS).incrementAndGet();
  }

  /** See {@link GoogleCloudStorage#deleteObjects(List)} for details about expected behavior. */
  @Override
  public void deleteObjects(List<StorageResourceId> fullObjectNames) throws IOException {
    logger.atFiner().log("deleteObjects(%s)", fullObjectNames);

    if (fullObjectNames.isEmpty()) {
      return;
    }

    // Validate that all the elements represent StorageObjects.
    for (StorageResourceId fullObjectName : fullObjectNames) {
      Preconditions.checkArgument(
          fullObjectName.isStorageObject(),
          "Expected full StorageObject names only, got: %s",
          fullObjectName);
    }

    // Gather exceptions to wrap in a composite exception at the end.
    final KeySetView<IOException, Boolean> innerExceptions = ConcurrentHashMap.newKeySet();
    BatchHelper batchHelper =
        batchFactory.newBatchHelper(
            httpRequestInitializer,
            storage,
            storageOptions.getMaxRequestsPerBatch(),
            fullObjectNames.size(),
            storageOptions.getBatchThreads());

    // update the statistics of number of objects deleted
    objectStatistics.putIfAbsent(OBJECT_DELETE_OBJECTS, new AtomicLong(0));
    for (StorageResourceId fullObjectName : fullObjectNames) {
      queueSingleObjectDelete(fullObjectName, innerExceptions, batchHelper, 1);
<<<<<<< HEAD

      // update the statistics of number of objects deleted
      if (objectStatistics.get(OBJECT_DELETE_OBJECTS) == null) {
        objectStatistics.put(OBJECT_DELETE_OBJECTS, 1L);
      } else {
        objectStatistics.put(
            OBJECT_DELETE_OBJECTS, objectStatistics.get(OBJECT_DELETE_OBJECTS) + 1L);
      }
=======
      objectStatistics.get(OBJECT_DELETE_OBJECTS).incrementAndGet();
>>>>>>> cbd2747d
    }

    batchHelper.flush();

    if (!innerExceptions.isEmpty()) {
      throw GoogleCloudStorageExceptions.createCompositeException(innerExceptions);
    }
  }

  /** Helper to create a callback for a particular deletion request. */
  private JsonBatchCallback<Void> getDeletionCallback(
      final StorageResourceId resourceId,
      final KeySetView<IOException, Boolean> innerExceptions,
      final BatchHelper batchHelper,
      final int attempt,
      final long generation) {
    return new JsonBatchCallback<Void>() {
      @Override
      public void onSuccess(Void obj, HttpHeaders responseHeaders) {
        logger.atFiner().log("Successfully deleted %s at generation %s", resourceId, generation);
      }

      @Override
      public void onFailure(GoogleJsonError jsonError, HttpHeaders responseHeaders)
          throws IOException {
        GoogleJsonResponseException cause = createJsonResponseException(jsonError, responseHeaders);
        if (errorExtractor.itemNotFound(cause)) {
          // Ignore item-not-found errors. We do not have to delete what we cannot find.
          // This
          // error typically shows up when we make a request to delete something and the
          // server
          // receives the request but we get a retry-able error before we get a response.
          // During a retry, we no longer find the item because the server had deleted
          // it already.
          logger.atFiner().log("Delete object '%s' not found:%n%s", resourceId, jsonError);
        } else if (errorExtractor.preconditionNotMet(cause)
            && attempt <= MAXIMUM_PRECONDITION_FAILURES_IN_DELETE) {
          logger.atInfo().log(
              "Precondition not met while deleting '%s' at generation %s. Attempt %s."
                  + " Retrying:%n%s",
              resourceId, generation, attempt, jsonError);
          queueSingleObjectDelete(resourceId, innerExceptions, batchHelper, attempt + 1);
        } else {
          innerExceptions.add(
              new IOException(
                  String.format(
                      "Error deleting '%s', stage 2 with generation %s", resourceId, generation),
                  cause));
        }
      }
    };
  }

  private void queueSingleObjectDelete(
      final StorageResourceId resourceId,
      final KeySetView<IOException, Boolean> innerExceptions,
      final BatchHelper batchHelper,
      final int attempt)
      throws IOException {
    final String bucketName = resourceId.getBucketName();
    final String objectName = resourceId.getObjectName();

    if (resourceId.hasGenerationId()) {
      // We can go direct to the deletion request instead of first fetching generation id.
      long generationId = resourceId.getGenerationId();
      Storage.Objects.Delete deleteObject =
          initializeRequest(storage.objects().delete(bucketName, objectName), bucketName)
              .setIfGenerationMatch(generationId);
      batchHelper.queue(
          deleteObject,
          getDeletionCallback(resourceId, innerExceptions, batchHelper, attempt, generationId));
    } else {
      // We first need to get the current object version to issue a safe delete for only the
      // latest version of the object.
      Storage.Objects.Get getObject =
          initializeRequest(storage.objects().get(bucketName, objectName), bucketName)
              .setFields("generation");
      batchHelper.queue(
          getObject,
          new JsonBatchCallback<StorageObject>() {
            @Override
            public void onSuccess(StorageObject storageObject, HttpHeaders httpHeaders)
                throws IOException {
              Long generation =
                  checkNotNull(storageObject.getGeneration(), "generation can not be null");
              Storage.Objects.Delete deleteObject =
                  initializeRequest(storage.objects().delete(bucketName, objectName), bucketName)
                      .setIfGenerationMatch(generation);

              batchHelper.queue(
                  deleteObject,
                  getDeletionCallback(
                      resourceId, innerExceptions, batchHelper, attempt, generation));
            }

            @Override
            public void onFailure(GoogleJsonError jsonError, HttpHeaders responseHeaders) {
              GoogleJsonResponseException cause =
                  createJsonResponseException(jsonError, responseHeaders);
              if (errorExtractor.itemNotFound(cause)) {
                // If the item isn't found, treat it the same as if it's not found
                // in the delete
                // case: assume the user wanted the object gone and now it is.
                logger.atFiner().log(
                    "deleteObjects(%s): get not found:%n%s", resourceId, jsonError);
              } else {
                innerExceptions.add(
                    new IOException(
                        String.format("Error deleting '%s', stage 1", resourceId), cause));
              }
            }
          });
    }
  }

  /**
   * Validates basic argument constraints like non-null, non-empty Strings, using {@code
   * Preconditions} in addition to checking for src/dst bucket existence and compatibility of bucket
   * properties such as location and storage-class.
   *
   * @param gcsImpl A GoogleCloudStorage for retrieving bucket info via getItemInfo, but only if
   *     srcBucketName != dstBucketName; passed as a parameter so that this static method can be
   *     used by other implementations of GoogleCloudStorage that want to preserve the validation
   *     behavior of GoogleCloudStorageImpl, including disallowing cross-location copies.
   */
  // TODO(b/120887495): This @VisibleForTesting annotation was being ignored by prod code.
  // Please check that removing it is correct, and remove this comment along with it.
  // @VisibleForTesting
  public static void validateCopyArguments(
      Map<StorageResourceId, StorageResourceId> sourceToDestinationObjectsMap,
      GoogleCloudStorage gcsImpl)
      throws IOException {

    checkNotNull(sourceToDestinationObjectsMap, "srcObjects must not be null");

    if (sourceToDestinationObjectsMap.isEmpty()) {
      return;
    }

    Map<StorageResourceId, GoogleCloudStorageItemInfo> bucketInfoCache = new HashMap<>();

    for (Entry<StorageResourceId, StorageResourceId> entry :
        sourceToDestinationObjectsMap.entrySet()) {
      StorageResourceId source = entry.getKey();
      StorageResourceId destination = entry.getValue();
      String srcBucketName = source.getBucketName();
      String dstBucketName = destination.getBucketName();
      // Avoid copy across locations or storage classes.
      if (!srcBucketName.equals(dstBucketName)) {
        StorageResourceId srcBucketResourceId = new StorageResourceId(srcBucketName);
        GoogleCloudStorageItemInfo srcBucketInfo =
            getGoogleCloudStorageItemInfo(gcsImpl, bucketInfoCache, srcBucketResourceId);
        if (!srcBucketInfo.exists()) {
          throw new FileNotFoundException("Bucket not found: " + srcBucketName);
        }

        StorageResourceId dstBucketResourceId = new StorageResourceId(dstBucketName);
        GoogleCloudStorageItemInfo dstBucketInfo =
            getGoogleCloudStorageItemInfo(gcsImpl, bucketInfoCache, dstBucketResourceId);
        if (!dstBucketInfo.exists()) {
          throw new FileNotFoundException("Bucket not found: " + dstBucketName);
        }

        if (!gcsImpl.getOptions().isCopyWithRewriteEnabled()) {
          if (!srcBucketInfo.getLocation().equals(dstBucketInfo.getLocation())) {
            throw new UnsupportedOperationException(
                "This operation is not supported across two different storage locations.");
          }

          if (!srcBucketInfo.getStorageClass().equals(dstBucketInfo.getStorageClass())) {
            throw new UnsupportedOperationException(
                "This operation is not supported across two different storage classes.");
          }
        }
      }
      checkArgument(
          !isNullOrEmpty(source.getObjectName()), "srcObjectName must not be null or empty");
      checkArgument(
          !isNullOrEmpty(destination.getObjectName()), "dstObjectName must not be null or empty");
      if (srcBucketName.equals(dstBucketName)
          && source.getObjectName().equals(destination.getObjectName())) {
        throw new IllegalArgumentException(
            String.format(
                "Copy destination must be different from source for %s.",
                StringPaths.fromComponents(srcBucketName, source.getObjectName())));
      }
    }
  }

  private static GoogleCloudStorageItemInfo getGoogleCloudStorageItemInfo(
      GoogleCloudStorage gcsImpl,
      Map<StorageResourceId, GoogleCloudStorageItemInfo> bucketInfoCache,
      StorageResourceId resourceId)
      throws IOException {
    GoogleCloudStorageItemInfo storageItemInfo = bucketInfoCache.get(resourceId);
    if (storageItemInfo != null) {
      return storageItemInfo;
    }
    storageItemInfo = gcsImpl.getItemInfo(resourceId);
    bucketInfoCache.put(resourceId, storageItemInfo);
    return storageItemInfo;
  }

  /**
   * See {@link GoogleCloudStorage#copy(String, List, String, List)} for details about expected
   * behavior.
   */
  @Override
  public void copy(
      String srcBucketName,
      List<String> srcObjectNames,
      String dstBucketName,
      List<String> dstObjectNames)
      throws IOException {
    checkArgument(srcObjectNames != null, "srcObjectNames must not be null");
    checkArgument(dstObjectNames != null, "dstObjectNames must not be null");
    checkArgument(
        srcObjectNames.size() == dstObjectNames.size(),
        "Must supply same number of elements in srcObjects and dstObjects");

    Map<StorageResourceId, StorageResourceId> sourceToDestinationObjectsMap =
        new HashMap<>(srcObjectNames.size());
    for (int i = 0; i < srcObjectNames.size(); i++) {
      sourceToDestinationObjectsMap.put(
          new StorageResourceId(srcBucketName, srcObjectNames.get(i)),
          new StorageResourceId(dstBucketName, dstObjectNames.get(i)));
    }
    copy(sourceToDestinationObjectsMap);
  }

  /**
   * See {@link GoogleCloudStorage#copy(String, List, String, List)} for details about expected
   * behavior.
   */
  @Override
  public void copy(Map<StorageResourceId, StorageResourceId> sourceToDestinationObjectsMap)
      throws IOException {

    validateCopyArguments(sourceToDestinationObjectsMap, this);

    if (sourceToDestinationObjectsMap.isEmpty()) {
      return;
    }

    // Gather FileNotFoundExceptions for individual objects,
    // but only throw a single combined exception at the end.
    KeySetView<IOException, Boolean> innerExceptions = ConcurrentHashMap.newKeySet();

    // Perform the copy operations.
    BatchHelper batchHelper =
        batchFactory.newBatchHelper(
            httpRequestInitializer,
            storage,
            storageOptions.getMaxRequestsPerBatch(),
            sourceToDestinationObjectsMap.size(),
            storageOptions.getBatchThreads());

    for (Entry<StorageResourceId, StorageResourceId> entry :
        sourceToDestinationObjectsMap.entrySet()) {
      StorageResourceId srcObject = entry.getKey();
      StorageResourceId dstObject = entry.getValue();
      if (storageOptions.isCopyWithRewriteEnabled()) {
        // Rewrite request has the same effect as Copy, but it can handle moving
        // large objects that may potentially timeout a Copy request.
        rewriteInternal(
            batchHelper,
            innerExceptions,
            srcObject.getBucketName(),
            srcObject.getObjectName(),
            dstObject.getBucketName(),
            dstObject.getObjectName());
      } else {
        copyInternal(
            batchHelper,
            innerExceptions,
            srcObject.getBucketName(),
            srcObject.getObjectName(),
            dstObject.getGenerationId(),
            dstObject.getBucketName(),
            dstObject.getObjectName());
      }
    }

    // Execute any remaining requests not divisible by the max batch size.
    batchHelper.flush();

    if (!innerExceptions.isEmpty()) {
      throw GoogleCloudStorageExceptions.createCompositeException(innerExceptions);
    }
  }

  /**
   * Performs copy operation using GCS Rewrite requests
   *
   * @see GoogleCloudStorage#copy(String, List, String, List)
   */
  private void rewriteInternal(
      final BatchHelper batchHelper,
      final KeySetView<IOException, Boolean> innerExceptions,
      final String srcBucketName,
      final String srcObjectName,
      final String dstBucketName,
      final String dstObjectName)
      throws IOException {
    Storage.Objects.Rewrite rewriteObject =
        initializeRequest(
            storage
                .objects()
                .rewrite(srcBucketName, srcObjectName, dstBucketName, dstObjectName, null),
            srcBucketName);
    if (storageOptions.getMaxBytesRewrittenPerCall() > 0) {
      rewriteObject.setMaxBytesRewrittenPerCall(storageOptions.getMaxBytesRewrittenPerCall());
    }

    // TODO(b/79750454) do not batch rewrite requests because they time out in batches.
    batchHelper.queue(
        rewriteObject,
        new JsonBatchCallback<RewriteResponse>() {
          @Override
          public void onSuccess(RewriteResponse rewriteResponse, HttpHeaders responseHeaders) {
            String srcString = StringPaths.fromComponents(srcBucketName, srcObjectName);
            String dstString = StringPaths.fromComponents(dstBucketName, dstObjectName);

            if (rewriteResponse.getDone()) {
              logger.atFiner().log("Successfully copied %s to %s", srcString, dstString);
            } else {
              // If an object is very large, we need to continue making successive
              // calls to
              // rewrite until the operation completes.
              logger.atFiner().log(
                  "Copy (%s to %s) did not complete. Resuming...", srcString, dstString);
              try {
                Storage.Objects.Rewrite rewriteObjectWithToken =
                    initializeRequest(
                        storage
                            .objects()
                            .rewrite(
                                srcBucketName, srcObjectName, dstBucketName, dstObjectName, null),
                        srcBucketName);
                if (storageOptions.getMaxBytesRewrittenPerCall() > 0) {
                  rewriteObjectWithToken.setMaxBytesRewrittenPerCall(
                      storageOptions.getMaxBytesRewrittenPerCall());
                }
                rewriteObjectWithToken.setRewriteToken(rewriteResponse.getRewriteToken());
                batchHelper.queue(rewriteObjectWithToken, this);
              } catch (IOException e) {
                innerExceptions.add(e);
              }
            }
          }

          @Override
          public void onFailure(GoogleJsonError e, HttpHeaders responseHeaders) {
            onCopyFailure(innerExceptions, e, responseHeaders, srcBucketName, srcObjectName);
          }
        });
  }

  /**
   * Performs copy operation using GCS Copy requests
   *
   * @see GoogleCloudStorage#copy(String, List, String, List)
   */
  private void copyInternal(
      BatchHelper batchHelper,
      final KeySetView<IOException, Boolean> innerExceptions,
      final String srcBucketName,
      final String srcObjectName,
      final long dstContentGeneration,
      final String dstBucketName,
      final String dstObjectName)
      throws IOException {
    Copy copy =
        storage.objects().copy(srcBucketName, srcObjectName, dstBucketName, dstObjectName, null);

    if (dstContentGeneration != StorageResourceId.UNKNOWN_GENERATION_ID) {
      copy.setIfGenerationMatch(dstContentGeneration);
    }

    Storage.Objects.Copy copyObject = initializeRequest(copy, srcBucketName);

    batchHelper.queue(
        copyObject,
        new JsonBatchCallback<StorageObject>() {
          @Override
          public void onSuccess(StorageObject copyResponse, HttpHeaders responseHeaders) {
            String srcString = StringPaths.fromComponents(srcBucketName, srcObjectName);
            String dstString = StringPaths.fromComponents(dstBucketName, dstObjectName);
            logger.atFiner().log("Successfully copied %s to %s", srcString, dstString);
          }

          @Override
          public void onFailure(GoogleJsonError jsonError, HttpHeaders responseHeaders) {
            onCopyFailure(
                innerExceptions, jsonError, responseHeaders, srcBucketName, srcObjectName);
          }
        });
  }

  /** Processes failed copy requests */
  private void onCopyFailure(
      KeySetView<IOException, Boolean> innerExceptions,
      GoogleJsonError jsonError,
      HttpHeaders responseHeaders,
      String srcBucketName,
      String srcObjectName) {
    GoogleJsonResponseException cause = createJsonResponseException(jsonError, responseHeaders);
    innerExceptions.add(
        errorExtractor.itemNotFound(cause)
            ? createFileNotFoundException(srcBucketName, srcObjectName, cause)
            : new IOException(
                String.format(
                    "Error copying '%s'", StringPaths.fromComponents(srcBucketName, srcObjectName)),
                cause));
  }

  /**
   * Shared helper for actually dispatching buckets().list() API calls and accumulating paginated
   * results; these can then be used to either extract just their names, or to parse into full
   * GoogleCloudStorageItemInfos.
   */
  private List<Bucket> listBucketsInternal() throws IOException {
    logger.atFiner().log("listBucketsInternal()");
    checkNotNull(storageOptions.getProjectId(), "projectId must not be null");
    List<Bucket> allBuckets = new ArrayList<>();
    Storage.Buckets.List listBucket =
        initializeRequest(storage.buckets().list(storageOptions.getProjectId()), null);

    // Set number of items to retrieve per call.
    listBucket.setMaxResults(storageOptions.getMaxListItemsPerCall());

    // Loop till we fetch all items.
    String pageToken = null;
    do {
      if (pageToken != null) {
        logger.atFiner().log("listBucketsInternal: next page %s", pageToken);
        listBucket.setPageToken(pageToken);
      }

      Buckets items = listBucket.execute();

      // Accumulate buckets (if any).
      List<Bucket> buckets = items.getItems();
      if (buckets != null) {
        logger.atFiner().log("listed %s items", buckets.size());
        allBuckets.addAll(buckets);
      }

      pageToken = items.getNextPageToken();
    } while (pageToken != null);

    return allBuckets;
  }

  /** See {@link GoogleCloudStorage#listBucketNames()} for details about expected behavior. */
  @Override
  public List<String> listBucketNames() throws IOException {
    logger.atFiner().log("listBucketNames()");
    List<Bucket> allBuckets = listBucketsInternal();
    List<String> bucketNames = new ArrayList<>(allBuckets.size());
    for (Bucket bucket : allBuckets) {
      bucketNames.add(bucket.getName());
    }
    return bucketNames;
  }

  /** See {@link GoogleCloudStorage#listBucketInfo()} for details about expected behavior. */
  @Override
  public List<GoogleCloudStorageItemInfo> listBucketInfo() throws IOException {
    logger.atFiner().log("listBucketInfo()");
    List<Bucket> allBuckets = listBucketsInternal();
    List<GoogleCloudStorageItemInfo> bucketInfos = new ArrayList<>(allBuckets.size());
    for (Bucket bucket : allBuckets) {
      bucketInfos.add(createItemInfoForBucket(new StorageResourceId(bucket.getName()), bucket));
    }
    return bucketInfos;
  }

  /**
   * Helper for creating a Storage.Objects.Copy object ready for dispatch given a bucket and object
   * for an empty object to be created. Caller must already verify that {@code resourceId}
   * represents a StorageObject and not a bucket.
   */
  private Storage.Objects.Insert prepareEmptyInsert(
      StorageResourceId resourceId, CreateObjectOptions createObjectOptions) throws IOException {
    Map<String, String> rewrittenMetadata = encodeMetadata(createObjectOptions.getMetadata());
    StorageObject object =
        new StorageObject()
            .setName(resourceId.getObjectName())
            .setMetadata(rewrittenMetadata)
            .setContentEncoding(createObjectOptions.getContentEncoding());

    // Ideally we'd use EmptyContent, but Storage requires an AbstractInputStreamContent and not
    // just an HttpContent, so we'll just use the next easiest thing.
    ByteArrayContent emptyContent =
        new ByteArrayContent(createObjectOptions.getContentType(), new byte[0]);
    Storage.Objects.Insert insertObject =
        initializeRequest(
            storage.objects().insert(resourceId.getBucketName(), object, emptyContent),
            resourceId.getBucketName());
    insertObject.setDisableGZipContent(true);
    clientRequestHelper.setDirectUploadEnabled(insertObject, true);

    if (resourceId.hasGenerationId()) {
      insertObject.setIfGenerationMatch(resourceId.getGenerationId());
    } else if (resourceId.isDirectory() || !createObjectOptions.isOverwriteExisting()) {
      insertObject.setIfGenerationMatch(0L);
    }
    return insertObject;
  }

  /**
   * Helper for both listObjectInfo that executes the actual API calls to get paginated lists,
   * accumulating the StorageObjects and String prefixes into the params {@code listedObjects} and
   * {@code listedPrefixes}.
   *
   * @param bucketName bucket name
   * @param objectNamePrefix object name prefix or null if all objects in the bucket are desired
   * @param listOptions options to use when listing objects
   * @param includeTrailingDelimiter whether to include prefix objects into the {@code
   *     listedObjects}
   * @param listedObjects output parameter into which retrieved StorageObjects will be added
   * @param listedPrefixes output parameter into which retrieved prefixes will be added
   */
  private void listStorageObjectsAndPrefixes(
      String bucketName,
      String objectNamePrefix,
      ListObjectOptions listOptions,
      boolean includeTrailingDelimiter,
      List<StorageObject> listedObjects,
      List<String> listedPrefixes)
      throws IOException {
    logger.atFiner().log(
        "listStorageObjectsAndPrefixes(%s, %s, %s, %s)",
        bucketName, objectNamePrefix, listOptions, includeTrailingDelimiter);

    checkArgument(
        listedObjects != null && listedObjects.isEmpty(),
        "Must provide a non-null empty container for listedObjects.");
    checkArgument(
        listedPrefixes != null && listedPrefixes.isEmpty(),
        "Must provide a non-null empty container for listedPrefixes.");

    // List +1 object if prefix is not included in the result,
    // because GCS always includes prefix object
    // in the result if it exists and we filter it out.
    //
    // Example:
    //
    // Existing GCS objects:
    //   gs://bucket/a/
    //   gs://bucket/a/b
    //   gs://bucket/a/c
    //
    // In response to `gs://bucket/a/` list request with max results set to `1` GCS will return
    // only
    // `gs://bucket/a/` object. But this object will be filterred out from response if
    // `isIncludePrefix` is set to `false`.
    //
    // To prevent this situation we increment max results by 1, which will allow to list
    // `gs://bucket/a/b` in the above case.
    long maxResults =
        listOptions.getMaxResults() > 0
            ? listOptions.getMaxResults() + (listOptions.isIncludePrefix() ? 0 : 1)
            : listOptions.getMaxResults();

    Storage.Objects.List listObject =
        createListRequest(
            bucketName,
            objectNamePrefix,
            listOptions.getFields(),
            listOptions.getDelimiter(),
            includeTrailingDelimiter,
            maxResults);

    String pageToken = null;
    do {
      if (pageToken != null) {
        logger.atFiner().log("listStorageObjectsAndPrefixes: next page %s", pageToken);
        listObject.setPageToken(pageToken);
      }
      pageToken =
          listStorageObjectsAndPrefixesPage(listObject, listOptions, listedObjects, listedPrefixes);
    } while (pageToken != null
        && getMaxRemainingResults(listOptions.getMaxResults(), listedPrefixes, listedObjects) > 0);
  }

  private String listStorageObjectsAndPrefixesPage(
      Storage.Objects.List listObject,
      ListObjectOptions listOptions,
      List<StorageObject> listedObjects,
      List<String> listedPrefixes)
      throws IOException {
    logger.atFiner().log("listStorageObjectsAndPrefixesPage(%s, %s)", listObject, listOptions);

    checkNotNull(listedObjects, "Must provide a non-null container for listedObjects.");
    checkNotNull(listedPrefixes, "Must provide a non-null container for listedPrefixes.");

    // Deduplicate prefixes and items, because if 'includeTrailingDelimiter' set to true
    // then returned items will contain "prefix objects" too.
    Set<String> prefixes = new LinkedHashSet<>(listedPrefixes);

    Objects items;
    try {
      items = listObject.execute();
    } catch (IOException e) {
      String resource = StringPaths.fromComponents(listObject.getBucket(), listObject.getPrefix());
      if (errorExtractor.itemNotFound(e)) {
        logger.atFiner().withCause(e).log(
            "listStorageObjectsAndPrefixesPage(%s, %s): item not found", resource, listOptions);
        return null;
      }
      throw new IOException("Error listing " + resource, e);
    }

    // Add prefixes (if any).
    List<String> pagePrefixes = items.getPrefixes();
    if (pagePrefixes != null) {
      logger.atFiner().log(
          "listStorageObjectsAndPrefixesPage(%s, %s): listed %s prefixes",
          listObject, listOptions, pagePrefixes.size());
      long maxRemainingResults =
          getMaxRemainingResults(listOptions.getMaxResults(), prefixes, listedObjects);
      // Do not cast 'maxRemainingResults' to int here, it could overflow
      long maxPrefixes = Math.min(maxRemainingResults, pagePrefixes.size());
      prefixes.addAll(pagePrefixes.subList(0, (int) maxPrefixes));
    }

    // Add object names (if any).
    List<StorageObject> objects = items.getItems();
    if (objects != null) {
      logger.atFiner().log(
          "listStorageObjectsAndPrefixesPage(%s, %s): listed %d objects",
          listObject, listOptions, objects.size());

      // Although GCS does not implement a file system, it treats objects that end
      // in delimiter as different from other objects when listing objects.
      //
      // If caller sends foo/ as the prefix, foo/ is returned as an object name.
      // That is inconsistent with listing items in a directory.
      // Not sure if that is a bug in GCS or the intended behavior.
      //
      // In this case, we do not want foo/ in the returned list because we want to
      // keep the behavior more like a file system without calling it as such.
      // Therefore, we filter out such entry.

      // Determine if the caller sent a directory name as a prefix.
      String objectNamePrefix = listObject.getPrefix();
      boolean objectPrefixEndsWithDelimiter =
          !isNullOrEmpty(objectNamePrefix) && objectNamePrefix.endsWith(PATH_DELIMITER);

      long maxRemainingResults =
          getMaxRemainingResults(listOptions.getMaxResults(), prefixes, listedObjects);
      for (StorageObject object : objects) {
        if (!objectPrefixEndsWithDelimiter || !object.getName().equals(objectNamePrefix)) {
          if (prefixes.remove(object.getName())) {
            listedObjects.add(object);
          } else if (maxRemainingResults > 0) {
            listedObjects.add(object);
            maxRemainingResults--;
          }
          // Do not break here, because we want to be sure
          // that we replaced all prefixes with prefix objects
        } else if (listOptions.isIncludePrefix() && object.getName().equals(objectNamePrefix)) {
          checkState(
              listedObjects.isEmpty(), "prefix object should be the first object in the result");
          listedObjects.add(object);
        }
      }
    }

    listedPrefixes.clear();
    listedPrefixes.addAll(prefixes);

    return items.getNextPageToken();
  }

  private Storage.Objects.List createListRequest(
      String bucketName,
      String objectNamePrefix,
      String objectFields,
      String delimiter,
      boolean includeTrailingDelimiter,
      long maxResults)
      throws IOException {
    logger.atFiner().log(
        "createListRequest(%s, %s, %s, %s, %d)",
        bucketName, objectNamePrefix, delimiter, includeTrailingDelimiter, maxResults);
    checkArgument(!isNullOrEmpty(bucketName), "bucketName must not be null or empty");

    Storage.Objects.List listObject =
        initializeRequest(
            storage.objects().list(bucketName).setPrefix(emptyToNull(objectNamePrefix)),
            bucketName);

    // Set delimiter if supplied.
    if (delimiter != null) {
      listObject.setDelimiter(delimiter);
      listObject.setIncludeTrailingDelimiter(includeTrailingDelimiter);
    }

    // Set number of items to retrieve per call.
    listObject.setMaxResults(
        maxResults <= 0 || maxResults >= storageOptions.getMaxListItemsPerCall()
            ? storageOptions.getMaxListItemsPerCall()
            : maxResults);

    // Request only fields used in GoogleCloudStorageItemInfo:
    // https://cloud.google.com/storage/docs/json_api/v1/objects#resource-representations
    if (!isNullOrEmpty(objectFields)) {
      listObject.setFields(String.format(LIST_OBJECT_FIELDS_FORMAT, objectFields));
    }

    return listObject;
  }

  private static long getMaxRemainingResults(
      long maxResults, Collection<String> prefixes, List<StorageObject> objects) {
    if (maxResults <= 0) {
      return Long.MAX_VALUE;
    }
    long numResults = (long) prefixes.size() + objects.size();
    return maxResults - numResults;
  }

  /** @see GoogleCloudStorage#listObjectInfo(String, String, ListObjectOptions) */
  @Override
  public List<GoogleCloudStorageItemInfo> listObjectInfo(
      String bucketName, String objectNamePrefix, ListObjectOptions listOptions)
      throws IOException {
    logger.atFiner().log("listObjectInfo(%s, %s, %s)", bucketName, objectNamePrefix, listOptions);

    // Helper will handle going through pages of list results and accumulating them.
    List<StorageObject> listedObjects = new ArrayList<>();
    List<String> listedPrefixes = new ArrayList<>();
    listStorageObjectsAndPrefixes(
        bucketName,
        objectNamePrefix,
        listOptions,
        /* includeTrailingDelimiter= */ true,
        listedObjects,
        listedPrefixes);

    return getGoogleCloudStorageItemInfos(
        bucketName, objectNamePrefix, listOptions, listedPrefixes, listedObjects);
  }

  /** @see GoogleCloudStorage#listObjectInfoPage(String, String, ListObjectOptions, String) */
  @Override
  public ListPage<GoogleCloudStorageItemInfo> listObjectInfoPage(
      String bucketName, String objectNamePrefix, ListObjectOptions listOptions, String pageToken)
      throws IOException {
    logger.atFiner().log(
        "listObjectInfoPage(%s, %s, %s, %s)", bucketName, objectNamePrefix, listOptions, pageToken);

    checkArgument(
        listOptions.getMaxResults() == MAX_RESULTS_UNLIMITED,
        "maxResults should be unlimited for 'listObjectInfoPage' call, but was %s",
        listOptions.getMaxResults());

    Storage.Objects.List listObject =
        createListRequest(
            bucketName,
            objectNamePrefix,
            listOptions.getFields(),
            listOptions.getDelimiter(),
            /* includeTrailingDelimiter= */ true,
            listOptions.getMaxResults());
    if (pageToken != null) {
      logger.atFiner().log("listObjectInfoPage: next page %s", pageToken);
      listObject.setPageToken(pageToken);
    }

    // Helper will handle going through pages of list results and accumulating them.
    List<StorageObject> listedObjects = new ArrayList<>();
    List<String> listedPrefixes = new ArrayList<>();
    String nextPageToken =
        listStorageObjectsAndPrefixesPage(listObject, listOptions, listedObjects, listedPrefixes);
    List<GoogleCloudStorageItemInfo> objectInfos =
        getGoogleCloudStorageItemInfos(
            bucketName, objectNamePrefix, listOptions, listedPrefixes, listedObjects);
    return new ListPage<>(objectInfos, nextPageToken);
  }

  private List<GoogleCloudStorageItemInfo> getGoogleCloudStorageItemInfos(
      String bucketName,
      String objectNamePrefix,
      ListObjectOptions listOptions,
      List<String> listedPrefixes,
      List<StorageObject> listedObjects) {
    List<GoogleCloudStorageItemInfo> objectInfos =
        // Size to accommodate inferred directories for listed prefixes and prefix object
        new ArrayList<>(listedPrefixes.size() + listedObjects.size() + 1);

    // Create inferred directory for the prefix object if necessary
    if (listOptions.isIncludePrefix()
        // Only add an inferred directory for non-null prefix name
        && objectNamePrefix != null
        // Only add an inferred directory if listing in directory mode (non-flat listing)
        && listOptions.getDelimiter() != null
        // Only add an inferred directory if listed any prefixes or objects, i.e prefix
        // "exists"
        && (!listedPrefixes.isEmpty() || !listedObjects.isEmpty())
        // Only add an inferred directory if prefix object is not listed already
        && (listedObjects.isEmpty() || !listedObjects.get(0).getName().equals(objectNamePrefix))) {
      objectInfos.add(createInferredDirectory(new StorageResourceId(bucketName, objectNamePrefix)));
    }

    // For the listedObjects, we simply parse each item into a GoogleCloudStorageItemInfo
    // without
    // further work.
    for (StorageObject obj : listedObjects) {
      objectInfos.add(createItemInfoForStorageObject(obj));
    }

    handlePrefixes(bucketName, listedPrefixes, objectInfos);

    objectInfos.sort(Comparator.comparing(GoogleCloudStorageItemInfo::getObjectName));

    return objectInfos;
  }

  /** Handle prefixes without prefix objects. */
  private void handlePrefixes(
      String bucketName, List<String> prefixes, List<GoogleCloudStorageItemInfo> objectInfos) {
    for (String prefix : prefixes) {
      objectInfos.add(createInferredDirectory(new StorageResourceId(bucketName, prefix)));
    }
  }

  /** Helper for converting a StorageResourceId + Bucket into a GoogleCloudStorageItemInfo. */
  public static GoogleCloudStorageItemInfo createItemInfoForBucket(
      StorageResourceId resourceId, Bucket bucket) {
    Preconditions.checkArgument(resourceId != null, "resourceId must not be null");
    Preconditions.checkArgument(bucket != null, "bucket must not be null");
    Preconditions.checkArgument(
        resourceId.isBucket(), "resourceId must be a Bucket. resourceId: %s", resourceId);
    Preconditions.checkArgument(
        resourceId.getBucketName().equals(bucket.getName()),
        "resourceId.getBucketName() must equal bucket.getName(): '%s' vs '%s'",
        resourceId.getBucketName(),
        bucket.getName());

    // For buckets, size is 0.
    return GoogleCloudStorageItemInfo.createBucket(
        resourceId,
        bucket.getTimeCreated().getValue(),
        bucket.getUpdated().getValue(),
        bucket.getLocation(),
        bucket.getStorageClass());
  }

  public static GoogleCloudStorageItemInfo createItemInfoForStorageObject(StorageObject object) {
    checkNotNull(object, "object must not be null");
    checkArgument(!isNullOrEmpty(object.getBucket()), "object must have a bucket: %s", object);
    checkArgument(!isNullOrEmpty(object.getName()), "object must have a name: %s", object);
    return createItemInfoForStorageObject(
        new StorageResourceId(object.getBucket(), object.getName()), object);
  }

  /**
   * Helper for converting a StorageResourceId + StorageObject into a GoogleCloudStorageItemInfo.
   */
  public static GoogleCloudStorageItemInfo createItemInfoForStorageObject(
      StorageResourceId resourceId, StorageObject object) {
    Preconditions.checkArgument(resourceId != null, "resourceId must not be null");
    Preconditions.checkArgument(object != null, "object must not be null");
    Preconditions.checkArgument(
        resourceId.isStorageObject(),
        "resourceId must be a StorageObject. resourceId: %s",
        resourceId);
    Preconditions.checkArgument(
        resourceId.getBucketName().equals(object.getBucket()),
        "resourceId.getBucketName() must equal object.getBucket(): '%s' vs '%s'",
        resourceId.getBucketName(),
        object.getBucket());
    Preconditions.checkArgument(
        resourceId.getObjectName().equals(object.getName()),
        "resourceId.getObjectName() must equal object.getName(): '%s' vs '%s'",
        resourceId.getObjectName(),
        object.getName());

    Map<String, byte[]> decodedMetadata =
        object.getMetadata() == null ? null : decodeMetadata(object.getMetadata());

    byte[] md5Hash = null;
    byte[] crc32c = null;

    if (!isNullOrEmpty(object.getCrc32c())) {
      crc32c = BaseEncoding.base64().decode(object.getCrc32c());
    }

    if (!isNullOrEmpty(object.getMd5Hash())) {
      md5Hash = BaseEncoding.base64().decode(object.getMd5Hash());
    }

    return GoogleCloudStorageItemInfo.createObject(
        resourceId,
        object.getTimeCreated() == null ? 0 : object.getTimeCreated().getValue(),
        object.getUpdated() == null ? 0 : object.getUpdated().getValue(),
        object.getSize() == null ? 0 : object.getSize().longValue(),
        object.getContentType(),
        object.getContentEncoding(),
        decodedMetadata,
        object.getGeneration() == null ? 0 : object.getGeneration(),
        object.getMetageneration() == null ? 0 : object.getMetageneration(),
        new VerificationAttributes(md5Hash, crc32c));
  }

  /**
   * Helper for converting from a Map&lt;String, byte[]&gt; metadata map that may be in a
   * StorageObject into a Map&lt;String, String&gt; suitable for placement inside a
   * GoogleCloudStorageItemInfo.
   */
  @VisibleForTesting
  static Map<String, String> encodeMetadata(Map<String, byte[]> metadata) {
    return Maps.transformValues(metadata, GoogleCloudStorageImpl::encodeMetadataValues);
  }

  /** Inverse function of {@link #encodeMetadata(Map)}. */
  @VisibleForTesting
  static Map<String, byte[]> decodeMetadata(Map<String, String> metadata) {
    return Maps.transformValues(metadata, GoogleCloudStorageImpl::decodeMetadataValues);
  }

  /** See {@link GoogleCloudStorage#getItemInfos(List)} for details about expected behavior. */
  @Override
  public List<GoogleCloudStorageItemInfo> getItemInfos(List<StorageResourceId> resourceIds)
      throws IOException {
    logger.atFiner().log("getItemInfos(%s)", resourceIds);

    if (resourceIds.isEmpty()) {
      return new ArrayList<>();
    }

    final Map<StorageResourceId, GoogleCloudStorageItemInfo> itemInfos = new ConcurrentHashMap<>();
    final Set<IOException> innerExceptions = newConcurrentHashSet();
    BatchHelper batchHelper =
        batchFactory.newBatchHelper(
            httpRequestInitializer,
            storage,
            storageOptions.getMaxRequestsPerBatch(),
            resourceIds.size(),
            storageOptions.getBatchThreads());

    // For each resourceId, we'll either directly add ROOT_INFO, enqueue a Bucket fetch request,
    // or
    // enqueue a StorageObject fetch request.
    for (final StorageResourceId resourceId : resourceIds) {
      if (resourceId.isRoot()) {
        itemInfos.put(resourceId, GoogleCloudStorageItemInfo.ROOT_INFO);
      } else if (resourceId.isBucket()) {
        batchHelper.queue(
            initializeRequest(
                storage.buckets().get(resourceId.getBucketName()), resourceId.getBucketName()),
            new JsonBatchCallback<Bucket>() {
              @Override
              public void onSuccess(Bucket bucket, HttpHeaders responseHeaders) {
                logger.atFiner().log(
                    "getItemInfos: Successfully fetched bucket: %s for resourceId: %s",
                    bucket, resourceId);
                itemInfos.put(resourceId, createItemInfoForBucket(resourceId, bucket));
              }

              @Override
              public void onFailure(GoogleJsonError jsonError, HttpHeaders responseHeaders) {
                GoogleJsonResponseException cause =
                    createJsonResponseException(jsonError, responseHeaders);
                if (errorExtractor.itemNotFound(cause)) {
                  logger.atFiner().log(
                      "getItemInfos: bucket '%s' not found:%n%s",
                      resourceId.getBucketName(), jsonError);
                  itemInfos.put(resourceId, GoogleCloudStorageItemInfo.createNotFound(resourceId));
                } else {
                  innerExceptions.add(
                      new IOException(
                          String.format("Error getting '%s' bucket", resourceId.getBucketName()),
                          cause));
                }
              }
            });
      } else {
        final String bucketName = resourceId.getBucketName();
        final String objectName = resourceId.getObjectName();
        batchHelper.queue(
            initializeRequest(storage.objects().get(bucketName, objectName), bucketName)
                // Request only fields used in GoogleCloudStorageItemInfo:
                // https://cloud.google.com/storage/docs/json_api/v1/objects#resource-representations
                .setFields(OBJECT_FIELDS),
            new JsonBatchCallback<StorageObject>() {
              @Override
              public void onSuccess(StorageObject obj, HttpHeaders responseHeaders) {
                logger.atFiner().log(
                    "getItemInfos: Successfully fetched object '%s' for resourceId '%s'",
                    obj, resourceId);
                itemInfos.put(resourceId, createItemInfoForStorageObject(resourceId, obj));
              }

              @Override
              public void onFailure(GoogleJsonError jsonError, HttpHeaders responseHeaders) {
                GoogleJsonResponseException cause =
                    createJsonResponseException(jsonError, responseHeaders);
                if (errorExtractor.itemNotFound(cause)) {
                  logger.atFiner().log(
                      "getItemInfos: object '%s' not found:%n%s", resourceId, jsonError);
                  itemInfos.put(resourceId, GoogleCloudStorageItemInfo.createNotFound(resourceId));
                } else {
                  innerExceptions.add(
                      new IOException(
                          String.format("Error getting '%s' object", resourceId), cause));
                }
              }
            });
      }
    }

    batchHelper.flush();

    if (!innerExceptions.isEmpty()) {
      throw GoogleCloudStorageExceptions.createCompositeException(innerExceptions);
    }

    // Assemble the return list in the same order as the input arguments.
    List<GoogleCloudStorageItemInfo> sortedItemInfos = new ArrayList<>();
    for (StorageResourceId resourceId : resourceIds) {
      Preconditions.checkState(
          itemInfos.containsKey(resourceId),
          "Somehow missing resourceId '%s' from map: %s",
          resourceId,
          itemInfos);
      sortedItemInfos.add(itemInfos.get(resourceId));
    }

    // We expect the return list to be the same size, even if some entries were "not found".
    Preconditions.checkState(
        sortedItemInfos.size() == resourceIds.size(),
        "sortedItemInfos.size() (%s) != resourceIds.size() (%s). infos: %s, ids: %s",
        sortedItemInfos.size(),
        resourceIds.size(),
        sortedItemInfos,
        resourceIds);
    return sortedItemInfos;
  }

  @Override
  public List<GoogleCloudStorageItemInfo> updateItems(List<UpdatableItemInfo> itemInfoList)
      throws IOException {
    logger.atFiner().log("updateItems(%s)", itemInfoList);

    if (itemInfoList.isEmpty()) {
      return new ArrayList<>();
    }

    final Map<StorageResourceId, GoogleCloudStorageItemInfo> resultItemInfos =
        new ConcurrentHashMap<>();
    final Set<IOException> innerExceptions = newConcurrentHashSet();
    BatchHelper batchHelper =
        batchFactory.newBatchHelper(
            httpRequestInitializer,
            storage,
            storageOptions.getMaxRequestsPerBatch(),
            itemInfoList.size(),
            storageOptions.getBatchThreads());

    for (UpdatableItemInfo itemInfo : itemInfoList) {
      Preconditions.checkArgument(
          !itemInfo.getStorageResourceId().isBucket() && !itemInfo.getStorageResourceId().isRoot(),
          "Buckets and GCS Root resources are not supported for updateItems");
    }

    for (final UpdatableItemInfo itemInfo : itemInfoList) {
      final StorageResourceId resourceId = itemInfo.getStorageResourceId();
      final String bucketName = resourceId.getBucketName();
      final String objectName = resourceId.getObjectName();

      Map<String, byte[]> originalMetadata = itemInfo.getMetadata();
      Map<String, String> rewrittenMetadata = encodeMetadata(originalMetadata);

      Storage.Objects.Patch patch =
          initializeRequest(
              storage
                  .objects()
                  .patch(
                      bucketName, objectName, new StorageObject().setMetadata(rewrittenMetadata)),
              bucketName);

      batchHelper.queue(
          patch,
          new JsonBatchCallback<StorageObject>() {
            @Override
            public void onSuccess(StorageObject obj, HttpHeaders responseHeaders) {
              logger.atFiner().log(
                  "updateItems: Successfully updated object '%s' for resourceId '%s'",
                  obj, resourceId);
              resultItemInfos.put(resourceId, createItemInfoForStorageObject(resourceId, obj));
            }

            @Override
            public void onFailure(GoogleJsonError jsonError, HttpHeaders responseHeaders) {
              GoogleJsonResponseException cause =
                  createJsonResponseException(jsonError, responseHeaders);
              if (errorExtractor.itemNotFound(cause)) {
                logger.atFiner().log(
                    "updateItems: object not found %s:%n%s", resourceId, jsonError);
                resultItemInfos.put(
                    resourceId, GoogleCloudStorageItemInfo.createNotFound(resourceId));
              } else {
                innerExceptions.add(
                    new IOException(
                        String.format("Error updating '%s' object", resourceId), cause));
              }
            }
          });
    }
    batchHelper.flush();

    if (!innerExceptions.isEmpty()) {
      throw GoogleCloudStorageExceptions.createCompositeException(innerExceptions);
    }

    // Assemble the return list in the same order as the input arguments.
    List<GoogleCloudStorageItemInfo> sortedItemInfos = new ArrayList<>();
    for (UpdatableItemInfo itemInfo : itemInfoList) {
      Preconditions.checkState(
          resultItemInfos.containsKey(itemInfo.getStorageResourceId()),
          "Missing resourceId '%s' from map: %s",
          itemInfo.getStorageResourceId(),
          resultItemInfos);
      sortedItemInfos.add(resultItemInfos.get(itemInfo.getStorageResourceId()));
    }

    // We expect the return list to be the same size, even if some entries were "not found".
    Preconditions.checkState(
        sortedItemInfos.size() == itemInfoList.size(),
        "sortedItemInfos.size() (%s) != resourceIds.size() (%s). infos: %s, updateItemInfos: %s",
        sortedItemInfos.size(),
        itemInfoList.size(),
        sortedItemInfos,
        itemInfoList);
    return sortedItemInfos;
  }

  /**
   * See {@link GoogleCloudStorage#getItemInfo(StorageResourceId)} for details about expected
   * behavior.
   */
  @Override
  public GoogleCloudStorageItemInfo getItemInfo(StorageResourceId resourceId) throws IOException {
    logger.atFiner().log("getItemInfo(%s)", resourceId);

    // Handle ROOT case first.
    if (resourceId.isRoot()) {
      return GoogleCloudStorageItemInfo.ROOT_INFO;
    }

    GoogleCloudStorageItemInfo itemInfo = null;

    // Determine object size.
    //
    // For buckets, size is 0.
    // For objects not found, size is -1.
    // For objects that exist, size is in number of bytes.
    if (resourceId.isBucket()) {
      Bucket bucket = getBucket(resourceId.getBucketName());
      if (bucket != null) {
        itemInfo = createItemInfoForBucket(resourceId, bucket);
      }
    } else {
      StorageObject object = getObject(resourceId);
      if (object != null) {
        itemInfo = createItemInfoForStorageObject(resourceId, object);
      }
    }

    if (itemInfo == null) {
      itemInfo = GoogleCloudStorageItemInfo.createNotFound(resourceId);
    }
    logger.atFiner().log("getItemInfo: %s", itemInfo);
    return itemInfo;
  }

  /** See {@link GoogleCloudStorage#close()} for details about expected behavior. */
  @Override
  public void close() {
    // Calling shutdown() is a no-op if it was already called earlier,
    // therefore no need to guard against that by setting threadPool to null.
    logger.atFiner().log("close()");
    try {
      // TODO: add try-catch around each shutdown() call to make sure
      //  that all resources are shut down
      try {
        if (storageStubProvider != null) {
          storageStubProvider.shutdown();
        }
      } finally {
        backgroundTasksThreadPool.shutdown();
        manualBatchingThreadPool.shutdown();
      }
    } finally {
      backgroundTasksThreadPool = null;
      manualBatchingThreadPool = null;
      storageStubProvider = null;
    }
  }

  /**
   * Gets the bucket with the given name.
   *
   * @param bucketName name of the bucket to get
   * @return the bucket with the given name or null if bucket not found
   * @throws IOException if the bucket exists but cannot be accessed
   */
  private Bucket getBucket(String bucketName) throws IOException {
    logger.atFiner().log("getBucket(%s)", bucketName);
    checkArgument(!isNullOrEmpty(bucketName), "bucketName must not be null or empty");
    Storage.Buckets.Get getBucket =
        initializeRequest(storage.buckets().get(bucketName), bucketName);
    try {
      return getBucket.execute();
    } catch (IOException e) {
      if (errorExtractor.itemNotFound(e)) {
        logger.atFiner().withCause(e).log("getBucket(%s): not found", bucketName);
        return null;
      }
      throw new IOException("Error accessing Bucket " + bucketName, e);
    }
  }

  /**
   * Gets the object generation for a write operation
   *
   * @param resourceId object for which generation info is requested
   * @param overwrite whether existing object should be overwritten
   * @return the generation of the object
   * @throws IOException if the object already exists and cannot be overwritten
   */
  private long getWriteGeneration(StorageResourceId resourceId, boolean overwrite)
      throws IOException {
    logger.atFiner().log("getWriteGeneration(%s, %s)", resourceId, overwrite);
    GoogleCloudStorageItemInfo info = getItemInfo(resourceId);
    if (!info.exists()) {
      return 0L;
    }
    if (info.exists() && overwrite) {
      long generation = info.getContentGeneration();
      Preconditions.checkState(generation != 0, "Generation should not be 0 for an existing item");
      return generation;
    }
    throw new FileAlreadyExistsException(String.format("Object %s already exists.", resourceId));
  }

  /**
   * Gets the object with the given resourceId.
   *
   * @param resourceId identifies a StorageObject
   * @return the object with the given name or null if object not found
   * @throws IOException if the object exists but cannot be accessed
   */
  private StorageObject getObject(StorageResourceId resourceId) throws IOException {
    logger.atFiner().log("getObject(%s)", resourceId);
    Preconditions.checkArgument(
        resourceId.isStorageObject(), "Expected full StorageObject id, got %s", resourceId);
    String bucketName = resourceId.getBucketName();
    String objectName = resourceId.getObjectName();
    Storage.Objects.Get getObject =
        initializeRequest(storage.objects().get(bucketName, objectName), bucketName)
            // Request only fields used in GoogleCloudStorageItemInfo:
            // https://cloud.google.com/storage/docs/json_api/v1/objects#resource-representations
            .setFields(OBJECT_FIELDS);
    try {
      return getObject.execute();
    } catch (IOException e) {
      if (errorExtractor.itemNotFound(e)) {
        logger.atFiner().withCause(e).log("getObject(%s): not found", resourceId);
        return null;
      }
      throw new IOException("Error accessing " + resourceId, e);
    }
  }

  /**
   * Helper to check whether an empty object already exists with the expected metadata specified in
   * {@code options}, to be used to determine whether it's safe to ignore an exception that was
   * thrown when trying to create the object, {@code exceptionOnCreate}.
   */
  private boolean canIgnoreExceptionForEmptyObject(
      IOException exceptionOnCreate, StorageResourceId resourceId, CreateObjectOptions options)
      throws IOException {
    // TODO(user): Maybe also add 409 errors if they pop up in this use case.
    // 500 ISE and 503 Service Unavailable tend to be raised when spamming GCS with create
    // requests:
    if (errorExtractor.rateLimited(exceptionOnCreate)
        || errorExtractor.internalServerError(exceptionOnCreate)
        || (resourceId.isDirectory() && errorExtractor.preconditionNotMet(exceptionOnCreate))) {
      // We know that this is an error that is most often associated with trying to create an
      // empty
      // object from multiple workers at the same time. We perform the following assuming that
      // we
      // will eventually succeed and find an existing object. This will add up to a
      // user-defined
      // maximum delay that caller will wait to receive an exception in the case of an
      // incorrect
      // assumption and this being a scenario other than the multiple workers racing
      // situation.
      GoogleCloudStorageItemInfo existingInfo;
      int maxWaitMillis = storageOptions.getMaxWaitMillisForEmptyObjectCreation();
      BackOff backOff =
          maxWaitMillis > 0
              ? new ExponentialBackOff.Builder()
                  .setMaxElapsedTimeMillis(maxWaitMillis)
                  .setMaxIntervalMillis(500)
                  .setInitialIntervalMillis(100)
                  .setMultiplier(1.5)
                  .setRandomizationFactor(0.15)
                  .build()
              : BackOff.STOP_BACKOFF;
      long nextSleep = 0L;
      do {
        if (nextSleep > 0) {
          try {
            sleeper.sleep(nextSleep);
          } catch (InterruptedException e) {
            // We caught an InterruptedException, we should set the interrupted bit on
            // this thread.
            Thread.currentThread().interrupt();
            nextSleep = BackOff.STOP;
          }
        }
        existingInfo = getItemInfo(resourceId);
        nextSleep = nextSleep == BackOff.STOP ? BackOff.STOP : backOff.nextBackOffMillis();
      } while (!existingInfo.exists() && nextSleep != BackOff.STOP);

      // Compare existence, size, and metadata; for 429 errors creating an empty object,
      // we don't care about metaGeneration/contentGeneration as long as the metadata
      // matches, since we don't know for sure whether our low-level request succeeded
      // first or some other client succeeded first.
      if (existingInfo.exists() && existingInfo.getSize() == 0) {
        if (options.isEnsureEmptyObjectsMetadataMatch()) {
          return existingInfo.metadataEquals(options.getMetadata());
        }
        return true;
      }
    }
    return false;
  }

  @Override
  public void compose(
      final String bucketName, List<String> sources, String destination, String contentType)
      throws IOException {
    logger.atFiner().log("compose(%s, %s, %s, %s)", bucketName, sources, destination, contentType);
    List<StorageResourceId> sourceIds =
        Lists.transform(sources, objectName -> new StorageResourceId(bucketName, objectName));
    StorageResourceId destinationId = new StorageResourceId(bucketName, destination);
    CreateObjectOptions options =
        CreateObjectOptions.DEFAULT_OVERWRITE
            .toBuilder()
            .setContentType(contentType)
            .setEnsureEmptyObjectsMetadataMatch(false)
            .build();
    composeObjects(sourceIds, destinationId, options);
  }

  @Override
  public GoogleCloudStorageItemInfo composeObjects(
      List<StorageResourceId> sources,
      final StorageResourceId destination,
      CreateObjectOptions options)
      throws IOException {
    logger.atFiner().log("composeObjects(%s, %s, %s)", sources, destination, options);
    for (StorageResourceId inputId : sources) {
      if (!destination.getBucketName().equals(inputId.getBucketName())) {
        throw new IOException(
            String.format(
                "Bucket doesn't match for source '%s' and destination '%s'!",
                inputId, destination));
      }
    }
    List<ComposeRequest.SourceObjects> sourceObjects =
        Lists.transform(
            // TODO(user): Maybe set generationIds for source objects as well here.
            sources, input -> new ComposeRequest.SourceObjects().setName(input.getObjectName()));
    Storage.Objects.Compose compose =
        initializeRequest(
            storage
                .objects()
                .compose(
                    destination.getBucketName(),
                    destination.getObjectName(),
                    new ComposeRequest()
                        .setSourceObjects(sourceObjects)
                        .setDestination(
                            new StorageObject()
                                .setContentType(options.getContentType())
                                .setContentEncoding(options.getContentEncoding())
                                .setMetadata(encodeMetadata(options.getMetadata())))),
            destination.getBucketName());

    compose.setIfGenerationMatch(
        destination.hasGenerationId()
            ? destination.getGenerationId()
            : getWriteGeneration(destination, /* overwrite= */ true));

    GoogleCloudStorageItemInfo compositeInfo =
        createItemInfoForStorageObject(destination, compose.execute());
    logger.atFiner().log("composeObjects() done, returning: %s", compositeInfo);
    return compositeInfo;
  }

  /**
   * Initialize HTTP request.
   *
   * <p>Initialize the storage access requests. Since access request authorization are done here and
   * right before sending out the HTTP requests, the passed in storage requests should contain as
   * much information as possible. Callers shouldn't modify storage request content like bucket and
   * object path after calling this function.
   *
   * @param request the storage request to be initialized before send out
   * @param bucketName the bucket name the storage request accesses
   * @return the initialized storage request.
   * @throws IOException
   */
  @VisibleForTesting
  <RequestT extends StorageRequest<?>> RequestT initializeRequest(
      RequestT request, String bucketName) throws IOException {
    if (downscopedAccessTokenFn != null) {
      List<AccessBoundary> accessBoundaries =
          StorageRequestToAccessBoundaryConverter.fromStorageObjectRequest(request);
      String token = downscopedAccessTokenFn.apply(accessBoundaries);
      request.getRequestHeaders().setAuthorization("Bearer " + token);
    }
    return configureRequest(request, bucketName);
  }

  <RequestT extends StorageRequest<?>> RequestT configureRequest(
      RequestT request, String bucketName) {
    setRequesterPaysProject(request, bucketName);

    if (request instanceof Storage.Objects.Get || request instanceof Storage.Objects.Insert) {
      setEncryptionHeaders(request);
    }

    if (request instanceof Storage.Objects.Rewrite || request instanceof Storage.Objects.Copy) {
      setEncryptionHeaders(request);
      setDecryptionHeaders(request);
    }

    return request;
  }

  private <RequestT extends StorageRequest<?>> void setEncryptionHeaders(RequestT request) {
    if (storageOptions.getEncryptionKey() == null) {
      return;
    }

    request
        .getRequestHeaders()
        .set(
            "x-goog-encryption-algorithm",
            checkNotNull(
                storageOptions.getEncryptionAlgorithm(), "encryption algorithm must not be null"))
        .set(
            "x-goog-encryption-key",
            checkNotNull(storageOptions.getEncryptionKey(), "encryption key must not be null")
                .value())
        .set(
            "x-goog-encryption-key-sha256",
            checkNotNull(
                    storageOptions.getEncryptionKeyHash(), "encryption key hash must not be null")
                .value());
  }

  private <RequestT extends StorageRequest<?>> void setDecryptionHeaders(RequestT request) {
    if (storageOptions.getEncryptionKey() == null) {
      return;
    }

    request
        .getRequestHeaders()
        .set(
            "x-goog-copy-source-encryption-algorithm",
            checkNotNull(
                storageOptions.getEncryptionAlgorithm(), "encryption algorithm must not be null"))
        .set(
            "x-goog-copy-source-encryption-key",
            checkNotNull(storageOptions.getEncryptionKey(), "encryption key must not be null")
                .value())
        .set(
            "x-goog-copy-source-encryption-key-sha256",
            checkNotNull(
                    storageOptions.getEncryptionKeyHash(), "encryption key hash must not be null")
                .value());
  }

  private <RequestT extends StorageRequest<?>> void setRequesterPaysProject(
      RequestT request, String bucketName) {
    if (requesterShouldPay(bucketName)) {
      setUserProject(request, storageOptions.getRequesterPaysOptions().getProjectId());
    }
  }

  private boolean requesterShouldPay(String bucketName) {
    if (bucketName == null) {
      return false;
    }

    switch (storageOptions.getRequesterPaysOptions().getMode()) {
      case ENABLED:
        return true;
      case CUSTOM:
        return storageOptions.getRequesterPaysOptions().getBuckets().contains(bucketName);
      case AUTO:
        return autoBuckets.getUnchecked(bucketName);
      default:
        return false;
    }
  }

  private static <RequestT extends StorageRequest<?>> void setUserProject(
      RequestT request, String projectId) {
    Field userProjectField = request.getClassInfo().getField(USER_PROJECT_FIELD_NAME);
    if (userProjectField != null) {
      request.set(USER_PROJECT_FIELD_NAME, projectId);
    }
  }

  @Override
<<<<<<< HEAD
  public long getObjectStatistics(GoogleCloudStorageStatistics key) {
=======
  public AtomicLong getObjectStatistics(GoogleCloudStorageStatistics key) {
>>>>>>> cbd2747d
    return objectStatistics.get(key);
  }
}<|MERGE_RESOLUTION|>--- conflicted
+++ resolved
@@ -153,13 +153,8 @@
   private static final String LIST_OBJECT_FIELDS_FORMAT = "items(%s),prefixes,nextPageToken";
 
   // To track the object statistics
-<<<<<<< HEAD
-  private HashMap<GoogleCloudStorageStatistics, Long> objectStatistics =
-      new HashMap<GoogleCloudStorageStatistics, Long>();
-=======
   private HashMap<GoogleCloudStorageStatistics, AtomicLong> objectStatistics =
       new HashMap<GoogleCloudStorageStatistics, AtomicLong>();
->>>>>>> cbd2747d
 
   // A function to encode metadata map values
   static String encodeMetadataValues(byte[] bytes) {
@@ -841,16 +836,7 @@
 
   public void deleteObject(StorageResourceId resourceId, long metaGeneration) throws IOException {
     String bucketName = resourceId.getBucketName();
-<<<<<<< HEAD
-    // T0 update the statistics of number of objects deleted
-    if (objectStatistics.get(OBJECT_DELETE_OBJECTS) == null) {
-      objectStatistics.put(OBJECT_DELETE_OBJECTS, 1L);
-    } else {
-      objectStatistics.put(OBJECT_DELETE_OBJECTS, objectStatistics.get(OBJECT_DELETE_OBJECTS) + 1L);
-    }
-=======
-
->>>>>>> cbd2747d
+
     Storage.Objects.Delete deleteObject =
         initializeRequest(
                 storage.objects().delete(bucketName, resourceId.getObjectName()), bucketName)
@@ -894,18 +880,7 @@
     objectStatistics.putIfAbsent(OBJECT_DELETE_OBJECTS, new AtomicLong(0));
     for (StorageResourceId fullObjectName : fullObjectNames) {
       queueSingleObjectDelete(fullObjectName, innerExceptions, batchHelper, 1);
-<<<<<<< HEAD
-
-      // update the statistics of number of objects deleted
-      if (objectStatistics.get(OBJECT_DELETE_OBJECTS) == null) {
-        objectStatistics.put(OBJECT_DELETE_OBJECTS, 1L);
-      } else {
-        objectStatistics.put(
-            OBJECT_DELETE_OBJECTS, objectStatistics.get(OBJECT_DELETE_OBJECTS) + 1L);
-      }
-=======
       objectStatistics.get(OBJECT_DELETE_OBJECTS).incrementAndGet();
->>>>>>> cbd2747d
     }
 
     batchHelper.flush();
@@ -2433,11 +2408,7 @@
   }
 
   @Override
-<<<<<<< HEAD
-  public long getObjectStatistics(GoogleCloudStorageStatistics key) {
-=======
   public AtomicLong getObjectStatistics(GoogleCloudStorageStatistics key) {
->>>>>>> cbd2747d
     return objectStatistics.get(key);
   }
 }