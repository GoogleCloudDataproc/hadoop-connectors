--- conflicted
+++ resolved
@@ -9,10 +9,7 @@
 import com.google.cloud.hadoop.util.GoogleCloudStorageEventBus;
 import com.google.cloud.storage.*;
 import com.google.cloud.storage.ZeroCopySupport.DisposableByteString;
-<<<<<<< HEAD
 import com.google.common.annotations.VisibleForTesting;
-=======
->>>>>>> f8a86bb2
 import com.google.common.flogger.GoogleLogger;
 import com.google.protobuf.ByteString;
 import java.io.EOFException;
@@ -31,7 +28,6 @@
 import javax.annotation.Nullable;
 
 public class GoogleCloudStorageBidiReadChannel implements ReadVectoredSeekableByteChannel {
-<<<<<<< HEAD
   private static final GoogleLogger logger = GoogleLogger.forEnclosingClass();
   private final BlobReadSession blobReadSession;
   private final ExecutorService boundedThreadPool;
@@ -39,11 +35,6 @@
   private long objectSize;
   private boolean isOpen = true;
   private boolean gzipEncoded = false;
-=======
-
-  private static final GoogleLogger logger = GoogleLogger.forEnclosingClass();
-  private final Storage storage;
->>>>>>> f8a86bb2
   private final StorageResourceId resourceId;
   private final Duration readTimeout;
   private long position = 0;
@@ -219,11 +210,8 @@
       VectoredIORange range,
       IntFunction<ByteBuffer> allocate)
       throws IOException {
-<<<<<<< HEAD
-=======
     long bytesRead = 0;
     // try-with-resources ensures the DisposableByteString is closed, releasing its memory
->>>>>>> f8a86bb2
     try (DisposableByteString dbs = disposableByteString) {
       ByteString byteString = dbs.byteString();
       int size = byteString.size();
