--- conflicted
+++ resolved
@@ -162,10 +162,7 @@
     this.useZeroCopyMarshaller =
         ZeroCopyReadinessChecker.isReady() && readOptions.isGrpcReadZeroCopyEnabled();
     this.metricsRecorder = metricsRecorder;
-<<<<<<< HEAD
-=======
     this.storageOptions = storageOptions;
->>>>>>> 8672fd54
     this.stub = stubProvider.newBlockingStub(resourceId.getBucketName());
     this.backOffFactory = backOffFactory;
     GoogleCloudStorageItemInfo itemInfo = getObjectMetadata(resourceId, storage);
@@ -225,10 +222,7 @@
     this.useZeroCopyMarshaller =
         ZeroCopyReadinessChecker.isReady() && readOptions.isGrpcReadZeroCopyEnabled();
     this.metricsRecorder = metricsRecorder;
-<<<<<<< HEAD
-=======
     this.storageOptions = storageOptions;
->>>>>>> 8672fd54
     this.resourceId = itemInfo.getResourceId();
     this.stub = stubProvider.newBlockingStub(resourceId.getBucketName());
     this.objectGeneration = itemInfo.getContentGeneration();
