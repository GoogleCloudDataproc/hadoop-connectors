/*
 * Copyright 2020 Google Inc. All Rights Reserved.
 *
 *  Licensed under the Apache License, Version 2.0 (the "License"); you may not use this file except
 * in compliance with the License. You may obtain a copy of the License at
 *
 *  http://www.apache.org/licenses/LICENSE-2.0
 *
 *  Unless required by applicable law or agreed to in writing, software distributed under the
 * License is distributed on an "AS IS" BASIS, WITHOUT WARRANTIES OR CONDITIONS OF ANY KIND, either
 * express or implied. See the License for the specific language governing permissions and
 * limitations under the License.
 */
package com.google.cloud.hadoop.gcsio;

import static com.google.cloud.hadoop.gcsio.CloudMonitoringMetricsRecorder.LATENCY_MS;
import static com.google.cloud.hadoop.gcsio.CloudMonitoringMetricsRecorder.MESSAGE_LATENCY_MS;
import static com.google.cloud.hadoop.gcsio.CloudMonitoringMetricsRecorder.METHOD;
import static com.google.cloud.hadoop.gcsio.CloudMonitoringMetricsRecorder.PROTOCOL;
import static com.google.cloud.hadoop.gcsio.CloudMonitoringMetricsRecorder.REQUESTS;
import static com.google.cloud.hadoop.gcsio.CloudMonitoringMetricsRecorder.REQUEST_RETRIES;
import static com.google.cloud.hadoop.gcsio.CloudMonitoringMetricsRecorder.STATUS;
import static com.google.cloud.hadoop.gcsio.GoogleCloudStorageExceptions.createFileNotFoundException;
import static com.google.common.base.Preconditions.checkArgument;
import static com.google.common.base.Preconditions.checkNotNull;
import static java.lang.Math.max;
import static java.lang.Math.min;
import static java.util.concurrent.TimeUnit.MILLISECONDS;

import com.google.api.client.util.BackOff;
import com.google.api.client.util.Sleeper;
import com.google.api.services.storage.Storage;
import com.google.api.services.storage.Storage.Objects.Get;
import com.google.api.services.storage.model.StorageObject;
import com.google.cloud.hadoop.gcsio.GoogleCloudStorageImpl.BackOffFactory;
import com.google.cloud.hadoop.gcsio.GoogleCloudStorageReadOptions.Fadvise;
import com.google.cloud.hadoop.util.ApiErrorExtractor;
import com.google.cloud.hadoop.util.ResilientOperation;
import com.google.cloud.hadoop.util.RetryDeterminer;
import com.google.common.annotations.VisibleForTesting;
import com.google.common.base.MoreObjects;
import com.google.common.base.Stopwatch;
import com.google.common.flogger.GoogleLogger;
import com.google.common.hash.Hashing;
import com.google.protobuf.ByteString;
import com.google.storage.v2.ReadObjectRequest;
import com.google.storage.v2.ReadObjectResponse;
import com.google.storage.v2.StorageGrpc;
import com.google.storage.v2.StorageGrpc.StorageBlockingStub;
import io.grpc.Context;
import io.grpc.Context.CancellableContext;
import io.grpc.MethodDescriptor;
import io.grpc.Status;
import io.grpc.StatusRuntimeException;
import io.grpc.stub.ClientCalls;
import io.opencensus.stats.Measure.MeasureLong;
import io.opencensus.tags.TagKey;
import java.io.EOFException;
import java.io.FileNotFoundException;
import java.io.IOException;
import java.io.InputStream;
import java.nio.ByteBuffer;
import java.nio.channels.ClosedChannelException;
import java.nio.channels.SeekableByteChannel;
import java.time.Duration;
import java.util.Iterator;
import java.util.List;
import java.util.OptionalLong;
import javax.annotation.Nullable;

public class GoogleCloudStorageGrpcReadChannel implements SeekableByteChannel {

  private static final GoogleLogger logger = GoogleLogger.forEnclosingClass();
  protected static final String METADATA_FIELDS = "contentEncoding,generation,size";
  static final String STATUS_OK = "OK";
  static final String METHOD_GET_OBJECT_METADATA = "getObjectMetadata";
  static final String METHOD_GET_OBJECT_MEDIA = "getObjectMedia";
  static final String PROTOCOL_GRPC = "grpc";
  static final String PROTOCOL_JSON = "json";

  // ZeroCopy version of GetObjectMedia Method
  private final ZeroCopyMessageMarshaller<ReadObjectResponse> getObjectMediaResponseMarshaller =
      new ZeroCopyMessageMarshaller<>(ReadObjectResponse.getDefaultInstance());
  private final MethodDescriptor<ReadObjectRequest, ReadObjectResponse> getObjectMediaMethod =
      StorageGrpc.getReadObjectMethod().toBuilder()
          .setResponseMarshaller(getObjectMediaResponseMarshaller)
          .build();
  private final boolean useZeroCopyMarshaller;

  private final StorageBlockingStub stub;

  private final StorageResourceId resourceId;

  // We read from a specific generation, to maintain consistency between read() calls.
  private final long objectGeneration;

  // The size of this object generation, in bytes.
  private final long objectSize;

  private final MetricsRecorder metricsRecorder;

  // True if this channel is open, false otherwise.
  private boolean channelIsOpen = true;

  // Current position in the object.
  private long positionInGrpcStream;

  // the position from which next read should happen
  private long positionForNextRead;

  // The user may have read less data than we received from the server. If that's the case, we
  // keep
  // the most recently received content and a reference to how much of it we've returned so far.
  @Nullable private ByteString bufferedContent;

  private int bufferedContentReadOffset;

  // InputStream that backs bufferedContent. This needs to be closed when bufferedContent is no
  // longer needed.
  @Nullable private InputStream streamForBufferedContent;

  // The streaming read operation. If null, there is not an in-flight read in progress.
  @Nullable private Iterator<ReadObjectResponse> resIterator;

  // Fine-grained options.
  private final GoogleCloudStorageReadOptions readOptions;

  private final BackOffFactory backOffFactory;

  // Context of the request that returned resIterator.
  @Nullable CancellableContext requestContext;

  Fadvise readStrategy;

  private byte[] footerBuffer;

  private final long footerStartOffsetInBytes;

  // Offset in the object for the end of the range-requests
  private long contentChannelEndOffset = -1;

  private final Watchdog watchdog;

  private final long gRPCReadMessageTimeout;

  private final ApiErrorExtractor errorExtractor = ApiErrorExtractor.INSTANCE;

  @VisibleForTesting
  GoogleCloudStorageGrpcReadChannel(
      StorageStubProvider stubProvider,
      Storage storage,
      StorageResourceId resourceId,
      Watchdog watchdog,
      MetricsRecorder metricsRecorder,
      GoogleCloudStorageReadOptions readOptions,
      BackOffFactory backOffFactory)
      throws IOException {
    checkArgument(storage != null, "GCS json client cannot be null");
    this.useZeroCopyMarshaller =
        ZeroCopyReadinessChecker.isReady() && readOptions.isGrpcReadZeroCopyEnabled();
    this.metricsRecorder = metricsRecorder;
    this.stub = stubProvider.newBlockingStub();
    this.backOffFactory = backOffFactory;
    GoogleCloudStorageItemInfo itemInfo = getObjectMetadata(resourceId, storage);
    validate(itemInfo);
    this.resourceId = itemInfo.getResourceId();
    this.objectGeneration = itemInfo.getContentGeneration();
    this.objectSize = itemInfo.getSize();
    this.watchdog = watchdog;
    this.readOptions = readOptions;
    this.readStrategy = readOptions.getFadvise();
    long prefetchSizeInBytes = readOptions.getMinRangeRequestSize() / 2;
    this.gRPCReadMessageTimeout = readOptions.getGrpcReadMessageTimeoutMillis();
    this.footerStartOffsetInBytes = max(0, (objectSize - prefetchSizeInBytes));
  }

  private void validate(GoogleCloudStorageItemInfo itemInfo) throws IOException {
    checkArgument(itemInfo != null, "object metadata cannot be null");
    // The non-gRPC read channel has special support for gzip. This channel doesn't
    // decompress gzip-encoded objects on the fly, so best to fail fast rather than return
    // gibberish unexpectedly.
    StorageResourceId resourceId = itemInfo.getResourceId();
    if (!itemInfo.exists()) {
      throw new FileNotFoundException(
          String.format(
              "%s not found: %s", itemInfo.isDirectory() ? "Directory" : "File", resourceId));
    }
    String contentEncoding = itemInfo.getContentEncoding();
    if (contentEncoding != null && contentEncoding.contains("gzip")) {
      throw new IOException(
          "Cannot read GZIP encoded files - content encoding support is disabled.");
    }
  }

  /**
   * The gRPC API's GetObjectMedia call does not provide a generation number, so to ensure
   * consistent reads, we need to begin by checking the current generation number with a separate
   * call.
   *
   * @param stubProvider gRPC stub for accessing the Storage gRPC API
   * @param itemInfo contains metadata information about the file
   * @param watchdog monitors read channel for Idle time
   * @param readOptions readOptions fine-grained options specifying things like retry settings,
   *     buffering, etc.
   * @throws IOException IOException on IO Error
   */
  GoogleCloudStorageGrpcReadChannel(
      StorageStubProvider stubProvider,
      GoogleCloudStorageItemInfo itemInfo,
      Watchdog watchdog,
      MetricsRecorder metricsRecorder,
      GoogleCloudStorageReadOptions readOptions,
      BackOffFactory backOffFactory)
      throws IOException {
    validate(itemInfo);
    this.useZeroCopyMarshaller =
        ZeroCopyReadinessChecker.isReady() && readOptions.isGrpcReadZeroCopyEnabled();
    this.metricsRecorder = metricsRecorder;
    this.stub = stubProvider.newBlockingStub();
    this.resourceId = itemInfo.getResourceId();
    this.objectGeneration = itemInfo.getContentGeneration();
    this.objectSize = itemInfo.getSize();
    this.watchdog = watchdog;
    this.readOptions = readOptions;
    this.backOffFactory = backOffFactory;
    this.readStrategy = readOptions.getFadvise();
    long prefetchSizeInBytes = readOptions.getMinRangeRequestSize() / 2;
    this.gRPCReadMessageTimeout = readOptions.getGrpcReadMessageTimeoutMillis();
    this.footerStartOffsetInBytes = max(0, (objectSize - prefetchSizeInBytes));
  }

  private GoogleCloudStorageItemInfo getObjectMetadata(StorageResourceId resourceId, Storage gcs)
      throws IOException {
    StorageObject object;
    Sleeper sleeper = Sleeper.DEFAULT;
    BackOff backoff = backOffFactory.newBackOff();
    IOException exception;
    do {
      Stopwatch stopwatch = Stopwatch.createStarted();
      try {
        Get metadataRequest = getMetadataRequest(gcs, resourceId).setFields(METADATA_FIELDS);
        object = metadataRequest.execute();
        recordSuccessMetric(LATENCY_MS, stopwatch, METHOD_GET_OBJECT_METADATA, PROTOCOL_JSON);
        return GoogleCloudStorageItemInfo.createObject(
            resourceId,
            /* creationTime= */ 0,
            /* modificationTime= */ 0,
            checkNotNull(object.getSize(), "size can not be null for '%s'", resourceId).longValue(),
            /* contentType= */ null,
            object.getContentEncoding(),
            /* metadata= */ null,
            checkNotNull(object.getGeneration(), "generation can not be null for '%s'", resourceId),
            /* metaGeneration= */ 0,
            /* verificationAttributes= */ null);
      } catch (IOException ex) {
        recordErrorMetric(LATENCY_MS, stopwatch, METHOD_GET_OBJECT_METADATA, PROTOCOL_JSON, ex);
        if (RetryDeterminer.SOCKET_ERRORS.shouldRetry(ex)) {
          exception = ex;
        } else {
          throw errorExtractor.itemNotFound(ex)
              ? createFileNotFoundException(resourceId, ex)
              : new IOException("Error reading " + resourceId, ex);
        }
      } catch (Exception ex) {
        recordErrorMetric(LATENCY_MS, stopwatch, METHOD_GET_OBJECT_METADATA, PROTOCOL_JSON, ex);
        throw ex;
      }
    } while (nextSleep(METHOD_GET_OBJECT_METADATA, sleeper, backoff, exception));

    throw errorExtractor.itemNotFound(exception)
        ? createFileNotFoundException(resourceId, exception)
        : new IOException("Error reading " + resourceId, exception);
  }

  private void recordSuccessMetric(
      MeasureLong measure, Stopwatch stopwatch, String method, String protocol) {
    long time = stopwatch.elapsed(MILLISECONDS);
    TagKey[] keys = new TagKey[] {METHOD, STATUS, PROTOCOL};
    String[] values = new String[] {method, STATUS_OK, protocol};
    metricsRecorder.recordLong(keys, values, measure, time);
    logger.atFinest().log(
        "method : %s , status : %s, protocol : %s , measure : %s , time : %d",
        method, STATUS_OK, protocol, measure, time);
  }

  private void recordErrorMetric(
      MeasureLong measure, Stopwatch stopwatch, String method, String protocol, Exception e) {
    long time = stopwatch.elapsed(MILLISECONDS);
    String error =
        (e instanceof StatusRuntimeException)
            ? ((StatusRuntimeException) e).getStatus().toString()
            : e.getClass().getSimpleName();
    TagKey[] keys = new TagKey[] {METHOD, STATUS, PROTOCOL};
    String[] values = new String[] {method, error, protocol};
    metricsRecorder.recordLong(keys, values, measure, time);
    logger.atFinest().log(
        "method : %s , status : %s, protocol : %s , measure : %s , time : %d",
        method, error, protocol, measure, time);
  }

  private static Get getMetadataRequest(Storage gcs, StorageResourceId resourceId)
      throws IOException {
    Get getObject = gcs.objects().get(resourceId.getBucketName(), resourceId.getObjectName());
    if (resourceId.hasGenerationId()) {
      getObject.setGeneration(resourceId.getGenerationId());
    }
    return getObject;
  }

  private byte[] getFooterContent() throws IOException {
    int footerSize =  Math.toIntExact(objectSize - footerStartOffsetInBytes);
    ByteBuffer buffer = ByteBuffer.allocate(footerSize);

    // snapshot these variables because readFromGCS clobbers them
    long oldPositionForNextRead = positionForNextRead;
    this.positionForNextRead = footerStartOffsetInBytes;
    readFromGCS(buffer, OptionalLong.empty());

    // restore the last know values of these variables
    this.positionForNextRead = oldPositionForNextRead; // reset position to start
    cancelCurrentRequest();
    return buffer.array();
  }

  private boolean nextSleep(String method, Sleeper sleeper, BackOff backoff, Exception exception)
      throws IOException {
    try {
      metricsRecorder.recordTaggedStat(METHOD, method, REQUEST_RETRIES, 1L);
      return ResilientOperation.nextSleep(backoff, sleeper, exception);
    } catch (InterruptedException e) {
      cancelCurrentRequest();
      throw new IOException(e);
    }
  }

  private static IOException convertError(
      StatusRuntimeException error, StorageResourceId resourceId) {
    String msg = String.format("Error reading '%s'", resourceId);
    switch (Status.fromThrowable(error).getCode()) {
      case NOT_FOUND:
        return createFileNotFoundException(
            resourceId.getBucketName(), resourceId.getObjectName(), new IOException(msg, error));
      case OUT_OF_RANGE:
        return (IOException) new EOFException(msg).initCause(error);
      default:
        return new IOException(msg, error);
    }
  }

  /** Writes part of a ByteString into a ByteBuffer with as little copying as possible */
  private static void put(ByteString source, int offset, int size, ByteBuffer dest) {
    ByteString croppedSource = source.substring(offset, offset + size);
    for (ByteBuffer sourcePiece : croppedSource.asReadOnlyByteBufferList()) {
      dest.put(sourcePiece);
    }
  }

  private int readBufferedContentInto(ByteBuffer byteBuffer) {
    // Handle skipping forward through the buffer for a seek.
    long bytesToSkip = positionForNextRead - positionInGrpcStream;
    long bufferSkip =
        min(bufferedContent.size() - bufferedContentReadOffset, bytesToSkip);
    bufferSkip = max(0, bufferSkip);
    bufferedContentReadOffset += bufferSkip;
    positionInGrpcStream += bufferSkip;
    int remainingBufferedBytes = bufferedContent.size() - bufferedContentReadOffset;

    boolean remainingBufferedContentLargerThanByteBuffer =
        remainingBufferedBytes > byteBuffer.remaining();
    int bytesToWrite =
        remainingBufferedContentLargerThanByteBuffer
            ? byteBuffer.remaining()
            : remainingBufferedBytes;
    put(bufferedContent, bufferedContentReadOffset, bytesToWrite, byteBuffer);
    positionInGrpcStream += bytesToWrite;
    positionForNextRead = positionInGrpcStream;
    if (remainingBufferedContentLargerThanByteBuffer) {
      bufferedContentReadOffset += bytesToWrite;
    } else {
      invalidateBufferedContent();
    }

    return bytesToWrite;
  }

  private boolean canReadFromExistingRequest(ByteBuffer byteBuffer) {
    if (resIterator == null) {
      return false;
    }

    if (positionForNextRead < positionInGrpcStream) {
      return false;
    }

    if (positionForNextRead - positionInGrpcStream > readOptions.getInplaceSeekLimit()) {
      return false;
    }

    return isByteBufferWithinCurrentRequestRange(byteBuffer);
  }

  @Override
  public int read(ByteBuffer byteBuffer) throws IOException {
    logger.atFiner().log(
        "GCS gRPC read request for up to %d bytes at offset %d from object '%s'",
        byteBuffer.remaining(), position(), resourceId);
    metricsRecorder.recordTaggedStat(METHOD, "read", REQUESTS, 1L);

    if (!isOpen()) {
      throw new ClosedChannelException();
    }

    int bytesRead = 0;
    updateReadStrategy();

    if (!canReadFromExistingRequest(byteBuffer)) {
      positionInGrpcStream = positionForNextRead;
      cancelCurrentRequest();
      invalidateBufferedContent();
    }

    // The server responds in 2MB chunks, but the client can ask for less than that. We
    // store the remainder in bufferedContent and return pieces of that on the next read call (and
    // flush that buffer if there is a seek).
    if (bufferedContent != null) {
      bytesRead += readBufferedContentInto(byteBuffer);
      logger.atFinest().log(
          "Read with buffered data for %s object, current pos : %d ",
          resourceId, positionInGrpcStream);
    }
    if (!byteBuffer.hasRemaining()) {
      return bytesRead;
    }
    if (positionInGrpcStream == objectSize) {
      return bytesRead > 0 ? bytesRead : -1;
    }


    /* resIterator is null on the first read (position = 0) or when a seek is performed (and when
      there are exceptions). So if footerBuffer is null and we are trying to read into footer
      region, we may just cache the footer
    */
    if ((resIterator == null)
        && (footerBuffer == null)
        && (positionForNextRead >= footerStartOffsetInBytes)) {
      this.footerBuffer =
          getFooterContent();
    }

    if ((footerBuffer == null) || (positionForNextRead < footerStartOffsetInBytes)) {
      OptionalLong bytesToRead = getBytesToRead(byteBuffer);
      bytesRead += readFromGCS(byteBuffer, bytesToRead);
      logger.atFinest().log(
          "Read from GCS for %s object, current pos : %d ", resourceId, positionInGrpcStream);
    }

    if (hasMoreFooterContentToRead(byteBuffer)) {
      bytesRead += readFooterContentIntoBuffer(byteBuffer);
      logger.atFinest().log(
          "Read from footerContent for %s object, current pos : %d ",
          resourceId, positionInGrpcStream);
    }

    return bytesRead;
  }

  /**
   * Reads data from GCS over network, with retries
   *
   * @param byteBuffer Buffer to be filled with data from GCS
   * @return number of bytes read into the buffer
   * @throws IOException In case of data errors or network errors
   */
  private int readFromGCS(ByteBuffer byteBuffer, OptionalLong bytesToRead) throws IOException {
    int read = 0;
    StatusRuntimeException statusRuntimeException;
    BackOff backoff = backOffFactory.newBackOff();
    Sleeper sleeper = Sleeper.DEFAULT;
    do {
      Stopwatch stopwatch = Stopwatch.createStarted();
      try {
        if (resIterator == null) {
          positionInGrpcStream = positionForNextRead;
          resIterator =
              requestObjectMedia(
                  resourceId.getObjectName(), objectGeneration, positionInGrpcStream, bytesToRead);
          if (bytesToRead.isPresent()) {
            contentChannelEndOffset = positionInGrpcStream + bytesToRead.getAsLong();
          }
        }
        while (byteBuffer.hasRemaining() && moreServerContent()) {
          read += readObjectContentFromGCS(byteBuffer);
        }
        recordSuccessMetric(LATENCY_MS, stopwatch, METHOD_GET_OBJECT_MEDIA, PROTOCOL_GRPC);
        return read;
      } catch (StatusRuntimeException e) {
        cancelCurrentRequest();
        recordErrorMetric(LATENCY_MS, stopwatch, METHOD_GET_OBJECT_MEDIA, PROTOCOL_GRPC, e);
        statusRuntimeException = e;
      }
    } while (nextSleep(METHOD_GET_OBJECT_MEDIA, sleeper, backoff, statusRuntimeException));
    throw convertError(statusRuntimeException, resourceId);
  }

  private boolean isByteBufferWithinCurrentRequestRange(ByteBuffer byteBuffer) {
    // current request does not have a range or this is the first request
    if (contentChannelEndOffset == -1) {
      return true;
    }
    return ((positionForNextRead + byteBuffer.remaining()) <= contentChannelEndOffset);
  }

  private int readObjectContentFromGCS(ByteBuffer byteBuffer) throws IOException {
    int bytesRead = 0;
    ReadObjectResponse res = resIterator.next();

    // When zero-copy marshaller is used, the stream that backs GetObjectMediaResponse
    // should be closed when the message is no longer needed so that all buffers in the
    // stream can be reclaimed. If zero-copy is not used, stream will be null.
    InputStream stream = getObjectMediaResponseMarshaller.popStream(res);
    try {
      ByteString content = res.getChecksummedData().getContent();
      int skipBytes = Math.toIntExact(positionForNextRead - positionInGrpcStream);
      if (skipBytes >= 0 && skipBytes < content.size()) {
        content = content.substring(skipBytes);
        positionInGrpcStream = positionForNextRead;
      } else if (skipBytes >= content.size()) {
        positionInGrpcStream += content.size();
        positionForNextRead = positionInGrpcStream;
        return bytesRead;
      }

      if (readOptions.isGrpcChecksumsEnabled() && res.getChecksummedData().hasCrc32C()) {
        validateChecksum(res);
      }

      boolean responseSizeLargerThanRemainingBuffer = content.size() > byteBuffer.remaining();
      int bytesToWrite =
          responseSizeLargerThanRemainingBuffer ? byteBuffer.remaining() : content.size();
      put(content, 0, bytesToWrite, byteBuffer);
      bytesRead += bytesToWrite;
      positionInGrpcStream += bytesToWrite;
      positionForNextRead = positionInGrpcStream;
      if (responseSizeLargerThanRemainingBuffer) {
        invalidateBufferedContent();
        bufferedContent = content;
        bufferedContentReadOffset = bytesToWrite;
        // This is to keep the stream alive for the message backed by this.
        streamForBufferedContent = stream;
        stream = null;
      }
    } finally {
      if (stream != null) {
        stream.close();
      }
    }
    return bytesRead;
  }

  private void validateChecksum(ReadObjectResponse res) throws IOException {
    // TODO: Concatenate all these hashes together and compare the result at the end.
    int calculatedChecksum =
        Hashing.crc32c().hashBytes(res.getChecksummedData().getContent().toByteArray()).asInt();
    int expectedChecksum = res.getChecksummedData().getCrc32C();
    if (calculatedChecksum != expectedChecksum) {
      throw new IOException(
          String.format(
              "Message checksum (%s) didn't match expected checksum (%s) for '%s'",
              expectedChecksum, calculatedChecksum, resourceId));
    }
  }

  private boolean hasMoreFooterContentToRead(ByteBuffer byteBuffer) {
    return footerBuffer != null
        && (positionForNextRead) >= footerStartOffsetInBytes
        && byteBuffer.hasRemaining();
  }

  private OptionalLong getBytesToRead(ByteBuffer byteBuffer) {
    OptionalLong optionalBytesToRead = OptionalLong.empty();
    if (readStrategy == Fadvise.RANDOM) {
      long rangeRequestSize =
          max(readOptions.getInplaceSeekLimit(), readOptions.getMinRangeRequestSize());
      optionalBytesToRead = OptionalLong.of(max(byteBuffer.remaining(), rangeRequestSize));
    }

    if (footerBuffer == null) {
      return optionalBytesToRead;
    }

    long bytesToFooterOffset = footerStartOffsetInBytes - positionInGrpcStream;
    if (optionalBytesToRead.isPresent()) {
      return OptionalLong.of(min(optionalBytesToRead.getAsLong(), bytesToFooterOffset));
    }
    return OptionalLong.of(bytesToFooterOffset);
  }

  private int readFooterContentIntoBuffer(ByteBuffer byteBuffer) {
    int bytesToSkipFromFooter = Math.toIntExact(positionForNextRead - footerStartOffsetInBytes);
    int bytesToWriteFromFooter = footerBuffer.length - bytesToSkipFromFooter;
    int bytesToWrite = Math.toIntExact(min(byteBuffer.remaining(), bytesToWriteFromFooter));
    byteBuffer.put(footerBuffer, bytesToSkipFromFooter, bytesToWrite);
    positionInGrpcStream = positionForNextRead + bytesToWrite;
    positionForNextRead = positionInGrpcStream;
    return bytesToWrite;
  }

  private Iterator<ReadObjectResponse> requestObjectMedia(
      String objectName, long objectGeneration, long offset, OptionalLong bytesToRead)
      throws StatusRuntimeException {
    ReadObjectRequest.Builder requestBuilder =
        ReadObjectRequest.newBuilder()
            .setBucket(GrpcChannelUtils.toV2BucketName(resourceId.getBucketName()))
            .setObject(objectName)
            .setGeneration(objectGeneration)
            .setReadOffset(offset);
    bytesToRead.ifPresent(requestBuilder::setReadLimit);
    ReadObjectRequest request = requestBuilder.build();

    requestContext = Context.current().withCancellation();
    Context toReattach = requestContext.attach();
    StorageBlockingStub blockingStub =
        stub.withDeadlineAfter(readOptions.getGrpcReadTimeoutMillis(), MILLISECONDS);
    Iterator<ReadObjectResponse> readObjectResponseIterator;
    try {
      if (useZeroCopyMarshaller) {
        Iterator<ReadObjectResponse> responseIterator =
            ClientCalls.blockingServerStreamingCall(
                blockingStub.getChannel(),
                getObjectMediaMethod,
                blockingStub.getCallOptions(),
                request);
        readObjectResponseIterator =
            watchdog.watch(
                requestContext, responseIterator, Duration.ofMillis(this.gRPCReadMessageTimeout));
      } else {
        readObjectResponseIterator =
            watchdog.watch(
                requestContext,
                blockingStub.readObject(request),
                Duration.ofMillis(this.gRPCReadMessageTimeout));
      }
    } finally {
      requestContext.detach(toReattach);
    }
    return readObjectResponseIterator;
  }

  private void cancelCurrentRequest() {
    if (requestContext != null) {
      requestContext.close();
      requestContext = null;
    }
    // gRPC read calls use blocking server streaming api. On cancellation, iterator can be leaked.
    // To avoid oom, we drain the iterator ref b/210660938
    drainIterator();
    resIterator = null;
    List<InputStream> unclosedStreams = getObjectMediaResponseMarshaller.popAllStreams();
    for (InputStream stream : unclosedStreams) {
      try {
        stream.close();
      } catch (IOException e) {
        throw new RuntimeException(e);
      }
    }
    contentChannelEndOffset = -1;
  }

  /** Drains the iterator */
  private void drainIterator() {
    if (resIterator == null) {
      return;
    }
    try {
      while (resIterator.hasNext()) {
        resIterator.next();
      }
    } catch (Exception e) {
      logger.atFiner().withCause(e).log("Exception while draining the iteration on cancellation");
    }
  }

  /**
   * Waits until more data is available from the server, or returns false if read is done.
   *
   * @return true if more data is available with .next()
   */
  private boolean moreServerContent() {
    Stopwatch stopwatch = Stopwatch.createStarted();
    boolean moreDataAvailable;
    try {
      if (resIterator == null) {
        return false;
      }
      moreDataAvailable = resIterator.hasNext();
      recordSuccessMetric(MESSAGE_LATENCY_MS, stopwatch, METHOD_GET_OBJECT_MEDIA, PROTOCOL_GRPC);
    } catch (Exception e) {
      recordErrorMetric(MESSAGE_LATENCY_MS, stopwatch, METHOD_GET_OBJECT_MEDIA, PROTOCOL_GRPC, e);
      throw e;
    }
    if (!moreDataAvailable) {
      cancelCurrentRequest();
    }
    return moreDataAvailable;
  }

  @Override
  public int write(ByteBuffer byteBuffer) {
    throw new UnsupportedOperationException("Cannot mutate read-only channel: " + this);
  }

  @Override
  public long position() throws IOException {
    if (!isOpen()) {
      throw new ClosedChannelException();
    }
    // Our real position is tracked in "positionInGrpcStream," but if the user is skipping
    // forwards a bit, we pretend we're at the new position already.
    return positionForNextRead;
  }

  @Override
  public SeekableByteChannel position(long newPosition) throws IOException {
    metricsRecorder.recordTaggedStat(METHOD, "seek", REQUESTS, 1L);
    if (!isOpen()) {
      throw new ClosedChannelException();
    }
    checkArgument(newPosition >= 0, "Read position must be non-negative, but was %s", newPosition);
    checkArgument(
        newPosition < size(),
        "Read position must be before end of file (%s), but was %s",
        size(),
        newPosition);
<<<<<<< HEAD
    positionForNextRead = newPosition;
    return this;
  }
=======
    if (newPosition == positionInGrpcStream) {
      bytesToSkipBeforeReading = 0;
      return this;
    }

    long seekDistance = newPosition - positionInGrpcStream;

    if (seekDistance >= 0 && seekDistance <= readOptions.getInplaceSeekLimit()) {
      bytesToSkipBeforeReading = seekDistance;
      return this;
    }
>>>>>>> 2a6b0631

  private void updateReadStrategy() {
    if (readStrategy == Fadvise.AUTO) {
      if (positionForNextRead < positionInGrpcStream ||
              positionForNextRead - positionInGrpcStream > readOptions.getInplaceSeekLimit()) {
        readStrategy = Fadvise.RANDOM;
      }
    }
  }

  @Override
  public long size() throws IOException {
    metricsRecorder.recordTaggedStat(METHOD, "size", REQUESTS, 1L);
    if (!isOpen()) {
      throw new ClosedChannelException();
    }
    return objectSize;
  }

  @Override
  public SeekableByteChannel truncate(long l) {
    throw new UnsupportedOperationException("Cannot mutate read-only channel");
  }

  @Override
  public boolean isOpen() {
    return channelIsOpen;
  }

  @Override
  public void close() {
    metricsRecorder.recordTaggedStat(METHOD, "read_close", REQUESTS, 1L);
    cancelCurrentRequest();
    invalidateBufferedContent();
    channelIsOpen = false;
  }

  @Override
  public String toString() {
    return MoreObjects.toStringHelper(this)
        .add("resourceId", resourceId)
        .add("generation", objectGeneration)
        .toString();
  }

  private void invalidateBufferedContent() {
    bufferedContent = null;
    bufferedContentReadOffset = 0;
    if (streamForBufferedContent != null) {
      try {
        streamForBufferedContent.close();
        streamForBufferedContent = null;
      } catch (IOException e) {
        throw new RuntimeException(e);
      }
    }
  }
}<|MERGE_RESOLUTION|>--- conflicted
+++ resolved
@@ -731,23 +731,10 @@
         "Read position must be before end of file (%s), but was %s",
         size(),
         newPosition);
-<<<<<<< HEAD
     positionForNextRead = newPosition;
     return this;
   }
-=======
-    if (newPosition == positionInGrpcStream) {
-      bytesToSkipBeforeReading = 0;
-      return this;
-    }
-
-    long seekDistance = newPosition - positionInGrpcStream;
-
-    if (seekDistance >= 0 && seekDistance <= readOptions.getInplaceSeekLimit()) {
-      bytesToSkipBeforeReading = seekDistance;
-      return this;
-    }
->>>>>>> 2a6b0631
+
 
   private void updateReadStrategy() {
     if (readStrategy == Fadvise.AUTO) {
