/*
 * Copyright 2023 Google LLC
 *
 * Licensed under the Apache License, Version 2.0 (the "License");
 * you may not use this file except in compliance with the License.
 * You may obtain a copy of the License at
 *
 *      http://www.apache.org/licenses/LICENSE-2.0
 *
 * Unless required by applicable law or agreed to in writing, software
 * distributed under the License is distributed on an "AS IS" BASIS,
 * WITHOUT WARRANTIES OR CONDITIONS OF ANY KIND, either express or implied.
 * See the License for the specific language governing permissions and
 * limitations under the License.
 */

package com.google.cloud.hadoop.gcsio;

import static com.google.cloud.hadoop.gcsio.GoogleCloudStorageExceptions.createFileNotFoundException;
import static com.google.common.base.Preconditions.checkArgument;
import static com.google.common.base.Preconditions.checkNotNull;
import static com.google.common.base.Preconditions.checkState;
import static java.lang.Math.max;
import static java.lang.Math.min;
import static java.lang.Math.toIntExact;

import com.google.cloud.ReadChannel;
import com.google.cloud.hadoop.gcsio.GoogleCloudStorageReadOptions.Fadvise;
import com.google.cloud.hadoop.util.ErrorTypeExtractor;
import com.google.cloud.storage.BlobId;
import com.google.cloud.storage.Storage;
import com.google.cloud.storage.Storage.BlobSourceOption;
import com.google.common.annotations.VisibleForTesting;
import com.google.common.flogger.GoogleLogger;
import java.io.ByteArrayInputStream;
import java.io.EOFException;
import java.io.FileNotFoundException;
import java.io.IOException;
import java.io.InputStream;
import java.nio.ByteBuffer;
import java.nio.channels.Channels;
import java.nio.channels.ClosedChannelException;
import java.nio.channels.ReadableByteChannel;
import java.nio.channels.SeekableByteChannel;
import java.util.ArrayList;
import java.util.List;

/** Provides seekable read access to GCS via java-storage library. */
@VisibleForTesting
class GoogleCloudStorageClientReadChannel implements SeekableByteChannel {

  private static final GoogleLogger logger = GoogleLogger.forEnclosingClass();
  private final StorageResourceId resourceId;
  private final GoogleCloudStorageReadOptions readOptions;
  private final GoogleCloudStorageOptions storageOptions;
  private final Storage storage;
  // The size of this object generation, in bytes.
  private final long objectSize;
  private final ErrorTypeExtractor errorExtractor;
  private ContentReadChannel contentReadChannel;

  private boolean open = true;

  // Current position in this channel, it could be different from contentChannelCurrentPosition if
  // position(long) method calls were made without calls to read(ByteBuffer) method.
  private long currentPosition = 0;

  public GoogleCloudStorageClientReadChannel(
      Storage storage,
      GoogleCloudStorageItemInfo itemInfo,
      GoogleCloudStorageReadOptions readOptions,
<<<<<<< HEAD
      ErrorTypeExtractor errorExtractor)
=======
      GoogleCloudStorageOptions storageOptions)
>>>>>>> 67195457
      throws IOException {
    validate(itemInfo);
    this.storage = storage;
    this.errorExtractor = errorExtractor;
    this.resourceId =
        new StorageResourceId(
            itemInfo.getBucketName(), itemInfo.getObjectName(), itemInfo.getContentGeneration());
    this.readOptions = readOptions;
    this.storageOptions = storageOptions;
    this.objectSize = itemInfo.getSize();
    this.contentReadChannel = new ContentReadChannel(readOptions, resourceId);
  }

  @Override
  public int read(ByteBuffer dst) throws IOException {
    throwIfNotOpen();

    // Don't try to read if the buffer has no space.
    if (dst.remaining() == 0) {
      return 0;
    }
    logger.atFiner().log(
        "Reading %d bytes at %d position from '%s'", dst.remaining(), currentPosition, resourceId);
    if (currentPosition == objectSize) {
      return -1;
    }
    return contentReadChannel.readContent(dst);
  }

  @Override
  public int write(ByteBuffer src) throws IOException {
    throw new UnsupportedOperationException("Cannot mutate read-only channel");
  }

  @Override
  public long position() throws IOException {
    return currentPosition;
  }

  /**
   * Sets this channel's position.
   *
   * <p>This method will throw an exception if {@code newPosition} is greater than object size,
   * which contradicts {@link SeekableByteChannel#position(long) SeekableByteChannel} contract.
   * TODO(user): decide if this needs to be fixed.
   *
   * @param newPosition the new position, counting the number of bytes from the beginning.
   * @return this channel instance
   * @throws FileNotFoundException if the underlying object does not exist.
   * @throws IOException on IO error
   */
  @Override
  public SeekableByteChannel position(long newPosition) throws IOException {
    throwIfNotOpen();

    if (newPosition == currentPosition) {
      return this;
    }

    validatePosition(newPosition);
    logger.atFiner().log(
        "Seek from %s to %s position for '%s'", currentPosition, newPosition, resourceId);
    currentPosition = newPosition;
    return this;
  }

  @Override
  public long size() throws IOException {
    return objectSize;
  }

  @Override
  public SeekableByteChannel truncate(long size) throws IOException {
    throw new UnsupportedOperationException("Cannot mutate read-only channel");
  }

  @Override
  public boolean isOpen() {
    return open;
  }

  @Override
  public void close() throws IOException {
    if (open) {
      try {
        logger.atFiner().log("Closing channel for '%s'", resourceId);
        contentReadChannel.closeContentChannel();
      } catch (Exception e) {
        throw new IOException(
            String.format("Exception occurred while closing channel '%s'", resourceId), e);
      } finally {
        contentReadChannel = null;
        open = false;
      }
    }
  }

  /**
   * This class own the responsibility of opening up contentChannel. It also implements the Fadvise,
   * which helps in deciding the boundaries of content channel being opened and also caching the
   * footer of an object.
   */
  private class ContentReadChannel {

    // Size of buffer to allocate for skipping bytes in-place when performing in-place seeks.
    private static final int SKIP_BUFFER_SIZE = 8192;
    private final BlobId blobId;

    // This is the actual current position in `contentChannel` from where read can happen.
    // This remains unchanged of position(long) method call.
    private long contentChannelCurrentPosition = -1;
    private long contentChannelEnd = -1;
    // Prefetched footer content.
    private byte[] footerContent;
    // Used as scratch space when reading bytes just to discard them when trying to perform small
    // in-place seeks.
    private byte[] skipBuffer = null;
    private ReadableByteChannel byteChannel = null;
    private boolean randomAccess;

    public ContentReadChannel(
        GoogleCloudStorageReadOptions readOptions, StorageResourceId resourceId) {
      this.blobId =
          BlobId.of(
              resourceId.getBucketName(), resourceId.getObjectName(), resourceId.getGenerationId());
      this.randomAccess = readOptions.getFadvise() == Fadvise.RANDOM;
    }

    public int readContent(ByteBuffer dst) throws IOException {

      performPendingSeeks();

      checkState(
          contentChannelCurrentPosition == currentPosition || byteChannel == null,
          "contentChannelCurrentPosition (%s) should be equal to currentPosition (%s) after lazy seek, if channel is open",
          contentChannelCurrentPosition,
          currentPosition);

      int totalBytesRead = 0;
      // We read from a streaming source. We may not get all the bytes we asked for
      // in the first read. Therefore, loop till we either read the required number of
      // bytes or we reach end-of-stream.
      while (dst.hasRemaining()) {
        int remainingBeforeRead = dst.remaining();
        try {
          if (byteChannel == null) {
            byteChannel = openByteChannel(dst.remaining());
          }
          int bytesRead = byteChannel.read(dst);

          if (bytesRead == 0) {
            throw new IOException(
                String.format("Read 0 bytes without blocking from object: '%s'", resourceId));
          }

          if (bytesRead < 0) {
            if (currentPosition != contentChannelEnd && currentPosition != objectSize) {
              throw new IOException(
                  String.format(
                      "Received end of stream result before all requestedBytes were received;"
                          + "EndOf stream signal received at offset: %d where as stream was suppose to end at: %d for resource: %s of size: %d",
                      currentPosition, contentChannelEnd, resourceId, objectSize));
            }
            // If we have reached an end of a contentChannel but not an end of an object.
            // then close contentChannel and continue reading an object if necessary.
            if (contentChannelEnd != objectSize && currentPosition == contentChannelEnd) {
              closeContentChannel();
              continue;
            } else {
              break;
            }
          }
          totalBytesRead += bytesRead;
          currentPosition += bytesRead;
          contentChannelCurrentPosition += bytesRead;
          checkState(
              contentChannelCurrentPosition == currentPosition,
              "contentChannelPosition (%s) should be equal to currentPosition (%s)"
                  + " after successful read",
              contentChannelCurrentPosition,
              currentPosition);
        } catch (Exception e) {
          int partialBytes = partiallyReadBytes(remainingBeforeRead, dst);
          totalBytesRead += partialBytes;
          currentPosition += partialBytes;
          logger.atFine().log(
              "Closing contentChannel after %s exception for '%s'.", e.getMessage(), resourceId);
          closeContentChannel();
          throw convertError(e);
        }
      }
      return totalBytesRead;
    }

    private int partiallyReadBytes(int remainingBeforeRead, ByteBuffer dst) {
      int partialReadBytes = 0;
      if (remainingBeforeRead != dst.remaining()) {
        partialReadBytes = remainingBeforeRead - dst.remaining();
      }
      return partialReadBytes;
    }

    private boolean shouldDetectRandomAccess() {
      return !randomAccess && readOptions.getFadvise() == Fadvise.AUTO;
    }

    private void setRandomAccess() {
      randomAccess = true;
    }

    private ReadableByteChannel openByteChannel(long bytesToRead) throws IOException {
      checkArgument(
          bytesToRead > 0, "bytesToRead should be greater than 0, but was %s", bytesToRead);
      checkState(
          byteChannel == null && contentChannelEnd < 0,
          "contentChannel and contentChannelEnd should be not initialized yet for '%s'",
          resourceId);

      if (footerContent != null && currentPosition >= objectSize - footerContent.length) {
        return serveFooterContent();
      }

      contentChannelCurrentPosition = getRangeRequestStart();
      contentChannelEnd = getRangeRequestEnd(contentChannelCurrentPosition, bytesToRead);
      checkState(
          contentChannelEnd >= contentChannelCurrentPosition,
          String.format(
              "Start position should be <= endPosition startPosition:%d, endPosition: %d",
              contentChannelCurrentPosition, contentChannelEnd));

      ReadableByteChannel readableByteChannel =
          getStorageReadChannel(contentChannelCurrentPosition, contentChannelEnd);

      if (contentChannelEnd == objectSize
          && (contentChannelEnd - contentChannelCurrentPosition)
              <= readOptions.getMinRangeRequestSize()) {

        if (footerContent == null) {
          cacheFooter(readableByteChannel);
        }
        return serveFooterContent();
      }
      checkState(
          contentChannelCurrentPosition == currentPosition,
          "position of read offset isn't in alignment with channel's read offset");
      return readableByteChannel;
    }

    private void cacheFooter(ReadableByteChannel readableByteChannel) throws IOException {
      int footerSize = toIntExact(objectSize - contentChannelCurrentPosition);
      footerContent = new byte[footerSize];
      try (InputStream footerStream = Channels.newInputStream(readableByteChannel)) {
        int totalBytesRead = 0;
        int bytesRead;
        do {
          bytesRead = footerStream.read(footerContent, totalBytesRead, footerSize - totalBytesRead);
          if (bytesRead >= 0) {
            totalBytesRead += bytesRead;
          }
        } while (bytesRead >= 0 && totalBytesRead < footerSize);
        checkState(
            bytesRead >= 0,
            "footerStream shouldn't be empty before reading the footer of size %s, totalBytesRead %s, read via last call %s, for '%s'",
            footerSize,
            totalBytesRead,
            bytesRead,
            resourceId);
        checkState(
            totalBytesRead == footerSize,
            "totalBytesRead (%s) should equal footerSize (%s) for '%s'",
            totalBytesRead,
            footerSize,
            resourceId);
      } catch (Exception e) {
        footerContent = null;
        throw e;
      }
      logger.atFiner().log("Prefetched %s bytes footer for '%s'", footerContent.length, resourceId);
    }

    private ReadableByteChannel serveFooterContent() {
      contentChannelCurrentPosition = currentPosition;
      int offset = toIntExact(currentPosition - (objectSize - footerContent.length));
      int length = footerContent.length - offset;
      logger.atFiner().log(
          "Opened channel (prefetched footer) from %d position for '%s'",
          currentPosition, resourceId);
      return Channels.newChannel(new ByteArrayInputStream(footerContent, offset, length));
    }

    private long getRangeRequestStart() {
      if (readOptions.getFadvise() != Fadvise.SEQUENTIAL && isFooterRead()) {
        // Prefetch footer and adjust start position to footerStart.
        return max(0, objectSize - readOptions.getMinRangeRequestSize());
      }
      return currentPosition;
    }

    public void closeContentChannel() {
      if (byteChannel != null) {
        logger.atFiner().log("Closing internal contentChannel for '%s'", resourceId);
        try {
          byteChannel.close();
        } catch (Exception e) {
          logger.atFine().withCause(e).log(
              "Got an exception on contentChannel.close() for '%s'; ignoring it.", resourceId);
        } finally {
          byteChannel = null;
          reset();
        }
      }
    }

    private void reset() {
      checkState(byteChannel == null, "contentChannel should be null for '%s'", resourceId);
      contentChannelCurrentPosition = -1;
      contentChannelEnd = -1;
    }

    private boolean isInRangeSeek() {
      long seekDistance = currentPosition - contentChannelCurrentPosition;
      if (byteChannel != null
          && seekDistance > 0
          && seekDistance <= readOptions.getInplaceSeekLimit()
          && currentPosition < contentChannelEnd) {
        return true;
      }
      return false;
    }

    private void skipInPlace() {
      if (skipBuffer == null) {
        skipBuffer = new byte[SKIP_BUFFER_SIZE];
      }
      long seekDistance = currentPosition - contentChannelCurrentPosition;
      while (seekDistance > 0 && byteChannel != null) {
        try {
          int bufferSize = toIntExact(min(skipBuffer.length, seekDistance));
          int bytesRead = byteChannel.read(ByteBuffer.wrap(skipBuffer, 0, bufferSize));
          if (bytesRead < 0) {
            logger.atInfo().log(
                "Somehow read %d bytes trying to skip %d bytes to seek to position %d, size: %d",
                bytesRead, seekDistance, currentPosition, objectSize);
            closeContentChannel();
          } else {
            seekDistance -= bytesRead;
            contentChannelCurrentPosition += bytesRead;
          }
        } catch (Exception e) {
          logger.atInfo().withCause(e).log(
              "Got an IO exception on contentChannel.read(), a lazy-seek will be pending for '%s'",
              resourceId);
          closeContentChannel();
        }
      }
      checkState(
          byteChannel == null || contentChannelCurrentPosition == currentPosition,
          "contentChannelPosition (%s) should be equal to currentPosition (%s)"
              + " after successful in-place skip",
          contentChannelCurrentPosition,
          currentPosition);
    }

    private void performPendingSeeks() {

      // Return quickly if there is no pending seek operation, i.e. position didn't change.
      if (currentPosition == contentChannelCurrentPosition && byteChannel != null) {
        return;
      }

      logger.atFiner().log(
          "Performing lazySeek from %s to %s position '%s'",
          contentChannelCurrentPosition, currentPosition, resourceId);

      if (isInRangeSeek()) {
        skipInPlace();
      } else {
        if (isRandomAccessPattern()) {
          setRandomAccess();
        }
        // close existing contentChannel as requested bytes can't be served from current
        // contentChannel;
        closeContentChannel();
      }
    }

    private boolean isRandomAccessPattern() {
      if (!shouldDetectRandomAccess()) {
        return false;
      }
      if (currentPosition < contentChannelCurrentPosition) {
        logger.atFine().log(
            "Detected backward read from %s to %s position, switching to random IO for '%s'",
            contentChannelCurrentPosition, currentPosition, resourceId);
        return true;
      }
      if (contentChannelCurrentPosition >= 0
          && contentChannelCurrentPosition + readOptions.getInplaceSeekLimit() < currentPosition) {
        logger.atFine().log(
            "Detected forward read from %s to %s position over %s threshold,"
                + " switching to random IO for '%s'",
            contentChannelCurrentPosition,
            currentPosition,
            readOptions.getInplaceSeekLimit(),
            resourceId);
        return true;
      }
      return false;
    }

    private ReadableByteChannel getStorageReadChannel(long seek, long limit) throws IOException {
      ReadChannel readChannel = storage.reader(blobId, generateReadOptions(blobId));
      try {
        readChannel.seek(seek);
        readChannel.limit(limit);
        return readChannel;
      } catch (Exception e) {
        throw new IOException(
            String.format(
                "Unable to update the boundaries/Range of contentChannel %s",
                resourceId.toString()),
            e);
      }
    }

    private BlobSourceOption[] generateReadOptions(BlobId blobId) {
      List<BlobSourceOption> blobReadOptions = new ArrayList<>();
      if (blobId.getGeneration() != null) {
        blobReadOptions.add(BlobSourceOption.generationMatch(blobId.getGeneration()));
      }
      if (storageOptions.getEncryptionKey() != null) {
        blobReadOptions.add(
            BlobSourceOption.decryptionKey(storageOptions.getEncryptionKey().value()));
      }
      return blobReadOptions.toArray(new BlobSourceOption[blobReadOptions.size()]);
    }

    private boolean isFooterRead() {
      return objectSize - currentPosition <= readOptions.getMinRangeRequestSize();
    }

    private long getRangeRequestEnd(long startPosition, long bytesToRead) {
      long endPosition = objectSize;
      if (randomAccess) {
        // opening a channel for whole object doesn't make sense as anyhow it will not be utilized
        // for further reads.
        endPosition = startPosition + max(bytesToRead, readOptions.getMinRangeRequestSize());
      }
      if (footerContent != null) {
        // If footer is cached open just till footerStart.
        // Remaining content ill be served from cached footer itself.
        endPosition = min(endPosition, objectSize - footerContent.length);
      }
      return endPosition;
    }
  }

  @VisibleForTesting
  boolean randomAccessStatus() {
    return contentReadChannel.randomAccess;
  }

  private static void validate(GoogleCloudStorageItemInfo itemInfo) throws IOException {
    checkNotNull(itemInfo, "itemInfo cannot be null");
    StorageResourceId resourceId = itemInfo.getResourceId();
    checkArgument(
        resourceId.isStorageObject(), "Can not open a non-file object for read: %s", resourceId);
    if (!itemInfo.exists()) {
      throw new FileNotFoundException(String.format("Item not found: %s", resourceId));
    }
    // The non-gRPC read channel has special support for gzip.
    // TODO: enable support for gzip if required.
    String contentEncoding = itemInfo.getContentEncoding();
    if (contentEncoding != null && contentEncoding.contains("gzip")) {

      throw new IOException(
          String.format(
              "Cannot read GZIP-encoded file (%s) (not supported via gRPC API): %s",
              contentEncoding, resourceId));
    }
  }

  private IOException convertError(Exception error) {
    String msg = String.format("Error reading '%s'", resourceId);
    switch (errorExtractor.getErrorType(error)) {
      case NON_FOUND:
        return createFileNotFoundException(
            resourceId.getBucketName(), resourceId.getObjectName(), new IOException(msg, error));
      case OUT_OF_RANGE:
        return (IOException) new EOFException(msg).initCause(error);
      default:
        return new IOException(msg, error);
    }
  }

  /** Validates that the given position is valid for this channel. */
  private void validatePosition(long position) throws IOException {
    if (position < 0) {
      throw new EOFException(
          String.format(
              "Invalid seek offset: position value (%d) must be >= 0 for '%s'",
              position, resourceId));
    }

    if (objectSize >= 0 && position >= objectSize) {
      throw new EOFException(
          String.format(
              "Invalid seek offset: position value (%d) must be between 0 and %d for '%s'",
              position, objectSize, resourceId));
    }
  }

  /** Throws if this channel is not currently open. */
  private void throwIfNotOpen() throws IOException {
    if (!isOpen()) {
      throw new ClosedChannelException();
    }
  }
}<|MERGE_RESOLUTION|>--- conflicted
+++ resolved
@@ -69,11 +69,8 @@
       Storage storage,
       GoogleCloudStorageItemInfo itemInfo,
       GoogleCloudStorageReadOptions readOptions,
-<<<<<<< HEAD
-      ErrorTypeExtractor errorExtractor)
-=======
+      ErrorTypeExtractor errorExtractor,
       GoogleCloudStorageOptions storageOptions)
->>>>>>> 67195457
       throws IOException {
     validate(itemInfo);
     this.storage = storage;
