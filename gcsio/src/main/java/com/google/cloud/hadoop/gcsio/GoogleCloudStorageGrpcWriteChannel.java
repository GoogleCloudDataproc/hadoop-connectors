--- conflicted
+++ resolved
@@ -398,7 +398,6 @@
 
       SimpleResponseObserver<StartResumableWriteResponse> responseObserver =
           new SimpleResponseObserver<>();
-<<<<<<< HEAD
       runWithRetries(
           () -> {
             stub.withDeadlineAfter(START_RESUMABLE_WRITE_TIMEOUT.toMillis(), TimeUnit.MILLISECONDS)
@@ -411,18 +410,6 @@
             }
           },
           responseObserver);
-=======
-
-      stub.withDeadlineAfter(START_RESUMABLE_WRITE_TIMEOUT.toMillis(), MILLISECONDS)
-          .startResumableWrite(request, responseObserver);
-      responseObserver.done.await();
-
-      if (responseObserver.hasError()) {
-        throw new IOException(
-            String.format("Failed to start resumable upload for '%s'", resourceId),
-            responseObserver.getError());
-      }
->>>>>>> 683eabdb
 
       return responseObserver.getResponse().getUploadId();
     }
@@ -434,7 +421,6 @@
 
       SimpleResponseObserver<QueryWriteStatusResponse> responseObserver =
           new SimpleResponseObserver<>();
-<<<<<<< HEAD
       runWithRetries(
           () -> {
             stub.withDeadlineAfter(QUERY_WRITE_STATUS_TIMEOUT.toMillis(), TimeUnit.MILLISECONDS)
@@ -447,18 +433,6 @@
             }
           },
           responseObserver);
-=======
-
-      stub.withDeadlineAfter(QUERY_WRITE_STATUS_TIMEOUT.toMillis(), MILLISECONDS)
-          .queryWriteStatus(request, responseObserver);
-      responseObserver.done.await();
-
-      if (responseObserver.hasError()) {
-        throw new IOException(
-            String.format("Failed to get committed write size '%s'", resourceId),
-            responseObserver.getError());
-      }
->>>>>>> 683eabdb
 
       return responseObserver.getResponse().getCommittedSize();
     }
