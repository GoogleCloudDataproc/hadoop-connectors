--- conflicted
+++ resolved
@@ -254,13 +254,7 @@
           ClientCalls.asyncClientStreamingCall(call, responseObserver);
       StreamObserver<WriteObjectRequest> requestStreamObserver =
           watchdog.watch(
-<<<<<<< HEAD
-              call,
-              writeObjectRequestStreamObserver,
-              Duration.ofMillis(channelOptions.getGrpcWriteMessageTimeoutMillis()));
-=======
               call, writeObjectRequestStreamObserver, channelOptions.getGrpcWriteMessageTimeout());
->>>>>>> d58a5ac8
 
       // Wait for streaming RPC to become ready for upload.
       try {
@@ -294,7 +288,7 @@
               watchdog.watch(
                   call,
                   writeObjectRequestStreamObserver,
-                  Duration.ofMillis(channelOptions.getGrpcWriteMessageTimeoutMillis()));
+                  channelOptions.getGrpcWriteMessageTimeout());
         }
 
         WriteObjectRequest insertRequest = null;
