--- conflicted
+++ resolved
@@ -124,13 +124,8 @@
    * @return
    */
   @Override
-<<<<<<< HEAD
-  public long getObjectStatistics(GoogleCloudStorageStatistics key) {
-    return 0;
-=======
   public AtomicLong getObjectStatistics(GoogleCloudStorageStatistics key) {
     return delegate.getObjectStatistics(key);
->>>>>>> cbd2747d
   }
 
   @Override
