--- conflicted
+++ resolved
@@ -616,11 +616,7 @@
               dst, /* allowEmptyObjectName= */ true, /* generationId= */ 0L);
 
       if(this.options.getCloudStorageOptions().isMoveOperationEnabled() &&
-<<<<<<< HEAD
           srcResourceId.getBucketName().equals(dstResourceId.getBucketName()) ) {
-=======
-          srcResourceId.getBucketName() == dstResourceId.getBucketName()) {
->>>>>>> dc77d853
         gcs.move(ImmutableMap.of(srcResourceId, dstResourceId));
       } else {
         gcs.copy(ImmutableMap.of(srcResourceId, dstResourceId));
@@ -780,11 +776,7 @@
         StorageResourceId.fromUriPath(
             dst, /* allowEmptyObjectName= */ true, /* generationId= */ 0L);
     if(this.options.getCloudStorageOptions().isMoveOperationEnabled() &&
-<<<<<<< HEAD
         srcResourceId.getBucketName().equals(dstResourceId.getBucketName())) {
-=======
-        srcResourceId.getBucketName() == dstResourceId.getBucketName()) {
->>>>>>> dc77d853
       // First, move all items except marker items
       moveInternal(srcToDstItemNames);
       // Finally, move marker items (if any) to mark rename operation success
@@ -849,11 +841,7 @@
       return;
     }
 
-<<<<<<< HEAD
-    Map<StorageResourceId, StorageResourceId> sourceToDestinationObjectsMap = new HashMap<>(0);
-=======
     Map<StorageResourceId, StorageResourceId> sourceToDestinationObjectsMap = new HashMap<>();
->>>>>>> dc77d853
 
     // Prepare list of items to move.
     for (Map.Entry<FileInfo, URI> srcToDstItemName : srcToDstItemNames.entrySet()) {
