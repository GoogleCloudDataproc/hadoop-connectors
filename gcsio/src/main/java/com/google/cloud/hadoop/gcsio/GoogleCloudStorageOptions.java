/*
 * Copyright 2014 Google Inc. All Rights Reserved.
 *
 *  Licensed under the Apache License, Version 2.0 (the "License"); you may not use this file except
 * in compliance with the License. You may obtain a copy of the License at
 *
 *  http://www.apache.org/licenses/LICENSE-2.0
 *
 *  Unless required by applicable law or agreed to in writing, software distributed under the
 * License is distributed on an "AS IS" BASIS, WITHOUT WARRANTIES OR CONDITIONS OF ANY KIND, either
 * express or implied. See the License for the specific language governing permissions and
 * limitations under the License.
 */

package com.google.cloud.hadoop.gcsio;

import static com.google.common.base.Preconditions.checkArgument;
import static com.google.common.base.Strings.isNullOrEmpty;

import com.google.api.ClientProto;
import com.google.api.services.storage.Storage;
import com.google.auto.value.AutoValue;
import com.google.cloud.hadoop.util.AsyncWriteChannelOptions;
import com.google.cloud.hadoop.util.RedactedString;
import com.google.cloud.hadoop.util.RequesterPaysOptions;
import com.google.cloud.hadoop.util.RetryHttpInitializerOptions;
import com.google.common.collect.ImmutableMap;
import com.google.storage.v2.StorageProto;
import java.time.Duration;
import java.util.Map;
import javax.annotation.Nullable;

/** Configuration options for the GoogleCloudStorage class. */
@AutoValue
public abstract class GoogleCloudStorageOptions {

  /** Default setting for enabling use of GCS gRPC API. */
  public static final boolean ENABLE_GRPC_DEFAULT = false;

  /** Default setting for enabling use of the Traffic Director for GCS gRPC API. */
  public static final boolean ENABLE_TRAFFIC_DIRECTOR_DEFAULT = false;

  /** Default setting to prefer DirectPath for gRPC. */
  public static final boolean DIRECT_PATH_PREFERRED_DEFAULT = true;

  /** Default root URL for Cloud Storage API endpoint. */
  public static final String STORAGE_ROOT_URL_DEFAULT = Storage.DEFAULT_ROOT_URL;

  // Default root URL for Cloud Storage gRPC API endpoint. */
  public static final String DEFAULT_GCS_GRPC_SERVER_ADDRESS =
      StorageProto.getDescriptor()
          .findServiceByName("Storage")
          .getOptions()
          .getExtension(ClientProto.defaultHost);

  /** Default service Path for Cloud Storage API endpoint. */
  public static final String STORAGE_SERVICE_PATH_DEFAULT = Storage.DEFAULT_SERVICE_PATH;

  /** Default setting for enabling auto-repair of implicit directories. */
  public static final boolean AUTO_REPAIR_IMPLICIT_DIRECTORIES_DEFAULT = true;

  /**
   * Default setting for the length of time to wait for empty objects to appear if we believe we are
   * in a race with multiple workers.
   */
  public static final int MAX_WAIT_MILLIS_FOR_EMPTY_OBJECT_CREATION = 3_000;

  /** Default number of items to return per call to the list* GCS RPCs. */
  public static final long MAX_LIST_ITEMS_PER_CALL_DEFAULT = 1024;

  /** Default setting for maximum number of requests per GCS batch. */
  public static final long MAX_REQUESTS_PER_BATCH_DEFAULT = 30;

  /** Default setting for number of threads to execute GCS batch requests. */
  public static final int BATCH_THREADS_DEFAULT = 0;

  /** Default setting for maximum number of GCS HTTP request retires. */
  public static final int MAX_HTTP_REQUEST_RETRIES = 10;

  /** Default setting for connect timeout (in millisecond) of GCS HTTP request. */
  public static final int HTTP_REQUEST_CONNECT_TIMEOUT = 20 * 1000;

  /** Default setting for read timeout (in millisecond) of GCS HTTP request. */
  public static final int HTTP_REQUEST_READ_TIMEOUT = 20 * 1000;

  /** Default setting for whether or not to use rewrite request for copy operation. */
  public static final boolean COPY_WITH_REWRITE_DEFAULT = false;

  /** Default setting for max number of bytes rewritten per rewrite request/call. */
  public static final int MAX_BYTES_REWRITTEN_PER_CALL_DEFAULT = 0;

  /** Default setting for grpc message timeout check interval (in milliseconds) */
  public static final long GRPC_MESSAGE_TIMEOUT_CHECK_INTERVAL = 1000;

  /** Default setting for GCS HTTP request headers. */
  public static final ImmutableMap<String, String> HTTP_REQUEST_HEADERS_DEFAULT = ImmutableMap.of();

  public static final GoogleCloudStorageOptions DEFAULT = builder().build();

  public static Builder builder() {
    return new AutoValue_GoogleCloudStorageOptions.Builder()
        .setGrpcEnabled(ENABLE_GRPC_DEFAULT)
        .setTrafficDirectorEnabled(ENABLE_TRAFFIC_DIRECTOR_DEFAULT)
        .setDirectPathPreferred(DIRECT_PATH_PREFERRED_DEFAULT)
        .setStorageRootUrl(STORAGE_ROOT_URL_DEFAULT)
        .setStorageServicePath(STORAGE_SERVICE_PATH_DEFAULT)
        .setGrpcServerAddress(DEFAULT_GCS_GRPC_SERVER_ADDRESS)
        .setAutoRepairImplicitDirectoriesEnabled(AUTO_REPAIR_IMPLICIT_DIRECTORIES_DEFAULT)
        .setMaxWaitMillisForEmptyObjectCreation(MAX_WAIT_MILLIS_FOR_EMPTY_OBJECT_CREATION)
        .setMaxListItemsPerCall(MAX_LIST_ITEMS_PER_CALL_DEFAULT)
        .setMaxRequestsPerBatch(MAX_REQUESTS_PER_BATCH_DEFAULT)
        .setBatchThreads(BATCH_THREADS_DEFAULT)
        .setMaxHttpRequestRetries(MAX_HTTP_REQUEST_RETRIES)
        .setHttpRequestConnectTimeout(HTTP_REQUEST_CONNECT_TIMEOUT)
        .setHttpRequestReadTimeout(HTTP_REQUEST_READ_TIMEOUT)
        .setCopyWithRewriteEnabled(COPY_WITH_REWRITE_DEFAULT)
        .setMaxBytesRewrittenPerCall(MAX_BYTES_REWRITTEN_PER_CALL_DEFAULT)
        .setReadChannelOptions(GoogleCloudStorageReadOptions.DEFAULT)
        .setWriteChannelOptions(AsyncWriteChannelOptions.DEFAULT)
        .setRequesterPaysOptions(RequesterPaysOptions.DEFAULT)
<<<<<<< HEAD
        .setHttpRequestHeaders(HTTP_REQUEST_HEADERS_DEFAULT);
=======
        .setCooperativeLockingOptions(CooperativeLockingOptions.DEFAULT)
        .setHttpRequestHeaders(HTTP_REQUEST_HEADERS_DEFAULT)
        .setGrpcMessageTimeoutCheckInterval(GRPC_MESSAGE_TIMEOUT_CHECK_INTERVAL);
>>>>>>> 2ba6e279
  }

  public abstract Builder toBuilder();

  public abstract boolean isGrpcEnabled();

  public abstract String getGrpcServerAddress();

  public abstract boolean isTrafficDirectorEnabled();

  public abstract boolean isDirectPathPreferred();

  public abstract String getStorageRootUrl();

  public abstract String getStorageServicePath();

  @Nullable
  public abstract String getProjectId();

  @Nullable
  public abstract String getAppName();

  public abstract boolean isAutoRepairImplicitDirectoriesEnabled();

  public abstract int getMaxWaitMillisForEmptyObjectCreation();

  public abstract long getMaxListItemsPerCall();

  public abstract long getMaxRequestsPerBatch();

  public abstract int getBatchThreads();

  public abstract int getMaxHttpRequestRetries();

  public abstract int getHttpRequestConnectTimeout();

  public abstract int getHttpRequestReadTimeout();

  @Nullable
  public abstract String getProxyAddress();

  @Nullable
  public abstract RedactedString getProxyUsername();

  @Nullable
  public abstract RedactedString getProxyPassword();

  public abstract boolean isCopyWithRewriteEnabled();

  public abstract long getMaxBytesRewrittenPerCall();

  public abstract GoogleCloudStorageReadOptions getReadChannelOptions();

  public abstract AsyncWriteChannelOptions getWriteChannelOptions();

  public abstract RequesterPaysOptions getRequesterPaysOptions();

  public abstract ImmutableMap<String, String> getHttpRequestHeaders();

  @Nullable
  public abstract String getEncryptionAlgorithm();

  @Nullable
  public abstract RedactedString getEncryptionKey();

  @Nullable
  public abstract RedactedString getEncryptionKeyHash();

  public abstract long getGrpcMessageTimeoutCheckInterval();

  public RetryHttpInitializerOptions toRetryHttpInitializerOptions() {
    return RetryHttpInitializerOptions.builder()
        .setDefaultUserAgent(getAppName())
        .setHttpHeaders(getHttpRequestHeaders())
        .setMaxRequestRetries(getMaxHttpRequestRetries())
        .setConnectTimeout(Duration.ofMillis(getHttpRequestConnectTimeout()))
        .setReadTimeout(Duration.ofMillis(getHttpRequestReadTimeout()))
        .build();
  }

  public void throwIfNotValid() {
    checkArgument(!isNullOrEmpty(getAppName()), "appName must not be null or empty");
  }

  /** Mutable builder for the {@link GoogleCloudStorageOptions} class. */
  @AutoValue.Builder
  public abstract static class Builder {

    public abstract Builder setGrpcEnabled(boolean grpcEnabled);

    public abstract Builder setGrpcServerAddress(String rootUrl);

    public abstract Builder setTrafficDirectorEnabled(boolean trafficDirectorEnabled);

    public abstract Builder setDirectPathPreferred(boolean directPathPreffered);

    public abstract Builder setStorageRootUrl(String rootUrl);

    public abstract Builder setStorageServicePath(String servicePath);

    public abstract Builder setProjectId(String projectId);

    public abstract Builder setAppName(String appName);

    public abstract Builder setAutoRepairImplicitDirectoriesEnabled(boolean autoRepair);

    public abstract Builder setMaxWaitMillisForEmptyObjectCreation(int durationMillis);

    public abstract Builder setMaxListItemsPerCall(long maxListItemsPerCall);

    // According to https://developers.google.com/storage/docs/json_api/v1/how-tos/batch
    // there is a maximum of 1000 requests per batch.
    public abstract Builder setMaxRequestsPerBatch(long maxRequestsPerBatch);

    public abstract Builder setBatchThreads(int batchThreads);

    public abstract Builder setMaxHttpRequestRetries(int maxHttpRequestRetries);

    public abstract Builder setHttpRequestConnectTimeout(int httpRequestConnectTimeout);

    public abstract Builder setHttpRequestReadTimeout(int httpRequestReadTimeout);

    public abstract Builder setProxyAddress(String proxyAddress);

    public abstract Builder setProxyUsername(RedactedString proxyUsername);

    public abstract Builder setProxyPassword(RedactedString proxyPassword);

    public abstract Builder setCopyWithRewriteEnabled(boolean copyWithRewrite);

    public abstract Builder setMaxBytesRewrittenPerCall(long bytes);

    public abstract Builder setReadChannelOptions(GoogleCloudStorageReadOptions readChannelOptions);

    public abstract Builder setWriteChannelOptions(AsyncWriteChannelOptions writeChannelOptions);

    public abstract Builder setRequesterPaysOptions(RequesterPaysOptions requesterPaysOptions);

    public abstract Builder setHttpRequestHeaders(Map<String, String> httpRequestHeaders);

    public abstract Builder setEncryptionAlgorithm(String encryptionAlgorithm);

    public abstract Builder setEncryptionKey(RedactedString encryptionKey);

    public abstract Builder setEncryptionKeyHash(RedactedString encryptionKeyHash);

    public abstract Builder setGrpcMessageTimeoutCheckInterval(
        long grpcMessageTimeoutInMillisCheckInterval);

    abstract GoogleCloudStorageOptions autoBuild();

    public GoogleCloudStorageOptions build() {
      GoogleCloudStorageOptions instance = autoBuild();
      checkArgument(
          instance.getMaxBytesRewrittenPerCall() <= 0
              || instance.getMaxBytesRewrittenPerCall() % (1024 * 1024) == 0,
          "maxBytesRewrittenPerCall must be an integral multiple of 1 MiB (1048576), but was: %s",
          instance.getMaxBytesRewrittenPerCall());
      checkArgument(
          instance.getProxyAddress() != null
              || (instance.getProxyUsername() == null && instance.getProxyPassword() == null),
          "if proxyAddress is null then proxyUsername and proxyPassword should be null too");
      checkArgument(
          (instance.getProxyUsername() == null) == (instance.getProxyPassword() == null),
          "both proxyUsername and proxyPassword should be null or not null together");
      checkArgument(
          isAllEncryptionOptionsSetOrUnset(instance),
          "encryptionAlgorithm, encryptionKey and encryptionKeyHash should be null or not null"
              + " together");
      return instance;
    }

    private boolean isAllEncryptionOptionsSetOrUnset(GoogleCloudStorageOptions instance) {
      return (instance.getEncryptionAlgorithm() != null
              && instance.getEncryptionKey() != null
              && instance.getEncryptionKeyHash() != null)
          || (instance.getEncryptionAlgorithm() == null
              && instance.getEncryptionKey() == null
              && instance.getEncryptionKeyHash() == null);
    }
  }
}<|MERGE_RESOLUTION|>--- conflicted
+++ resolved
@@ -118,13 +118,8 @@
         .setReadChannelOptions(GoogleCloudStorageReadOptions.DEFAULT)
         .setWriteChannelOptions(AsyncWriteChannelOptions.DEFAULT)
         .setRequesterPaysOptions(RequesterPaysOptions.DEFAULT)
-<<<<<<< HEAD
-        .setHttpRequestHeaders(HTTP_REQUEST_HEADERS_DEFAULT);
-=======
-        .setCooperativeLockingOptions(CooperativeLockingOptions.DEFAULT)
         .setHttpRequestHeaders(HTTP_REQUEST_HEADERS_DEFAULT)
         .setGrpcMessageTimeoutCheckInterval(GRPC_MESSAGE_TIMEOUT_CHECK_INTERVAL);
->>>>>>> 2ba6e279
   }
 
   public abstract Builder toBuilder();
