--- conflicted
+++ resolved
@@ -30,9 +30,6 @@
 /** Configuration options for the GoogleCloudStorage class. */
 @AutoValue
 public abstract class GoogleCloudStorageOptions {
-
-  /** Default setting for enabling use of GCS gRPC API. */
-  public static final boolean ENABLE_GRPC_DEFAULT = false;
 
   /** Default root URL for Cloud Storage API endpoint. */
   public static final String STORAGE_ROOT_URL_DEFAULT = Storage.DEFAULT_ROOT_URL;
@@ -115,73 +112,66 @@
         .setWriteChannelOptions(AsyncWriteChannelOptions.DEFAULT)
         .setRequesterPaysOptions(RequesterPaysOptions.DEFAULT)
         .setCooperativeLockingOptions(CooperativeLockingOptions.DEFAULT)
-<<<<<<< HEAD
-        .setHttpRequestHeaders(HTTP_REQUEST_HEADERS_DEFAULT);
-=======
+        .setHttpRequestHeaders(HTTP_REQUEST_HEADERS_DEFAULT)
         .setGrpcEnabled(ENABLE_GRPC_DEFAULT);
->>>>>>> 63c2b018
-  }
+  }
+
+  public abstract String getStorageRootUrl();
+
+  @Nullable
+  public abstract String getProjectId();
+
+  @Nullable
+  public abstract String getAppName();
+
+  public abstract boolean isAutoRepairImplicitDirectoriesEnabled();
+
+  public abstract boolean isInferImplicitDirectoriesEnabled();
+
+  public abstract int getMaxWaitMillisForEmptyObjectCreation();
+
+  public abstract long getMaxListItemsPerCall();
+
+  public abstract long getMaxRequestsPerBatch();
+
+  public abstract int getBatchThreads();
+
+  public abstract long getCopyMaxRequestsPerBatch();
+
+  public abstract int getCopyBatchThreads();
+
+  public abstract int getMaxHttpRequestRetries();
+
+  public abstract int getHttpRequestConnectTimeout();
+
+  public abstract int getHttpRequestReadTimeout();
+
+  public abstract HttpTransportFactory.HttpTransportType getTransportType();
+
+  @Nullable
+  public abstract String getProxyAddress();
+
+  @Nullable
+  public abstract String getProxyUsername();
+
+  @Nullable
+  public abstract String getProxyPassword();
+
+  public abstract boolean isCopyWithRewriteEnabled();
+
+  public abstract long getMaxBytesRewrittenPerCall();
+
+  public abstract GoogleCloudStorageReadOptions getReadChannelOptions();
+
+  public abstract AsyncWriteChannelOptions getWriteChannelOptions();
+
+  public abstract RequesterPaysOptions getRequesterPaysOptions();
+
+  public abstract CooperativeLockingOptions getCooperativeLockingOptions();
+
+  public abstract ImmutableMap<String, String> getHttpRequestHeaders();
 
   public abstract boolean isGrpcEnabled();
-
-  public abstract String getStorageRootUrl();
-
-  @Nullable
-  public abstract String getProjectId();
-
-  @Nullable
-  public abstract String getAppName();
-
-  public abstract boolean isAutoRepairImplicitDirectoriesEnabled();
-
-  public abstract boolean isInferImplicitDirectoriesEnabled();
-
-  public abstract int getMaxWaitMillisForEmptyObjectCreation();
-
-  public abstract long getMaxListItemsPerCall();
-
-  public abstract long getMaxRequestsPerBatch();
-
-  public abstract int getBatchThreads();
-
-  public abstract long getCopyMaxRequestsPerBatch();
-
-  public abstract int getCopyBatchThreads();
-
-  public abstract int getMaxHttpRequestRetries();
-
-  public abstract int getHttpRequestConnectTimeout();
-
-  public abstract int getHttpRequestReadTimeout();
-
-  public abstract HttpTransportFactory.HttpTransportType getTransportType();
-
-  @Nullable
-  public abstract String getProxyAddress();
-
-  @Nullable
-  public abstract String getProxyUsername();
-
-  @Nullable
-  public abstract String getProxyPassword();
-
-  public abstract boolean isCopyWithRewriteEnabled();
-
-  public abstract long getMaxBytesRewrittenPerCall();
-
-  public abstract GoogleCloudStorageReadOptions getReadChannelOptions();
-
-  public abstract AsyncWriteChannelOptions getWriteChannelOptions();
-
-  public abstract RequesterPaysOptions getRequesterPaysOptions();
-
-  public abstract CooperativeLockingOptions getCooperativeLockingOptions();
-
-<<<<<<< HEAD
-  public abstract ImmutableMap<String, String> getHttpRequestHeaders();
-=======
-  public abstract boolean isGrpcEnabled();
->>>>>>> 63c2b018
 
   public abstract Builder toBuilder();
 
@@ -193,8 +183,6 @@
   @AutoValue.Builder
   public abstract static class Builder {
 
-    public abstract Builder setGrpcEnabled(boolean grpcEnabled);
-
     public abstract Builder setStorageRootUrl(String rootUrl);
 
     public abstract Builder setProjectId(String projectId);
@@ -246,11 +234,9 @@
     public abstract Builder setCooperativeLockingOptions(
         CooperativeLockingOptions cooperativeLockingOptions);
 
-<<<<<<< HEAD
     public abstract Builder setHttpRequestHeaders(Map<String, String> httpRequestHeaders);
-=======
+
     public abstract Builder setGrpcEnabled(boolean grpcEnabled);
->>>>>>> 63c2b018
 
     abstract GoogleCloudStorageOptions autoBuild();
 
