/*
 * Copyright 2022 Google LLC
 *
 * Licensed under the Apache License, Version 2.0 (the "License");
 * you may not use this file except in compliance with the License.
 * You may obtain a copy of the License at
 *
 *      http://www.apache.org/licenses/LICENSE-2.0
 *
 * Unless required by applicable law or agreed to in writing, software
 * distributed under the License is distributed on an "AS IS" BASIS,
 * WITHOUT WARRANTIES OR CONDITIONS OF ANY KIND, either express or implied.
 * See the License for the specific language governing permissions and
 * limitations under the License.
 */

package com.google.cloud.hadoop.gcsio;

import static com.google.common.base.Preconditions.checkArgument;
import static com.google.common.base.Preconditions.checkNotNull;
import static com.google.common.base.Preconditions.checkState;

import com.google.api.client.http.HttpRequestInitializer;
import com.google.api.client.http.HttpTransport;
import com.google.auth.Credentials;
import com.google.auto.value.AutoBuilder;
import com.google.cloud.NoCredentials;
import com.google.cloud.hadoop.util.AccessBoundary;
import com.google.cloud.hadoop.util.AsyncWriteChannelOptions;
import com.google.cloud.hadoop.util.AsyncWriteChannelOptions.PartFileCleanupType;
import com.google.cloud.hadoop.util.ErrorTypeExtractor;
import com.google.cloud.hadoop.util.GcsClientStatisticInterface;
import com.google.cloud.hadoop.util.GrpcErrorTypeExtractor;
import com.google.cloud.storage.BlobWriteSessionConfig;
import com.google.cloud.storage.BlobWriteSessionConfigs;
import com.google.cloud.storage.ParallelCompositeUploadBlobWriteSessionConfig.BufferAllocationStrategy;
import com.google.cloud.storage.ParallelCompositeUploadBlobWriteSessionConfig.ExecutorSupplier;
import com.google.cloud.storage.ParallelCompositeUploadBlobWriteSessionConfig.PartCleanupStrategy;
import com.google.cloud.storage.ParallelCompositeUploadBlobWriteSessionConfig.PartNamingStrategy;
import com.google.cloud.storage.Storage;
import com.google.cloud.storage.StorageOptions;
import com.google.common.annotations.VisibleForTesting;
import com.google.common.base.Strings;
import com.google.common.collect.ImmutableList;
import com.google.common.collect.ImmutableSet;
import com.google.common.flogger.GoogleLogger;
import com.google.common.util.concurrent.ThreadFactoryBuilder;
import io.grpc.ClientInterceptor;
import java.io.IOException;
import java.nio.channels.SeekableByteChannel;
import java.nio.channels.WritableByteChannel;
import java.nio.file.FileAlreadyExistsException;
import java.nio.file.Paths;
import java.util.ArrayList;
import java.util.List;
import java.util.concurrent.ExecutorService;
import java.util.concurrent.Executors;
import java.util.function.Function;
import java.util.stream.Collectors;
import javax.annotation.Nullable;

/**
 * Provides read/write access to Google Cloud Storage (GCS), using Java nio channel semantics. This
 * is a basic implementation of the GoogleCloudStorage interface that mostly delegates through to
 * the appropriate API call(s) google-cloud-storage client.
 */
@VisibleForTesting
public class GoogleCloudStorageClientImpl extends ForwardingGoogleCloudStorage {
  private static final GoogleLogger logger = GoogleLogger.forEnclosingClass();

  private final GoogleCloudStorageOptions storageOptions;
  private final Storage storage;

  // Error extractor to map APi exception to meaningful ErrorTypes.
  private static final ErrorTypeExtractor errorExtractor = GrpcErrorTypeExtractor.INSTANCE;

  // Thread-pool used for background tasks.
  private ExecutorService backgroundTasksThreadPool =
      Executors.newCachedThreadPool(
          new ThreadFactoryBuilder()
              .setNameFormat("gcsio-storage-client-write-channel-pool-%d")
              .setDaemon(true)
              .build());
  /**
   * Having an instance of gscImpl to redirect calls to Json client while new client implementation
   * is in WIP.
   */
  GoogleCloudStorageClientImpl(
      GoogleCloudStorageOptions options,
      @Nullable Storage clientLibraryStorage,
      @Nullable Credentials credentials,
      @Nullable HttpTransport httpTransport,
      @Nullable HttpRequestInitializer httpRequestInitializer,
      @Nullable ImmutableList<ClientInterceptor> gRPCInterceptors,
      @Nullable Function<List<AccessBoundary>, String> downscopedAccessTokenFn,
<<<<<<< HEAD
      @Nullable ExecutorService pCUExecutorService)
=======
      @Nullable GcsClientStatisticInterface gcsClientStatisticInterface)
>>>>>>> 48891bff
      throws IOException {
    super(
        GoogleCloudStorageImpl.builder()
            .setOptions(options)
            .setCredentials(credentials)
            .setHttpTransport(httpTransport)
            .setHttpRequestInitializer(httpRequestInitializer)
            .setDownscopedAccessTokenFn(downscopedAccessTokenFn)
            .setGcsClientStatisticInterface(gcsClientStatisticInterface)
            .build());

    this.storageOptions = options;
    this.storage =
        clientLibraryStorage == null
            ? createStorage(credentials, options, gRPCInterceptors, pCUExecutorService)
            : clientLibraryStorage;
  }

  @Override
  public WritableByteChannel create(StorageResourceId resourceId, CreateObjectOptions options)
      throws IOException {
    logger.atFiner().log("create(%s)", resourceId);
    checkArgument(
        resourceId.isStorageObject(), "Expected full StorageObject id, got %s", resourceId);
    // Update resourceId if generationId is missing
    StorageResourceId resourceIdWithGeneration = resourceId;
    if (!resourceId.hasGenerationId()) {
      resourceIdWithGeneration =
          new StorageResourceId(
              resourceId.getBucketName(),
              resourceId.getObjectName(),
              getWriteGeneration(resourceId, options.isOverwriteExisting()));
    }

    GoogleCloudStorageClientWriteChannel channel =
        new GoogleCloudStorageClientWriteChannel(
            storage, storageOptions, resourceIdWithGeneration, options, backgroundTasksThreadPool);
    channel.initialize();
    return channel;
  }

  @Override
  public SeekableByteChannel open(
      StorageResourceId resourceId, GoogleCloudStorageReadOptions readOptions) throws IOException {
    logger.atFiner().log("open(%s, %s)", resourceId, readOptions);
    return open(resourceId, /* itemInfo= */ null, readOptions);
  }

  @Override
  public SeekableByteChannel open(
      GoogleCloudStorageItemInfo itemInfo, GoogleCloudStorageReadOptions readOptions)
      throws IOException {
    logger.atFiner().log("open(%s, %s)", itemInfo, readOptions);
    checkNotNull(itemInfo, "itemInfo should not be null");

    StorageResourceId resourceId = itemInfo.getResourceId();
    checkArgument(
        resourceId.isStorageObject(), "Expected full StorageObject id, got %s", resourceId);

    return open(resourceId, itemInfo, readOptions);
  }

  private SeekableByteChannel open(
      StorageResourceId resourceId,
      GoogleCloudStorageItemInfo itemInfo,
      GoogleCloudStorageReadOptions readOptions)
      throws IOException {
    return new GoogleCloudStorageClientReadChannel(
        storage,
        itemInfo == null ? getItemInfo(resourceId) : itemInfo,
        readOptions,
        errorExtractor,
        storageOptions);
  }

  @Override
  public void close() {
    try {
      try {
        storage.close();
      } catch (Exception e) {
        logger.atWarning().withCause(e).log("Error occurred while closing the storage client");
      }
      try {
        super.close();
      } finally {
        backgroundTasksThreadPool.shutdown();
      }
    } finally {
      backgroundTasksThreadPool = null;
    }
  }

  /**
   * Gets the object generation for a write operation
   *
   * <p>making getItemInfo call even if overwrite is disabled to fail fast in case file is existing.
   *
   * @param resourceId object for which generation info is requested
   * @param overwrite whether existing object should be overwritten
   * @return the generation of the object
   * @throws IOException if the object already exists and cannot be overwritten
   */
  private long getWriteGeneration(StorageResourceId resourceId, boolean overwrite)
      throws IOException {
    logger.atFiner().log("getWriteGeneration(%s, %s)", resourceId, overwrite);
    GoogleCloudStorageItemInfo info = getItemInfo(resourceId);
    if (!info.exists()) {
      return 0L;
    }
    if (info.exists() && overwrite) {
      long generation = info.getContentGeneration();
      checkState(generation != 0, "Generation should not be 0 for an existing item");
      return generation;
    }
    throw new FileAlreadyExistsException(String.format("Object %s already exists.", resourceId));
  }

  private static Storage createStorage(
      Credentials credentials,
      GoogleCloudStorageOptions storageOptions,
      List<ClientInterceptor> interceptors,
      ExecutorService pCUExecutorService)
      throws IOException {
    return StorageOptions.grpc()
        .setAttemptDirectPath(storageOptions.isDirectPathPreferred())
        .setHeaderProvider(() -> storageOptions.getHttpRequestHeaders())
        .setGrpcInterceptorProvider(
            () -> {
              List<ClientInterceptor> list = new ArrayList<>();
              if (interceptors != null && !interceptors.isEmpty()) {
                list.addAll(
                    interceptors.stream().filter(x -> x != null).collect(Collectors.toList()));
              }
              if (storageOptions.isTraceLogEnabled()) {
                list.add(new GoogleCloudStorageClientGrpcTracingInterceptor());
              }
              return ImmutableList.copyOf(list);
            })
        .setCredentials(credentials != null ? credentials : NoCredentials.getInstance())
        .setBlobWriteSessionConfig(
            getSessionConfig(storageOptions.getWriteChannelOptions(), pCUExecutorService))
        .build()
        .getService();
  }

  private static BlobWriteSessionConfig getSessionConfig(
      AsyncWriteChannelOptions writeOptions, ExecutorService pCUExecutorService)
      throws IOException {
    logger.atFiner().log("Upload strategy in use: %s", writeOptions.getUploadType());
    switch (writeOptions.getUploadType()) {
      case WRITE_TO_DISK_THEN_UPLOAD:
        if (writeOptions.getTemporaryPaths() == null
            || writeOptions.getTemporaryPaths().isEmpty()) {
          return BlobWriteSessionConfigs.bufferToTempDirThenUpload();
        }
        return BlobWriteSessionConfigs.bufferToDiskThenUpload(
            writeOptions.getTemporaryPaths().stream()
                .map(x -> Paths.get(x))
                .collect(ImmutableSet.toImmutableSet()));
      case JOURNALING:
        if (writeOptions.getTemporaryPaths() == null
            || writeOptions.getTemporaryPaths().isEmpty()) {
          throw new IllegalArgumentException(
              "Upload using `Journaling` requires the property:fs.gs.write.temporary.dirs to be set.");
        }
        return BlobWriteSessionConfigs.journaling(
            writeOptions.getTemporaryPaths().stream()
                .map(x -> Paths.get(x))
                .collect(ImmutableSet.toImmutableSet()));
      case PARALLEL_COMPOSITE_UPLOAD:
        return BlobWriteSessionConfigs.parallelCompositeUpload()
            .withBufferAllocationStrategy(
                BufferAllocationStrategy.fixedPool(
                    writeOptions.getPCUBufferCount(), writeOptions.getPCUBufferCapacity()))
            .withPartCleanupStrategy(getPartCleanupStrategy(writeOptions.getPartFileCleanupType()))
            .withExecutorSupplier(getPCUExecutorSupplier(pCUExecutorService))
            .withPartNamingStrategy(getPartNamingStrategy(writeOptions.getPartFileNamePrefix()));
      default:
        return BlobWriteSessionConfigs.getDefault()
            .withChunkSize(writeOptions.getUploadChunkSize());
    }
  }

  private static PartCleanupStrategy getPartCleanupStrategy(PartFileCleanupType cleanupType) {
    switch (cleanupType) {
      case NEVER:
        return PartCleanupStrategy.never();
      case ON_SUCCESS:
        return PartCleanupStrategy.onlyOnSuccess();
      default:
        return PartCleanupStrategy.always();
    }
  }

  private static PartNamingStrategy getPartNamingStrategy(String partFilePrefix) {
    if (Strings.isNullOrEmpty(partFilePrefix)) {
      return PartNamingStrategy.noPrefix();
    }
    return PartNamingStrategy.prefix(partFilePrefix);
  }

  private static ExecutorSupplier getPCUExecutorSupplier(ExecutorService pCUExecutorService) {
    if (pCUExecutorService == null) {
      ExecutorService pcuThreadPool =
          Executors.newCachedThreadPool(
              new ThreadFactoryBuilder().setNameFormat("gcsio-storage-client-pcu-pool-%d").build());
      return ExecutorSupplier.useExecutor(pcuThreadPool);
    }
    return ExecutorSupplier.useExecutor(pCUExecutorService);
  }

  public static Builder builder() {
    return new AutoBuilder_GoogleCloudStorageClientImpl_Builder();
  }

  @AutoBuilder(ofClass = GoogleCloudStorageClientImpl.class)
  public abstract static class Builder {

    public abstract Builder setOptions(GoogleCloudStorageOptions options);

    public abstract Builder setHttpTransport(@Nullable HttpTransport httpTransport);

    public abstract Builder setCredentials(@Nullable Credentials credentials);

    @VisibleForTesting
    public abstract Builder setHttpRequestInitializer(
        @Nullable HttpRequestInitializer httpRequestInitializer);

    public abstract Builder setDownscopedAccessTokenFn(
        @Nullable Function<List<AccessBoundary>, String> downscopedAccessTokenFn);

    public abstract Builder setGRPCInterceptors(
        @Nullable ImmutableList<ClientInterceptor> gRPCInterceptors);

    public abstract Builder setGcsClientStatisticInterface(
        @Nullable GcsClientStatisticInterface gcsClientStatisticInterface);

    @VisibleForTesting
    public abstract Builder setClientLibraryStorage(@Nullable Storage clientLibraryStorage);

    @VisibleForTesting
    public abstract Builder setPCUExecutorService(@Nullable ExecutorService pCUExecutorService);

    public abstract GoogleCloudStorageClientImpl build() throws IOException;
  }
}<|MERGE_RESOLUTION|>--- conflicted
+++ resolved
@@ -93,11 +93,8 @@
       @Nullable HttpRequestInitializer httpRequestInitializer,
       @Nullable ImmutableList<ClientInterceptor> gRPCInterceptors,
       @Nullable Function<List<AccessBoundary>, String> downscopedAccessTokenFn,
-<<<<<<< HEAD
-      @Nullable ExecutorService pCUExecutorService)
-=======
+      @Nullable ExecutorService pCUExecutorService,
       @Nullable GcsClientStatisticInterface gcsClientStatisticInterface)
->>>>>>> 48891bff
       throws IOException {
     super(
         GoogleCloudStorageImpl.builder()
