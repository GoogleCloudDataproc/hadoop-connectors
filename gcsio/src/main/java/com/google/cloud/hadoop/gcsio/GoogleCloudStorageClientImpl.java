--- conflicted
+++ resolved
@@ -253,12 +253,7 @@
       // Having storage class set as any other value will lead to an Exception thrown.
       // Added Check for storage class equal to RAPID set by the user for when StorageClass enum
       // adds RAPID as a value to make sure this does not start breaking.
-<<<<<<< HEAD
-      if (options.getStorageClass() != null
-          && !"RAPID".equalsIgnoreCase(options.getStorageClass())) {
-=======
       if (options.getStorageClass() != null && !RAPID.equalsIgnoreCase(options.getStorageClass())) {
->>>>>>> bdc811c2
         throw new UnsupportedOperationException("Zonal bucket storage class must be RAPID");
       }
       // Lifecycle Configs are currently not supported by zonal buckets
@@ -271,21 +266,10 @@
               BucketInfo.CustomPlacementConfig.newBuilder()
                   .setDataLocations(ImmutableList.of(options.getZonalPlacement()))
                   .build())
-<<<<<<< HEAD
           .setStorageClass(StorageClass.valueOf("RAPID"))
-          // A zonal bucket must be an HNS Bucket.
-          .setHierarchicalNamespace(
-              BucketInfo.HierarchicalNamespace.newBuilder().setEnabled(true).build())
-          .setIamConfiguration(
-              BucketInfo.IamConfiguration.newBuilder()
-                  .setIsUniformBucketLevelAccessEnabled(true)
-                  .build());
-=======
-          .setStorageClass(StorageClass.valueOf(RAPID));
-
+         
       // A zonal bucket must be an HNS Bucket
       enableHns(bucketInfoBuilder);
->>>>>>> bdc811c2
 
     } else {
       if (options.getStorageClass() != null) {
@@ -293,16 +277,7 @@
             StorageClass.valueOfStrict(options.getStorageClass().toUpperCase()));
       }
       if (options.getHierarchicalNamespaceEnabled()) {
-<<<<<<< HEAD
-        bucketInfoBuilder.setIamConfiguration(
-            BucketInfo.IamConfiguration.newBuilder()
-                .setIsUniformBucketLevelAccessEnabled(true)
-                .build());
-        bucketInfoBuilder.setHierarchicalNamespace(
-            HierarchicalNamespace.newBuilder().setEnabled(true).build());
-=======
         enableHns(bucketInfoBuilder);
->>>>>>> bdc811c2
       }
 
       if (options.getTtl() != null) {
