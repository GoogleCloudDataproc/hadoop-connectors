--- conflicted
+++ resolved
@@ -185,7 +185,6 @@
     this.storageOptions = options;
     this.storage =
         clientLibraryStorage == null
-<<<<<<< HEAD
             ? storageProvider.getStorage(
                 credentials,
                 storageOptions,
@@ -193,12 +192,7 @@
                 pCUExecutorService,
                 downscopedAccessTokenFn)
             : new StorageWrapper(clientLibraryStorage, storageProvider);
-=======
-            ? createStorage(
-                credentials, options, gRPCInterceptors, pCUExecutorService, downscopedAccessTokenFn)
-            : clientLibraryStorage;
     this.boundedThreadPool = null;
->>>>>>> 9102bee6
   }
 
   @Override
@@ -1211,26 +1205,18 @@
       GoogleCloudStorageItemInfo itemInfo,
       GoogleCloudStorageReadOptions readOptions)
       throws IOException {
-<<<<<<< HEAD
-    return new GoogleCloudStorageClientReadChannel(
-        storage.getStorage(),
-        itemInfo == null ? getItemInfo(resourceId) : itemInfo,
-        readOptions,
-        errorExtractor,
-        storageOptions);
-=======
     GoogleCloudStorageItemInfo gcsItemInfo = itemInfo == null ? getItemInfo(resourceId) : itemInfo;
     // TODO(dhritichorpa) Microbenchmark the latency of using
     // storage.get(gcsItemInfo.getBucketName()).getLocationType() here instead of flag
     if (readOptions.isBidiEnabled()) {
       return new GoogleCloudStorageBidiReadChannel(
-          storage,
+          storage.getStorage(),
           gcsItemInfo,
           readOptions,
           getBoundedThreadPool(readOptions.getBidiThreadCount()));
     } else {
       return new GoogleCloudStorageClientReadChannel(
-          storage, gcsItemInfo, readOptions, errorExtractor, storageOptions);
+          storage.getStorage(), gcsItemInfo, readOptions, errorExtractor, storageOptions);
     }
   }
 
@@ -1248,7 +1234,6 @@
               .build());
     }
     return boundedThreadPool;
->>>>>>> 9102bee6
   }
 
   @Override
