/*
 * Copyright 2022 Google LLC
 *
 * Licensed under the Apache License, Version 2.0 (the "License");
 * you may not use this file except in compliance with the License.
 * You may obtain a copy of the License at
 *
 *      http://www.apache.org/licenses/LICENSE-2.0
 *
 * Unless required by applicable law or agreed to in writing, software
 * distributed under the License is distributed on an "AS IS" BASIS,
 * WITHOUT WARRANTIES OR CONDITIONS OF ANY KIND, either express or implied.
 * See the License for the specific language governing permissions and
 * limitations under the License.
 */

package com.google.cloud.hadoop.gcsio.integration;

import static com.google.cloud.hadoop.gcsio.integration.GoogleCloudStorageTestHelper.assertByteArrayEquals;
import static com.google.cloud.hadoop.gcsio.integration.GoogleCloudStorageTestHelper.assertObjectContent;
import static com.google.cloud.hadoop.gcsio.integration.GoogleCloudStorageTestHelper.writeObject;
import static com.google.common.truth.Truth.assertThat;
import static com.google.common.truth.Truth.assertWithMessage;
import static org.junit.Assert.assertThrows;

import com.google.cloud.hadoop.gcsio.AssertingLogHandler;
import com.google.cloud.hadoop.gcsio.EventLoggingHttpRequestInitializer;
import com.google.cloud.hadoop.gcsio.GoogleCloudStorage;
import com.google.cloud.hadoop.gcsio.GoogleCloudStorageGrpcTracingInterceptor;
import com.google.cloud.hadoop.gcsio.GoogleCloudStorageImpl;
import com.google.cloud.hadoop.gcsio.GoogleCloudStorageItemInfo;
import com.google.cloud.hadoop.gcsio.GoogleCloudStorageOptions;
import com.google.cloud.hadoop.gcsio.GoogleCloudStorageOptions.MetricsSink;
import com.google.cloud.hadoop.gcsio.GoogleCloudStorageReadOptions;
import com.google.cloud.hadoop.gcsio.GoogleCloudStorageReadOptions.Fadvise;
import com.google.cloud.hadoop.gcsio.GoogleCloudStorageTestUtils;
import com.google.cloud.hadoop.gcsio.GrpcRequestTracingInfo;
import com.google.cloud.hadoop.gcsio.StorageResourceId;
import com.google.cloud.hadoop.gcsio.integration.GoogleCloudStorageTestHelper.TestBucketHelper;
import com.google.cloud.hadoop.util.AsyncWriteChannelOptions;
import com.google.common.flogger.GoogleLogger;
import com.google.gson.Gson;
import java.io.IOException;
import java.nio.ByteBuffer;
import java.nio.channels.ClosedChannelException;
import java.nio.channels.SeekableByteChannel;
import java.util.Arrays;
import java.util.List;
import java.util.Map;
import java.util.logging.Logger;
import java.util.stream.Collectors;
import org.junit.AfterClass;
import org.junit.BeforeClass;
import org.junit.Test;
import org.junit.runner.RunWith;
import org.junit.runners.Parameterized;
import org.junit.runners.Parameterized.Parameters;

@RunWith(Parameterized.class)
public class GoogleCloudStorageGrpcIntegrationTest {

  private static final GoogleLogger logger = GoogleLogger.forEnclosingClass();

  // Prefix this name with the prefix used in other gcs io integrate tests once it's whitelisted by
  // GCS to access gRPC API.
  private static final String BUCKET_NAME_PREFIX = "gcs-grpc-team";

  private static final TestBucketHelper BUCKET_HELPER = new TestBucketHelper(BUCKET_NAME_PREFIX);

  private static final String BUCKET_NAME = BUCKET_HELPER.getUniqueBucketName("shared");

  private final boolean tdEnabled;

  @Parameters
  // We want to test this entire class with both gRPC-LB and Traffic Director
  // Some of our internal endpoints only work with TD
  public static Iterable<Boolean> tdEnabled() {
    return Boolean.parseBoolean(System.getenv("GCS_TEST_ONLY_RUN_WITH_TD_ENABLED"))
        ? List.of(true)
        : List.of(false, true);
  }

  public GoogleCloudStorageGrpcIntegrationTest(boolean tdEnabled) {
    this.tdEnabled = tdEnabled;
  }

  private GoogleCloudStorageOptions.Builder configureOptionsWithTD() {
    logger.atInfo().log("Creating client with tdEnabled %s", this.tdEnabled);
    return GoogleCloudStorageTestUtils.configureDefaultOptions()
        .setTrafficDirectorEnabled(this.tdEnabled);
  }

  private GoogleCloudStorage createGoogleCloudStorage() throws IOException {
    return GoogleCloudStorageImpl.builder()
        .setOptions(configureOptionsWithTD().build())
        .setCredentials(GoogleCloudStorageTestHelper.getCredentials())
        .build();
  }

  private GoogleCloudStorage createGoogleCloudStorage(
      AsyncWriteChannelOptions asyncWriteChannelOptions) throws IOException {
    return GoogleCloudStorageImpl.builder()
        .setOptions(
            configureOptionsWithTD().setWriteChannelOptions(asyncWriteChannelOptions).build())
        .setCredentials(GoogleCloudStorageTestHelper.getCredentials())
        .build();
  }

  @BeforeClass
  public static void createBuckets() throws IOException {
    GoogleCloudStorage rawStorage =
        GoogleCloudStorageImpl.builder()
            .setOptions(GoogleCloudStorageTestUtils.configureDefaultOptions().build())
            .setCredentials(GoogleCloudStorageTestHelper.getCredentials())
            .build();
    rawStorage.createBucket(BUCKET_NAME);
  }

  @AfterClass
  public static void cleanupBuckets() throws IOException {
    GoogleCloudStorage rawStorage =
        GoogleCloudStorageImpl.builder()
            .setOptions(GoogleCloudStorageTestUtils.configureDefaultOptions().build())
            .setCredentials(GoogleCloudStorageTestHelper.getCredentials())
            .build();
    BUCKET_HELPER.cleanup(rawStorage);
  }

  @Test
  public void testCreateObject() throws IOException {
    GoogleCloudStorage rawStorage = createGoogleCloudStorage();
    StorageResourceId objectToCreate =
        new StorageResourceId(BUCKET_NAME, "testCreateObject_Object");
    byte[] objectBytes = writeObject(rawStorage, objectToCreate, /* objectSize= */ 512);

    assertObjectContent(rawStorage, objectToCreate, objectBytes);
  }

  @Test
  public void testCreateExistingObject() throws IOException {
    GoogleCloudStorage rawStorage = createGoogleCloudStorage();
    StorageResourceId objectToCreate =
        new StorageResourceId(BUCKET_NAME, "testCreateExistingObject_Object");
    writeObject(rawStorage, objectToCreate, /* objectSize= */ 128);

    GoogleCloudStorageItemInfo createdItemInfo = rawStorage.getItemInfo(objectToCreate);
    assertThat(createdItemInfo.exists()).isTrue();
    assertThat(createdItemInfo.getSize()).isEqualTo(128);

    byte[] overwriteBytesToWrite = writeObject(rawStorage, objectToCreate, /* objectSize= */ 256);

    GoogleCloudStorageItemInfo overwrittenItemInfo = rawStorage.getItemInfo(objectToCreate);
    assertThat(overwrittenItemInfo.exists()).isTrue();
    assertThat(overwrittenItemInfo.getSize()).isEqualTo(256);
    assertObjectContent(rawStorage, objectToCreate, overwriteBytesToWrite);
  }

  @Test
  public void testCreateEmptyObject() throws IOException {
    GoogleCloudStorage rawStorage = createGoogleCloudStorage();
    StorageResourceId objectToCreate =
        new StorageResourceId(BUCKET_NAME, "testCreateEmptyObject_Object");

    rawStorage.createEmptyObject(objectToCreate);

    GoogleCloudStorageItemInfo itemInfo = rawStorage.getItemInfo(objectToCreate);

    assertThat(itemInfo.exists()).isTrue();
    assertThat(itemInfo.getSize()).isEqualTo(0);
  }

  @Test
  public void testCreateInvalidObject() throws IOException {
    GoogleCloudStorage rawStorage = createGoogleCloudStorage();
    StorageResourceId objectToCreate =
        new StorageResourceId(BUCKET_NAME, "testCreateInvalidObject_InvalidObject\n");

    assertThrows(
        IOException.class, () -> writeObject(rawStorage, objectToCreate, /* objectSize= */ 10));
  }

  @Test
  public void testOpen() throws IOException {
    GoogleCloudStorage rawStorage = createGoogleCloudStorage();
    StorageResourceId objectToCreate = new StorageResourceId(BUCKET_NAME, "testOpen_Object");
    byte[] objectBytes = writeObject(rawStorage, objectToCreate, /* objectSize= */ 100);

    assertObjectContent(rawStorage, objectToCreate, objectBytes);
  }

  @Test
  public void testOpenWithMetricsEnabled() throws IOException {
    GoogleCloudStorage rawStorage =
        GoogleCloudStorageImpl.builder()
            .setOptions(
                GoogleCloudStorageTestHelper.getStandardOptionBuilder()
                    .setMetricsSink(MetricsSink.CLOUD_MONITORING)
                    .build())
            .setCredentials(GoogleCloudStorageTestHelper.getCredentials())
            .build();
    StorageResourceId objectToCreate = new StorageResourceId(BUCKET_NAME, "testOpen_Object");
    byte[] objectBytes = writeObject(rawStorage, objectToCreate, /* objectSize= */ 100);
    assertObjectContent(rawStorage, objectToCreate, objectBytes);
  }

  @Test
  public void testOpenWithTracingLogEnabled() throws IOException {
    AssertingLogHandler assertingHandler = new AssertingLogHandler();
    Logger grpcTracingLogger =
        assertingHandler.getLoggerForClass(
            GoogleCloudStorageGrpcTracingInterceptor.class.getName());

    AssertingLogHandler jsonLogHandler = new AssertingLogHandler();
    Logger jsonTracingLogger =
        jsonLogHandler.getLoggerForClass(EventLoggingHttpRequestInitializer.class.getName());

    try {
      GoogleCloudStorage rawStorage =
          GoogleCloudStorageImpl.builder()
              .setOptions(
                  GoogleCloudStorageTestUtils.configureDefaultOptions()
                      .setTraceLogEnabled(true)
                      .build())
              .setCredentials(GoogleCloudStorageTestHelper.getCredentials())
              .build();

      StorageResourceId objectToCreate1 = new StorageResourceId(BUCKET_NAME, "testOpen_Object1");
      StorageResourceId objectToCreate2 = new StorageResourceId(BUCKET_NAME, "testOpen_Object2");

      int objectSize = 100000;
      byte[] objectBytes1 = writeObject(rawStorage, objectToCreate1, /* objectSize= */ objectSize);
      assertThat(getFilteredEvents(assertingHandler)).hasSize(6 * 2);

      byte[] objectBytes2 =
          writeObject(rawStorage, objectToCreate2, /* objectSize= */ objectSize * 2);
      assertThat(getFilteredEvents(assertingHandler)).hasSize(6 * 4);

      assertObjectContent(rawStorage, objectToCreate1, objectBytes1);
      assertThat(getFilteredEvents(assertingHandler)).hasSize(6 * 5);

      assertObjectContent(rawStorage, objectToCreate2, objectBytes2);
      assertThat(getFilteredEvents(assertingHandler)).hasSize(6 * 6);

      List<Map<String, Object>> traceEvents = getFilteredEvents(assertingHandler);
      int outboundMessageSentIndex = 2;
      int inboundMessageReadIndex = 4;

      int getUploadId1StartIndex = 0;
      int writeContent1StartIndex = 6;
      int writeContent2StartIndex = 6 * 3;
      int readContent1StartIndex = 6 * 4;
      int readContent2StartIndex = 6 * 5;

      int outboundMessageSentIndexUploadId1 = getUploadId1StartIndex + outboundMessageSentIndex;
      int inboundMessageReadIndexUploadId1 = getUploadId1StartIndex + inboundMessageReadIndex;
      int outboundMessageSentWriteContent1 = writeContent1StartIndex + outboundMessageSentIndex;
      int outboundMessageSentWriteContent2 = writeContent2StartIndex + outboundMessageSentIndex;
      int inboundMessageReadIndexWriteContent1 = writeContent1StartIndex + inboundMessageReadIndex;
      int outboundMessageSentReadContent1 = readContent1StartIndex + outboundMessageSentIndex;
      int inboundMessageReadIndexReadContent1 = readContent1StartIndex + inboundMessageReadIndex;
      int outboundMessageSentReadContent2 = readContent2StartIndex + outboundMessageSentIndex;
      int inboundMessageReadIndexReadContent2 = readContent2StartIndex + inboundMessageReadIndex;

      Map<String, Object> outboundUploadId1Details =
          traceEvents.get(outboundMessageSentIndexUploadId1);
      Map<String, Object> outboundWriteContent1Details =
          traceEvents.get(outboundMessageSentWriteContent1);
      Map<String, Object> outboundWriteContent2Details =
          traceEvents.get(outboundMessageSentWriteContent2);
      Map<String, Object> inboundUploadId1Details =
          traceEvents.get(inboundMessageReadIndexUploadId1);
      Map<String, Object> inboundWriteContent1Details =
          traceEvents.get(inboundMessageReadIndexWriteContent1);
      Map<String, Object> outboundReadContent1Details =
          traceEvents.get(outboundMessageSentReadContent1);
      Map<String, Object> inboundReadContent1Details =
          traceEvents.get(inboundMessageReadIndexReadContent1);
      Map<String, Object> outboundReadContent2Details =
          traceEvents.get(outboundMessageSentReadContent2);
      Map<String, Object> inboundReadContent2Details =
          traceEvents.get(inboundMessageReadIndexReadContent2);

      verifyTrace(outboundUploadId1Details, "write", "testOpen_Object1", "outboundMessageSent()");
      verifyTrace(
          outboundWriteContent1Details, "write", "testOpen_Object1", "outboundMessageSent()");
      verifyTrace(inboundUploadId1Details, "write", "testOpen_Object1", "inboundMessageRead()");
      verifyTrace(inboundWriteContent1Details, "write", "testOpen_Object1", "inboundMessageRead()");
      verifyTrace(outboundReadContent1Details, "read", "testOpen_Object1", "outboundMessageSent()");
      verifyTrace(inboundReadContent1Details, "read", "testOpen_Object1", "inboundMessageRead()");
      verifyTrace(outboundReadContent2Details, "read", "testOpen_Object2", "outboundMessageSent()");
      verifyTrace(inboundReadContent2Details, "read", "testOpen_Object2", "inboundMessageRead()");

      verifyWireSizeDifferenceWithinRange(
          outboundWriteContent1Details, outboundWriteContent2Details, objectSize, 50);

      verifyWireSizeDifferenceWithinRange(
          inboundReadContent1Details, inboundReadContent2Details, objectSize, 50);

      assertingHandler.verifyCommonTraceFields();
      jsonLogHandler.verifyJsonLogFields(BUCKET_NAME, "testOpen_Object");
      jsonLogHandler.assertLogCount(4);

    } finally {
      grpcTracingLogger.removeHandler(jsonLogHandler);
      jsonTracingLogger.removeHandler(jsonLogHandler);
    }
  }

  /**
   * The wire size is usually greater than the content size by a few bytes. Hence, checking that the
   * actual wire size is within the range. Also checking the difference b/w wireSize b/w two calls
   * is within a bound of few bytes of the expected value.
   */
  private void verifyWireSizeDifferenceWithinRange(
      Map<String, Object> event1, Map<String, Object> event2, int sizeDifference, int range) {
    double wireSize1 = (double) event1.get("optionalWireSize");
    double wireSize2 = (double) event2.get("optionalWireSize");
    double diff = wireSize2 - wireSize1;
    assertThat(diff).isGreaterThan(sizeDifference - range);
    assertThat(diff).isLessThan(sizeDifference + range);
  }

  // inboundTrailers() event is missing in some scenarios. Hence, filtering it out to make the
  // test non-flaky.
  private List<Map<String, Object>> getFilteredEvents(AssertingLogHandler assertingHandler) {
    return assertingHandler.getAllLogRecords().stream()
        .filter((a) -> !a.get("details").equals("inboundTrailers()"))
        .collect(Collectors.toList());
  }

  private void verifyTrace(
      Map<String, Object> traceDetails, String requestType, String objectName, String methodName) {
    Gson gson = new Gson();
    assertThat(traceDetails.get("details")).isEqualTo(methodName);
    assertThat(traceDetails).containsKey("elapsedmillis");

    GrpcRequestTracingInfo requestTracingInfo =
        gson.fromJson(traceDetails.get("requestinfo").toString(), GrpcRequestTracingInfo.class);
    assertThat(requestTracingInfo.getApi()).isEqualTo("grpc");
    assertThat(requestTracingInfo.getRequestType()).isEqualTo(requestType);
    assertThat(requestTracingInfo.getObjectName()).isEqualTo(objectName);
  }

  @Test
  public void testOpenNonExistentItem() throws IOException {
    GoogleCloudStorage rawStorage = createGoogleCloudStorage();
    StorageResourceId resourceId =
        new StorageResourceId(BUCKET_NAME, "testOpenNonExistentItem_Object");
    IOException exception = assertThrows(IOException.class, () -> rawStorage.open(resourceId));
    assertThat(exception).hasMessageThat().contains("File not found");
  }

  @Test
  public void testOpenEmptyObject() throws IOException {
    GoogleCloudStorage rawStorage = createGoogleCloudStorage();
    StorageResourceId resourceId = new StorageResourceId(BUCKET_NAME, "testOpenEmptyObject_Object");
    rawStorage.createEmptyObject(resourceId);

    assertObjectContent(rawStorage, resourceId, new byte[0]);
  }

  @Test
<<<<<<< HEAD
=======
  @Ignore(
      "Ignoring the test since this is breaking all PRs. Will be re-enabled after investigating")
>>>>>>> d58a5ac8
  public void testOpenLargeObject() throws IOException {
    GoogleCloudStorage rawStorage = createGoogleCloudStorage();
    StorageResourceId resourceId = new StorageResourceId(BUCKET_NAME, "testOpenLargeObject_Object");

    int partitionsCount = 50;
    byte[] partition =
        writeObject(rawStorage, resourceId, /* partitionSize= */ 10 * 1024 * 1024, partitionsCount);

    assertObjectContent(rawStorage, resourceId, partition, partitionsCount);
  }

  @Test
  public void testOpenObjectWithChecksum() throws IOException {
    AsyncWriteChannelOptions asyncWriteChannelOptions =
        AsyncWriteChannelOptions.builder().setGrpcChecksumsEnabled(true).build();
    GoogleCloudStorage rawStorage = createGoogleCloudStorage(asyncWriteChannelOptions);
    StorageResourceId objectToCreate =
        new StorageResourceId(BUCKET_NAME, "testOpenObjectWithChecksum_Object");
    byte[] objectBytes = writeObject(rawStorage, objectToCreate, /* objectSize= */ 100);

    GoogleCloudStorageReadOptions readOptions =
        GoogleCloudStorageReadOptions.builder().setGrpcChecksumsEnabled(true).build();
    assertObjectContent(rawStorage, objectToCreate, readOptions, objectBytes);
  }

  @Test
  public void testOpenObjectWithSeek() throws IOException {
    AsyncWriteChannelOptions asyncWriteChannelOptions =
        AsyncWriteChannelOptions.builder().setGrpcChecksumsEnabled(true).build();
    GoogleCloudStorage rawStorage = createGoogleCloudStorage(asyncWriteChannelOptions);
    StorageResourceId objectToCreate =
        new StorageResourceId(BUCKET_NAME, "testOpenObjectWithSeek_Object");
    byte[] objectBytes = writeObject(rawStorage, objectToCreate, /* objectSize= */ 100);
    int offset = 10;
    byte[] trimmedObjectBytes = Arrays.copyOfRange(objectBytes, offset, objectBytes.length);
    GoogleCloudStorageReadOptions readOptions =
        GoogleCloudStorageReadOptions.builder().setGrpcChecksumsEnabled(true).build();
    assertObjectContent(
        rawStorage,
        objectToCreate,
        readOptions,
        trimmedObjectBytes,
        /* expectedBytesCount= */ 1,
        offset);
  }

  @Test
  public void testOpenObjectWithSeekOverBounds() throws IOException {
    AsyncWriteChannelOptions asyncWriteChannelOptions =
        AsyncWriteChannelOptions.builder().setGrpcChecksumsEnabled(true).build();
    GoogleCloudStorage rawStorage = createGoogleCloudStorage(asyncWriteChannelOptions);
    StorageResourceId objectToCreate =
        new StorageResourceId(BUCKET_NAME, "testOpenObjectWithSeekOverBounds_Object");
    byte[] objectBytes = writeObject(rawStorage, objectToCreate, /* objectSize= */ 4 * 1024 * 1024);
    int offset = 3 * 1024 * 1024;
    byte[] trimmedObjectBytes = Arrays.copyOfRange(objectBytes, offset, objectBytes.length);
    GoogleCloudStorageReadOptions readOptions =
        GoogleCloudStorageReadOptions.builder().setGrpcChecksumsEnabled(true).build();
    assertObjectContent(
        rawStorage,
        objectToCreate,
        readOptions,
        trimmedObjectBytes,
        /* expectedBytesCount= */ 1,
        offset);
  }

  @Test
  public void testOpenObjectWithSeekLimits() throws IOException {
    AsyncWriteChannelOptions asyncWriteChannelOptions =
        AsyncWriteChannelOptions.builder().setGrpcChecksumsEnabled(true).build();
    GoogleCloudStorage rawStorage = createGoogleCloudStorage(asyncWriteChannelOptions);
    StorageResourceId objectToCreate =
        new StorageResourceId(BUCKET_NAME, "testOpenObjectWithSeekOverBounds_Object");
    byte[] objectBytes = writeObject(rawStorage, objectToCreate, /* objectSize= */ 1024);
    int offset = 100;
    byte[] trimmedObjectBytes = Arrays.copyOfRange(objectBytes, offset, objectBytes.length);
    GoogleCloudStorageReadOptions readOptions =
        GoogleCloudStorageReadOptions.builder()
            .setInplaceSeekLimit(50)
            .setGrpcChecksumsEnabled(true)
            .build();
    assertObjectContent(
        rawStorage,
        objectToCreate,
        readOptions,
        trimmedObjectBytes,
        /* expectedBytesCount= */ 1,
        offset);
  }

  @Test
  public void testReadFooterDataWithGrpcChecksums() throws IOException {
    AsyncWriteChannelOptions asyncWriteChannelOptions =
        AsyncWriteChannelOptions.builder().setGrpcChecksumsEnabled(true).build();
    GoogleCloudStorage rawStorage = createGoogleCloudStorage(asyncWriteChannelOptions);
    StorageResourceId objectToCreate =
        new StorageResourceId(BUCKET_NAME, "testOpenObjectWithSeekToFooter_Object");
    int objectSize = 1024;
    byte[] objectBytes = writeObject(rawStorage, objectToCreate, /* objectSize= */ objectSize);
    int minRangeRequestSize = 200;
    int offset = objectSize - minRangeRequestSize / 2;
    byte[] trimmedObjectBytes = Arrays.copyOfRange(objectBytes, offset, objectBytes.length);
    GoogleCloudStorageReadOptions readOptions =
        GoogleCloudStorageReadOptions.builder()
            .setInplaceSeekLimit(50)
            .setMinRangeRequestSize(minRangeRequestSize)
            .setFadvise(Fadvise.RANDOM)
            .setGrpcChecksumsEnabled(true)
            .build();
    assertObjectContent(
        rawStorage,
        objectToCreate,
        readOptions,
        trimmedObjectBytes,
        /* expectedBytesCount= */ 1,
        offset);
  }

  @Test
  public void testReadCachedFooterData() throws IOException {
    AsyncWriteChannelOptions asyncWriteChannelOptions = AsyncWriteChannelOptions.builder().build();
    GoogleCloudStorage rawStorage = createGoogleCloudStorage(asyncWriteChannelOptions);
    StorageResourceId objectToCreate =
        new StorageResourceId(BUCKET_NAME, "testReadCachedFooterData_Object");
    int objectSize = 10 * 1024 * 1024;
    byte[] objectBytes = writeObject(rawStorage, objectToCreate, /* objectSize= */ objectSize);

    int minRangeRequestSize = 200;
    int footerOffset = objectSize - minRangeRequestSize / 2;
    byte[] trimmedObjectBytes = Arrays.copyOfRange(objectBytes, footerOffset, objectBytes.length);
    GoogleCloudStorageReadOptions readOptions =
        GoogleCloudStorageReadOptions.builder().setMinRangeRequestSize(minRangeRequestSize).build();
    assertObjectContent(
        rawStorage,
        objectToCreate,
        readOptions,
        trimmedObjectBytes,
        /* expectedBytesCount= */ 1,
        footerOffset);
  }

  @Test
  public void testReadSeekToFooterData() throws IOException {
    AsyncWriteChannelOptions asyncWriteChannelOptions = AsyncWriteChannelOptions.builder().build();
    GoogleCloudStorage rawStorage = createGoogleCloudStorage(asyncWriteChannelOptions);
    StorageResourceId objectToCreate =
        new StorageResourceId(BUCKET_NAME, "testReadSeekToFooterData_Object");
    int objectSize = 1024;
    byte[] objectBytes = writeObject(rawStorage, objectToCreate, /* objectSize= */ objectSize);

    int minRangeRequestSize = 200;
    int offset = objectSize - minRangeRequestSize / 4;
    byte[] trimmedObjectBytes = Arrays.copyOfRange(objectBytes, offset, objectBytes.length);
    GoogleCloudStorageReadOptions readOptions =
        GoogleCloudStorageReadOptions.builder().setMinRangeRequestSize(minRangeRequestSize).build();
    assertObjectContent(
        rawStorage,
        objectToCreate,
        readOptions,
        trimmedObjectBytes,
        /* expectedBytesCount= */ 1,
        offset);
  }

  @Test
  public void testReadObjectCachedAsFooter() throws IOException {
    AsyncWriteChannelOptions asyncWriteChannelOptions = AsyncWriteChannelOptions.builder().build();
    GoogleCloudStorage rawStorage = createGoogleCloudStorage(asyncWriteChannelOptions);
    StorageResourceId objectToCreate =
        new StorageResourceId(BUCKET_NAME, "testReadSeekToFooterData_Object");
    int objectSize = 1024;
    byte[] objectBytes = writeObject(rawStorage, objectToCreate, /* objectSize= */ objectSize);

    int minRangeRequestSize = 4 * 1024;
    int offset = 0;
    byte[] trimmedObjectBytes = Arrays.copyOfRange(objectBytes, offset, objectBytes.length);
    GoogleCloudStorageReadOptions readOptions =
        GoogleCloudStorageReadOptions.builder().setMinRangeRequestSize(minRangeRequestSize).build();
    assertObjectContent(
        rawStorage,
        objectToCreate,
        readOptions,
        trimmedObjectBytes,
        /* expectedBytesCount= */ 1,
        offset);
  }

  @Test
  public void testPartialReadFooterDataWithSingleChunk() throws IOException {
    AsyncWriteChannelOptions asyncWriteChannelOptions = AsyncWriteChannelOptions.builder().build();
    GoogleCloudStorage rawStorage = createGoogleCloudStorage(asyncWriteChannelOptions);
    StorageResourceId objectToCreate =
        new StorageResourceId(BUCKET_NAME, "testPartialReadFooterDataWithSingleChunk_Object");
    int objectSize = 2 * 1024 * 1024;
    byte[] objectBytes = writeObject(rawStorage, objectToCreate, /* objectSize= */ objectSize);

    int minRangeRequestSize = 1024; // server responds in 2MB chunks by default
    int readOffset = objectSize / 2;
    byte[] trimmedObjectBytes = Arrays.copyOfRange(objectBytes, readOffset, objectBytes.length);
    GoogleCloudStorageReadOptions readOptions =
        GoogleCloudStorageReadOptions.builder().setMinRangeRequestSize(minRangeRequestSize).build();
    assertObjectContent(
        rawStorage,
        objectToCreate,
        readOptions,
        trimmedObjectBytes,
        /* expectedBytesCount= */ 1,
        readOffset);
  }

  @Test
  public void testPartialReadFooterDataWithMultipleChunks() throws IOException {
    AsyncWriteChannelOptions asyncWriteChannelOptions = AsyncWriteChannelOptions.builder().build();
    GoogleCloudStorage rawStorage = createGoogleCloudStorage(asyncWriteChannelOptions);
    StorageResourceId objectToCreate =
        new StorageResourceId(BUCKET_NAME, "testPartialReadFooterDataWithMultipleChunks_Object");
    int objectSize = 10 * 1024 * 1024;
    byte[] objectBytes = writeObject(rawStorage, objectToCreate, /* objectSize= */ objectSize);

    int minRangeRequestSize = 4 * 1024; // server responds in 2MB chunks by default
    int readOffset = objectSize / 2;
    byte[] trimmedObjectBytes = Arrays.copyOfRange(objectBytes, readOffset, objectBytes.length);
    GoogleCloudStorageReadOptions readOptions =
        GoogleCloudStorageReadOptions.builder().setMinRangeRequestSize(minRangeRequestSize).build();
    assertObjectContent(
        rawStorage,
        objectToCreate,
        readOptions,
        trimmedObjectBytes,
        /* expectedBytesCount= */ 1,
        readOffset);
  }

  @Test
  public void testPartialReadFooterDataWithinSegment() throws IOException {
    AsyncWriteChannelOptions asyncWriteChannelOptions = AsyncWriteChannelOptions.builder().build();
    GoogleCloudStorage rawStorage = createGoogleCloudStorage(asyncWriteChannelOptions);
    StorageResourceId objectToCreate =
        new StorageResourceId(BUCKET_NAME, "testPartialReadFooterDataWithinSegment_Object");
    int objectSize = 10 * 1024;
    byte[] objectBytes = writeObject(rawStorage, objectToCreate, /* objectSize= */ objectSize);

    int minRangeRequestSize = 4 * 1024;
    GoogleCloudStorageReadOptions readOptions =
        GoogleCloudStorageReadOptions.builder().setMinRangeRequestSize(minRangeRequestSize).build();
    int readOffset = 7 * 1024;
    try (SeekableByteChannel readChannel = rawStorage.open(objectToCreate, readOptions)) {
      byte[] segmentBytes = new byte[100];
      ByteBuffer segmentBuffer = ByteBuffer.wrap(segmentBytes);
      readChannel.position(readOffset);
      readChannel.read(segmentBuffer);
      byte[] expectedSegment =
          Arrays.copyOfRange(
              objectBytes, /* from= */ readOffset, /* to= */ readOffset + segmentBytes.length);
      assertWithMessage("Unexpected segment data read.")
          .that(segmentBytes)
          .isEqualTo(expectedSegment);
    }
  }

  @Test
  public void testPartialRead() throws IOException {
    GoogleCloudStorage rawStorage = createGoogleCloudStorage();
    int segmentSize = 553;
    int segmentCount = 5;

    StorageResourceId resourceId =
        new StorageResourceId(BUCKET_NAME, "testReadPartialObjects_Object");
    byte[] data = writeObject(rawStorage, resourceId, /* objectSize= */ segmentCount * segmentSize);

    byte[][] readSegments = new byte[segmentCount][segmentSize];
    try (SeekableByteChannel readChannel = rawStorage.open(resourceId)) {
      for (int i = 0; i < segmentCount; i++) {
        ByteBuffer segmentBuffer = ByteBuffer.wrap(readSegments[i]);
        int bytesRead = readChannel.read(segmentBuffer);
        assertThat(bytesRead).isEqualTo(segmentSize);
        byte[] expectedSegment =
            Arrays.copyOfRange(
                data, /* from= */ i * segmentSize, /* to= */ i * segmentSize + segmentSize);
        assertWithMessage("Unexpected segment data read.")
            .that(readSegments[i])
            .isEqualTo(expectedSegment);
      }
    }
  }

  @Test
  public void testReadSeekToOffsetGreaterThanMinRangeRequestSize() throws IOException {
    AsyncWriteChannelOptions asyncWriteChannelOptions = AsyncWriteChannelOptions.builder().build();
    GoogleCloudStorage rawStorage = createGoogleCloudStorage(asyncWriteChannelOptions);
    StorageResourceId objectToCreate =
        new StorageResourceId(
            BUCKET_NAME, "testReadSeekToOffsetGreaterThanMinRangeRequestSize_Object");
    int objectSize = 20 * 1024;
    int inPlaceSeekLimit = 8 * 1024;
    int minRangeRequestSize = 4 * 1024;
    byte[] objectBytes = writeObject(rawStorage, objectToCreate, /* objectSize= */ objectSize);
    int totalBytes = 1;
    byte[] readArray = new byte[totalBytes];
    GoogleCloudStorageReadOptions readOptions =
        GoogleCloudStorageReadOptions.builder()
            .setInplaceSeekLimit(inPlaceSeekLimit)
            .setMinRangeRequestSize(minRangeRequestSize)
            .setGrpcChecksumsEnabled(false)
            .setFadvise(Fadvise.RANDOM)
            .build();

    int newPosition = 7 * 1024;
    ByteBuffer readBuffer = ByteBuffer.wrap(readArray);
    int bytesRead;
    try (SeekableByteChannel readableByteChannel = rawStorage.open(objectToCreate, readOptions)) {
      readableByteChannel.position(newPosition);
      bytesRead = readableByteChannel.read(readBuffer);
    }

    byte[] trimmedObjectBytes =
        Arrays.copyOfRange(objectBytes, newPosition, newPosition + totalBytes);
    byte[] readBufferByteArray = Arrays.copyOf(readBuffer.array(), readBuffer.limit());

    assertThat(bytesRead).isEqualTo(totalBytes);
    assertByteArrayEquals(trimmedObjectBytes, readBufferByteArray);
  }

  @Test
  public void testReadBeyondRangeWithFadviseRandom() throws IOException {
    AsyncWriteChannelOptions asyncWriteChannelOptions = AsyncWriteChannelOptions.builder().build();
    GoogleCloudStorage rawStorage = createGoogleCloudStorage(asyncWriteChannelOptions);
    StorageResourceId objectToCreate =
        new StorageResourceId(BUCKET_NAME, "testReadBeyondRangeWithFadviseRandom_Object");
    int objectSize = 20 * 1024;
    int inPlaceSeekLimit = 8 * 1024;
    int minRangeRequestSize = 4 * 1024;
    byte[] objectBytes = writeObject(rawStorage, objectToCreate, /* objectSize= */ objectSize);
    int totalBytes = 2 * 1024;
    byte[] readArray = new byte[totalBytes];
    GoogleCloudStorageReadOptions readOptions =
        GoogleCloudStorageReadOptions.builder()
            .setInplaceSeekLimit(inPlaceSeekLimit)
            .setMinRangeRequestSize(minRangeRequestSize)
            .setGrpcChecksumsEnabled(false)
            .setFadvise(Fadvise.RANDOM)
            .build();
    int newPosition = 7 * 1024;
    ByteBuffer readBuffer = ByteBuffer.wrap(readArray);
    int bytesRead;
    try (SeekableByteChannel readableByteChannel = rawStorage.open(objectToCreate, readOptions)) {
      readableByteChannel.position(newPosition);
      bytesRead = readableByteChannel.read(readBuffer);
    }

    byte[] trimmedObjectBytes =
        Arrays.copyOfRange(objectBytes, newPosition, newPosition + totalBytes);
    byte[] readBufferByteArray = Arrays.copyOf(readBuffer.array(), readBuffer.limit());

    assertThat(bytesRead).isEqualTo(totalBytes);
    assertByteArrayEquals(trimmedObjectBytes, readBufferByteArray);
  }

  @Test
  public void testReadBeyondRangeWithFadviseAuto() throws IOException {
    AsyncWriteChannelOptions asyncWriteChannelOptions = AsyncWriteChannelOptions.builder().build();
    GoogleCloudStorage rawStorage = createGoogleCloudStorage(asyncWriteChannelOptions);
    StorageResourceId objectToCreate =
        new StorageResourceId(BUCKET_NAME, "testReadBeyondRangeWithFadviseAuto_Object");
    int objectSize = 20 * 1024;
    int inPlaceSeekLimit = 8 * 1024;
    int minRangeRequestSize = 4 * 1024;
    byte[] objectBytes = writeObject(rawStorage, objectToCreate, /* objectSize= */ objectSize);
    int totalBytes = 2 * 1024;
    byte[] readArray = new byte[totalBytes];
    GoogleCloudStorageReadOptions readOptions =
        GoogleCloudStorageReadOptions.builder()
            .setInplaceSeekLimit(inPlaceSeekLimit)
            .setMinRangeRequestSize(minRangeRequestSize)
            .setGrpcChecksumsEnabled(false)
            .setFadvise(Fadvise.AUTO)
            .build();
    int newPosition = 7 * 1024;
    ByteBuffer readBuffer = ByteBuffer.wrap(readArray);
    int bytesRead;
    try (SeekableByteChannel readableByteChannel = rawStorage.open(objectToCreate, readOptions)) {
      readableByteChannel.position(newPosition);
      bytesRead = readableByteChannel.read(readBuffer);
    }

    byte[] trimmedObjectBytes =
        Arrays.copyOfRange(objectBytes, newPosition, newPosition + totalBytes);
    byte[] readBufferByteArray = Arrays.copyOf(readBuffer.array(), readBuffer.limit());

    assertThat(bytesRead).isEqualTo(totalBytes);
    assertByteArrayEquals(trimmedObjectBytes, readBufferByteArray);
  }

  @Test
  public void testReadBeyondRangeWithFadviseSequential() throws IOException {
    AsyncWriteChannelOptions asyncWriteChannelOptions = AsyncWriteChannelOptions.builder().build();
    GoogleCloudStorage rawStorage = createGoogleCloudStorage(asyncWriteChannelOptions);
    StorageResourceId objectToCreate =
        new StorageResourceId(BUCKET_NAME, "testReadBeyondRangeWithFadviseSequential_Object");
    int objectSize = 20 * 1024;
    int inPlaceSeekLimit = 8 * 1024;
    int minRangeRequestSize = 4 * 1024;
    byte[] objectBytes = writeObject(rawStorage, objectToCreate, /* objectSize= */ objectSize);
    int totalBytes = 2 * 1024;
    byte[] readArray = new byte[totalBytes];
    GoogleCloudStorageReadOptions readOptions =
        GoogleCloudStorageReadOptions.builder()
            .setInplaceSeekLimit(inPlaceSeekLimit)
            .setMinRangeRequestSize(minRangeRequestSize)
            .setGrpcChecksumsEnabled(false)
            .setFadvise(Fadvise.SEQUENTIAL)
            .build();
    int newPosition = 7 * 1024;
    ByteBuffer readBuffer = ByteBuffer.wrap(readArray);
    int bytesRead;
    try (SeekableByteChannel readableByteChannel = rawStorage.open(objectToCreate, readOptions)) {
      readableByteChannel.position(newPosition);
      bytesRead = readableByteChannel.read(readBuffer);
    }
    byte[] trimmedObjectBytes =
        Arrays.copyOfRange(objectBytes, newPosition, newPosition + totalBytes);
    byte[] readBufferByteArray = Arrays.copyOf(readBuffer.array(), readBuffer.limit());

    assertThat(bytesRead).isEqualTo(totalBytes);
    assertByteArrayEquals(trimmedObjectBytes, readBufferByteArray);
  }

  @Test
  public void testChannelClosedException() throws IOException {
    GoogleCloudStorage rawStorage = createGoogleCloudStorage();
    int totalBytes = 1200;

    StorageResourceId resourceId =
        new StorageResourceId(BUCKET_NAME, "testChannelClosedException_Object");
    writeObject(rawStorage, resourceId, /* objectSize= */ totalBytes);

    byte[] readArray = new byte[totalBytes];
    SeekableByteChannel readableByteChannel = rawStorage.open(resourceId);
    ByteBuffer readBuffer = ByteBuffer.wrap(readArray);
    readBuffer.limit(5);
    readableByteChannel.read(readBuffer);
    assertThat(readableByteChannel.position()).isEqualTo(readBuffer.position());

    readableByteChannel.close();
    readBuffer.clear();

    assertThrows(ClosedChannelException.class, () -> readableByteChannel.read(readBuffer));
  }
}<|MERGE_RESOLUTION|>--- conflicted
+++ resolved
@@ -4,6 +4,7 @@
  * Licensed under the Apache License, Version 2.0 (the "License");
  * you may not use this file except in compliance with the License.
  * You may obtain a copy of the License at
+ 
  *
  *      http://www.apache.org/licenses/LICENSE-2.0
  *
@@ -360,11 +361,6 @@
   }
 
   @Test
-<<<<<<< HEAD
-=======
-  @Ignore(
-      "Ignoring the test since this is breaking all PRs. Will be re-enabled after investigating")
->>>>>>> d58a5ac8
   public void testOpenLargeObject() throws IOException {
     GoogleCloudStorage rawStorage = createGoogleCloudStorage();
     StorageResourceId resourceId = new StorageResourceId(BUCKET_NAME, "testOpenLargeObject_Object");
