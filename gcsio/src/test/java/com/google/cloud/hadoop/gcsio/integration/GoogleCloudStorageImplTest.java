--- conflicted
+++ resolved
@@ -84,12 +84,7 @@
   }
 
   @Parameters
-<<<<<<< HEAD
-  // We want to test this entire class with both javaClientImpl and gcsImpl
-  public static Iterable<Boolean> javaClientEnabled() {
-=======
   public static Iterable<Boolean> getTesStorageClientImplParameter() {
->>>>>>> b89f1a65
     return List.of(false, true);
   }
 
@@ -106,7 +101,7 @@
   @Before
   public void beforeAll() throws IOException {
     helperGcs =
-        javaClientEnabled
+        tesStorageClientImpl
             ? GoogleCloudStorageTestHelper.createJavaClientStorage()
             : GoogleCloudStorageTestHelper.createGoogleCloudStorage();
     helperGcs.createBucket(TEST_BUCKET);
@@ -209,80 +204,43 @@
 
     byte[] partition = writeObject(gcs, resourceId, /* objectSize= */ 5 * uploadChunkSize);
 
-<<<<<<< HEAD
     if (isTraceSupported()) {
       assertThat(gcs.getStatistics())
           .containsExactlyEntriesIn(
               ImmutableMap.<String, Long>builder()
-                  .put("HTTP_GET_REQUEST", 1L)
-                  .put("HTTP_GET_REQUEST_FAILURE", 1L)
-                  .put("HTTP_POST_REQUEST", 1L)
-                  .put("HTTP_PUT_REQUEST", 5L)
-                  .put("HTTP_PUT_REQUEST_FAILURE", 4L)
+                  .put("http_get_404", 1L)
+                  .put("http_post_200", 1L)
+                  .put("http_put_200", 1L)
+                  .put("http_put_308", 4L)
                   .build());
-    }
-    assertObjectContent(gcs, resourceId, partition);
-    if (isTraceSupported()) {
+
+      assertObjectContent(gcs, resourceId, partition);
+
       assertThat(gcs.getStatistics())
           .containsExactlyEntriesIn(
               ImmutableMap.<String, Long>builder()
-                  .put("HTTP_GET_REQUEST", 3L)
-                  .put("HTTP_GET_REQUEST_FAILURE", 1L)
-                  .put("HTTP_POST_REQUEST", 1L)
-                  .put("HTTP_PUT_REQUEST", 5L)
-                  .put("HTTP_PUT_REQUEST_FAILURE", 4L)
+                  .put("http_get_200", 1L)
+                  .put("http_get_206", 1L)
+                  .put("http_get_404", 1L)
+                  .put("http_post_200", 1L)
+                  .put("http_put_200", 1L)
+                  .put("http_put_308", 4L)
                   .build());
-    }
-    gcs.deleteObjects(ImmutableList.of(resourceId));
-    if (isTraceSupported()) {
+
+      gcs.deleteObjects(ImmutableList.of(resourceId));
+
       assertThat(gcs.getStatistics())
           .containsExactlyEntriesIn(
               ImmutableMap.<String, Long>builder()
-                  .put("HTTP_DELETE_REQUEST", 1L)
-                  .put("HTTP_GET_REQUEST", 4L)
-                  .put("HTTP_GET_REQUEST_FAILURE", 1L)
-                  .put("HTTP_POST_REQUEST", 1L)
-                  .put("HTTP_PUT_REQUEST", 5L)
-                  .put("HTTP_PUT_REQUEST_FAILURE", 4L)
+                  .put("http_delete_204", 1L)
+                  .put("http_get_200", 2L)
+                  .put("http_get_206", 1L)
+                  .put("http_get_404", 1L)
+                  .put("http_post_200", 1L)
+                  .put("http_put_200", 1L)
+                  .put("http_put_308", 4L)
                   .build());
     }
-=======
-    assertThat(gcs.getStatistics())
-        .containsExactlyEntriesIn(
-            ImmutableMap.<String, Long>builder()
-                .put("http_get_404", 1L)
-                .put("http_post_200", 1L)
-                .put("http_put_200", 1L)
-                .put("http_put_308", 4L)
-                .build());
-
-    assertObjectContent(gcs, resourceId, partition);
-
-    assertThat(gcs.getStatistics())
-        .containsExactlyEntriesIn(
-            ImmutableMap.<String, Long>builder()
-                .put("http_get_200", 1L)
-                .put("http_get_206", 1L)
-                .put("http_get_404", 1L)
-                .put("http_post_200", 1L)
-                .put("http_put_200", 1L)
-                .put("http_put_308", 4L)
-                .build());
-
-    gcs.deleteObjects(ImmutableList.of(resourceId));
-
-    assertThat(gcs.getStatistics())
-        .containsExactlyEntriesIn(
-            ImmutableMap.<String, Long>builder()
-                .put("http_delete_204", 1L)
-                .put("http_get_200", 2L)
-                .put("http_get_206", 1L)
-                .put("http_get_404", 1L)
-                .put("http_post_200", 1L)
-                .put("http_put_200", 1L)
-                .put("http_put_308", 4L)
-                .build());
->>>>>>> b89f1a65
   }
 
   @Test
@@ -509,8 +467,10 @@
         dstBucketName, ImmutableList.of(copiedResourceId.getObjectName()));
 
     assertObjectContent(helperGcs, copiedResourceId, partition, partitionsCount);
-<<<<<<< HEAD
-    if (isTraceSupported()) {
+    if (isTraceSupported()) {
+      assertThat(trackingGcs.requestsTracker.getAllRequestInvocationIds().size())
+          .isEqualTo(trackingGcs.requestsTracker.getAllRequests().size());
+
       assertThat(trackingGcs.requestsTracker.getAllRequestInvocationIds().size())
           .isEqualTo(trackingGcs.requestsTracker.getAllRequests().size());
 
@@ -523,54 +483,23 @@
                   resourceId.getObjectName(),
                   copiedResourceId.getBucketName(),
                   copiedResourceId.getObjectName(),
-                  maxBytesRewrittenPerCall,
+                  maxRewriteChunkSize,
                   /* rewriteTokenId= */ null),
               rewriteRequestString(
                   resourceId.getBucketName(),
                   resourceId.getObjectName(),
                   copiedResourceId.getBucketName(),
                   copiedResourceId.getObjectName(),
-                  maxBytesRewrittenPerCall,
+                  maxRewriteChunkSize,
                   /* rewriteTokenId= */ 1),
               rewriteRequestString(
                   resourceId.getBucketName(),
                   resourceId.getObjectName(),
                   copiedResourceId.getBucketName(),
                   copiedResourceId.getObjectName(),
-                  maxBytesRewrittenPerCall,
+                  maxRewriteChunkSize,
                   /* rewriteTokenId= */ 2));
     }
-=======
-
-    assertThat(trackingGcs.requestsTracker.getAllRequestInvocationIds().size())
-        .isEqualTo(trackingGcs.requestsTracker.getAllRequests().size());
-
-    assertThat(trackingGcs.requestsTracker.getAllRequestStrings())
-        .containsExactly(
-            getBucketRequestString(resourceId.getBucketName()),
-            getBucketRequestString(copiedResourceId.getBucketName()),
-            rewriteRequestString(
-                resourceId.getBucketName(),
-                resourceId.getObjectName(),
-                copiedResourceId.getBucketName(),
-                copiedResourceId.getObjectName(),
-                maxRewriteChunkSize,
-                /* rewriteTokenId= */ null),
-            rewriteRequestString(
-                resourceId.getBucketName(),
-                resourceId.getObjectName(),
-                copiedResourceId.getBucketName(),
-                copiedResourceId.getObjectName(),
-                maxRewriteChunkSize,
-                /* rewriteTokenId= */ 1),
-            rewriteRequestString(
-                resourceId.getBucketName(),
-                resourceId.getObjectName(),
-                copiedResourceId.getBucketName(),
-                copiedResourceId.getObjectName(),
-                maxRewriteChunkSize,
-                /* rewriteTokenId= */ 2));
->>>>>>> b89f1a65
   }
 
   @Test
@@ -715,6 +644,6 @@
 
   private boolean isTraceSupported() {
     // Tracing is not supported as of now in Java client
-    return javaClientEnabled ? false : true;
+    return tesStorageClientImpl ? false : true;
   }
 }