/*
 * Copyright 2014 Google Inc.
 *
 * Licensed under the Apache License, Version 2.0 (the "License");
 * you may not use this file except in compliance with the License.
 * You may obtain a copy of the License at
 *
 *      http://www.apache.org/licenses/LICENSE-2.0
 *
 * Unless required by applicable law or agreed to in writing, software
 * distributed under the License is distributed on an "AS IS" BASIS,
 * WITHOUT WARRANTIES OR CONDITIONS OF ANY KIND, either express or implied.
 * See the License for the specific language governing permissions and
 * limitations under the License.
 */

package com.google.cloud.hadoop.gcsio.integration;

import static com.google.cloud.hadoop.gcsio.TrackingHttpRequestInitializer.OBJECT_FIELDS;
import static com.google.cloud.hadoop.gcsio.TrackingHttpRequestInitializer.getBucketRequestString;
import static com.google.cloud.hadoop.gcsio.TrackingHttpRequestInitializer.getRequestString;
import static com.google.cloud.hadoop.gcsio.TrackingHttpRequestInitializer.rewriteRequestString;
import static com.google.cloud.hadoop.gcsio.TrackingHttpRequestInitializer.uploadRequestString;
import static com.google.cloud.hadoop.gcsio.integration.GoogleCloudStorageTestHelper.assertObjectContent;
import static com.google.cloud.hadoop.gcsio.integration.GoogleCloudStorageTestHelper.getStandardOptionBuilder;
import static com.google.cloud.hadoop.gcsio.integration.GoogleCloudStorageTestHelper.writeObject;
import static com.google.common.truth.Truth.assertThat;
import static java.util.stream.Collectors.toList;
import static org.junit.Assert.assertThrows;
import static org.junit.Assert.fail;

import com.google.api.client.googleapis.json.GoogleJsonResponseException;
import com.google.auth.Credentials;
import com.google.cloud.hadoop.gcsio.AssertingLogHandler;
import com.google.cloud.hadoop.gcsio.CreateBucketOptions;
import com.google.cloud.hadoop.gcsio.CreateObjectOptions;
import com.google.cloud.hadoop.gcsio.EventLoggingHttpRequestInitializer;
import com.google.cloud.hadoop.gcsio.GoogleCloudStorage;
import com.google.cloud.hadoop.gcsio.GoogleCloudStorageClientImpl;
import com.google.cloud.hadoop.gcsio.GoogleCloudStorageImpl;
import com.google.cloud.hadoop.gcsio.GoogleCloudStorageItemInfo;
import com.google.cloud.hadoop.gcsio.GoogleCloudStorageOptions;
import com.google.cloud.hadoop.gcsio.GoogleCloudStorageReadOptions;
import com.google.cloud.hadoop.gcsio.ListObjectOptions;
import com.google.cloud.hadoop.gcsio.StorageResourceId;
import com.google.cloud.hadoop.gcsio.TrackingGrpcRequestInterceptor;
import com.google.cloud.hadoop.gcsio.TrackingHttpRequestInitializer;
import com.google.cloud.hadoop.gcsio.integration.GoogleCloudStorageTestHelper.TestBucketHelper;
import com.google.cloud.hadoop.gcsio.integration.GoogleCloudStorageTestHelper.TrackingStorageWrapper;
import com.google.cloud.hadoop.util.AsyncWriteChannelOptions;
import com.google.cloud.storage.StorageException;
import com.google.common.collect.ImmutableList;
import com.google.common.collect.ImmutableMap;
import java.io.IOException;
import java.nio.ByteBuffer;
import java.nio.channels.SeekableByteChannel;
import java.nio.channels.WritableByteChannel;
import java.nio.charset.StandardCharsets;
import java.util.ArrayList;
import java.util.List;
import java.util.Map;
import java.util.UUID;
import java.util.logging.Logger;
import java.util.regex.Pattern;
import java.util.stream.IntStream;
import org.junit.After;
import org.junit.Before;
import org.junit.Ignore;
import org.junit.Rule;
import org.junit.Test;
import org.junit.rules.TestName;
import org.junit.runner.RunWith;
import org.junit.runners.Parameterized;
import org.junit.runners.Parameterized.Parameters;

/** Tests that require a particular configuration of GoogleCloudStorageImpl. */
@RunWith(Parameterized.class)
public class GoogleCloudStorageImplTest {

  private TestBucketHelper bucketHelper;
  private String testBucket;

  private static final GoogleCloudStorageOptions GCS_OPTIONS = getStandardOptionBuilder().build();

  private static GoogleCloudStorage helperGcs;

  private final boolean testStorageClientImpl;

  public GoogleCloudStorageImplTest(boolean tesStorageClientImpl) {
    this.testStorageClientImpl = tesStorageClientImpl;
  }

  @Parameters
  public static Iterable<Boolean> getTesStorageClientImplParameter() {
    return List.of(false, true);
  }

  @Rule
  public TestName name =
      new TestName() {
        // With parametrization method name will get [index] appended in their name.
        @Override
        public String getMethodName() {
          return super.getMethodName().replaceAll("[\\[,\\]]", "");
        }
      };

  @Before
  public void before() throws IOException {
    helperGcs =
        testStorageClientImpl
            ? GoogleCloudStorageTestHelper.createGcsClientImpl()
            : GoogleCloudStorageTestHelper.createGoogleCloudStorage();
    bucketHelper = new TestBucketHelper("dataproc-gcs-impl");
    testBucket = bucketHelper.getUniqueBucketPrefix();
    helperGcs.createBucket(testBucket);
  }

  @After
  public void after() throws IOException {
    try {
      bucketHelper.cleanup(helperGcs);
    } finally {
      helperGcs.close();
    }
  }

  private String createHnsBucket() throws IOException {
    String hnsBucket = bucketHelper.getUniqueBucketName("create-folder-tests");
    helperGcs.createBucket(
        hnsBucket, CreateBucketOptions.builder().setHierarchicalNamespaceEnabled(true).build());
    return hnsBucket;
  }

  @Test
  public void open_lazyInit_whenFastFailOnNotFound_isFalse() throws IOException {
    int expectedSize = 5 * 1024 * 1024;
    StorageResourceId resourceId = new StorageResourceId(testBucket, name.getMethodName());
    writeObject(helperGcs, resourceId, /* partitionSize= */ expectedSize, /* partitionsCount= */ 1);

    TrackingStorageWrapper<GoogleCloudStorage> trackingGcs =
        newTrackingGoogleCloudStorage(GCS_OPTIONS);

    GoogleCloudStorageReadOptions readOptions =
        GoogleCloudStorageReadOptions.builder().setFastFailOnNotFoundEnabled(false).build();

    try (SeekableByteChannel readChannel = trackingGcs.delegate.open(resourceId, readOptions)) {
      assertThat(readChannel.size()).isEqualTo(expectedSize);
    }
    assertThat(trackingGcs.requestsTracker.getAllRequestInvocationIds().size())
        .isEqualTo(trackingGcs.requestsTracker.getAllRequests().size());

    String filelds = "contentEncoding,generation,size";
    if (testStorageClientImpl) {
      // fail fast is not supported via java-storage as of now, overriding with default values.
      filelds = OBJECT_FIELDS;
    }

    assertThat(trackingGcs.getAllRequestStrings())
        .containsExactly(getObjectRequestString(resourceId, filelds, testStorageClientImpl));
    trackingGcs.delegate.close();
  }

  /**
   * Even when java-storage client in use, write path get short-circuited via {@link
   * GoogleCloudStorageOptions} to use the http implementation.
   */
  @Test
  public void writeObject_withGrpcWriteDisabled() throws IOException {
    StorageResourceId resourceId = new StorageResourceId(testBucket, name.getMethodName());

    int uploadChunkSize = 2 * 1024 * 1024;
    TrackingStorageWrapper<GoogleCloudStorage> trackingGcs =
        newTrackingGoogleCloudStorage(
            getOptionsWithUploadChunk(uploadChunkSize).toBuilder()
                .setGrpcWriteEnabled(false)
                .build());

    int partitionsCount = 1;
    byte[] partition =
        writeObject(
            trackingGcs.delegate,
            resourceId,
            /* partitionSize= */ uploadChunkSize,
            partitionsCount);

    assertObjectContent(helperGcs, resourceId, partition, partitionsCount);
    assertThat(trackingGcs.requestsTracker.getAllRequestInvocationIds().size())
        .isEqualTo(trackingGcs.requestsTracker.getAllRequests().size());

    assertThat(trackingGcs.getAllRequestStrings())
        .containsExactlyElementsIn(
            ImmutableList.builder()
                .add(getRequestString(resourceId.getBucketName(), resourceId.getObjectName()))
                .add(
                    TrackingHttpRequestInitializer.resumableUploadRequestString(
                        resourceId.getBucketName(),
                        resourceId.getObjectName(),
                        /* generationId= */ 1,
                        /* replaceGenerationId= */ true))
                .addAll(
                    ImmutableList.of(
                        TrackingHttpRequestInitializer.resumableUploadChunkRequestString(
                            resourceId.getBucketName(),
                            resourceId.getObjectName(),
                            /* generationId= */ 2,
                            /* uploadId= */ 1)))
                .build()
                .toArray())
        .inOrder();

    assertThat(trackingGcs.grpcRequestInterceptor.getAllRequestStrings().size()).isEqualTo(0);
    trackingGcs.delegate.close();
  }

  @Test
  public void moveObject_successful() throws IOException {
    int expectedSize = 5 * 1024 * 1024;
    StorageResourceId srcResourceId =
        new StorageResourceId(testBucket, name.getMethodName() + "_src.txt");
    StorageResourceId dstResourceId =
        new StorageResourceId(testBucket, name.getMethodName() + "_dst.txt");

    // Create source object
    writeObject(helperGcs, srcResourceId, expectedSize, 1);
    GoogleCloudStorageItemInfo srcInfoBeforeMove = helperGcs.getItemInfo(srcResourceId);
    assertThat(srcInfoBeforeMove.exists()).isTrue();

    TrackingStorageWrapper<GoogleCloudStorage> trackingGcs =
        newTrackingGoogleCloudStorage(GCS_OPTIONS);

    // Perform move
    trackingGcs.delegate.move(ImmutableMap.of(srcResourceId, dstResourceId));

    // Assertions
    GoogleCloudStorageItemInfo srcInfoAfterMove = helperGcs.getItemInfo(srcResourceId);
    GoogleCloudStorageItemInfo dstInfoAfterMove = helperGcs.getItemInfo(dstResourceId);

    assertThat(srcInfoAfterMove.exists()).isFalse();
    assertThat(dstInfoAfterMove.exists()).isTrue();
    assertThat(dstInfoAfterMove.getSize()).isEqualTo(expectedSize);

    // Assert requests
    assertThat(trackingGcs.requestsTracker.getAllRequestInvocationIds().size())
        .isEqualTo(trackingGcs.requestsTracker.getAllRequests().size());

    if (testStorageClientImpl) {
      assertThat(trackingGcs.grpcRequestInterceptor.getAllRequestStrings()).isNotEmpty();
    } else {
      assertThat(trackingGcs.getAllRequestStrings())
          .containsExactly(
              TrackingHttpRequestInitializer.moveRequestString(
                  testBucket,
                  srcResourceId.getObjectName(),
                  dstResourceId.getObjectName(),
                  "moveTo"))
          .inOrder();
    }
    trackingGcs.delegate.close();
  }

  @Test
  public void moveObject_sourceAndDestinationSame_throwsError() throws IOException {
    StorageResourceId resourceId =
        new StorageResourceId(testBucket, name.getMethodName() + "_samesrcdst.txt");

    TrackingStorageWrapper<GoogleCloudStorage> trackingGcs =
        newTrackingGoogleCloudStorage(GCS_OPTIONS);

    IllegalArgumentException thrown =
        assertThrows(
            IllegalArgumentException.class,
            () -> trackingGcs.delegate.move(ImmutableMap.of(resourceId, resourceId)));

    assertThat(thrown)
        .hasMessageThat()
        .contains(
            String.format("Move destination must be different from source for %s", resourceId));

    assertThat(trackingGcs.getAllRequestStrings()).isEmpty();
    if (testStorageClientImpl) {
      assertThat(trackingGcs.grpcRequestInterceptor.getAllRequestStrings()).isEmpty();
    }
    trackingGcs.delegate.close();
  }

  @Test
  public void moveObject_differentBuckets_throwsError() throws IOException {
    StorageResourceId srcResourceId =
        new StorageResourceId(testBucket, name.getMethodName() + "_src_diffbuckets.txt");
    // Create a unique name for the other bucket to avoid conflicts if it were created.
    String otherBucketName = bucketHelper.getUniqueBucketName("gcsio-other-move-bucket");
    StorageResourceId dstResourceId =
        new StorageResourceId(otherBucketName, name.getMethodName() + "_dst_diffbuckets.txt");

    TrackingStorageWrapper<GoogleCloudStorage> trackingGcs =
        newTrackingGoogleCloudStorage(GCS_OPTIONS);

    UnsupportedOperationException thrown =
        assertThrows(
            UnsupportedOperationException.class,
            () -> trackingGcs.delegate.move(ImmutableMap.of(srcResourceId, dstResourceId)));

    assertThat(thrown)
        .hasMessageThat()
        .contains("This operation is not supported across two different buckets.");

    assertThat(trackingGcs.getAllRequestStrings()).isEmpty();
    if (testStorageClientImpl) {
      assertThat(trackingGcs.grpcRequestInterceptor.getAllRequestStrings()).isEmpty();
    }
    trackingGcs.delegate.close();
  }

  @Test
  public void moveObject_sourceNotFound_throwsError() throws IOException {
    StorageResourceId srcResourceId =
        new StorageResourceId(testBucket, name.getMethodName() + "_src_notfound.txt");
    StorageResourceId dstResourceId =
        new StorageResourceId(testBucket, name.getMethodName() + "_dst_for_notfound.txt");

    // Source object is not created.
    TrackingStorageWrapper<GoogleCloudStorage> trackingGcs =
        newTrackingGoogleCloudStorage(GCS_OPTIONS);

    IOException thrown =
        assertThrows(
            IOException.class,
            () -> trackingGcs.delegate.move(ImmutableMap.of(srcResourceId, dstResourceId)));

    assertThat(thrown).isInstanceOf(java.io.FileNotFoundException.class);
    assertThat(thrown)
        .hasMessageThat()
        .contains("Item not found: '" + srcResourceId.toString() + "'");

    if (testStorageClientImpl) {
      Throwable cause = thrown.getCause().getCause();
      assertThat(cause).isInstanceOf(StorageException.class);

      List<String> grpcRequests = trackingGcs.grpcRequestInterceptor.getAllRequestStrings();
      assertThat(grpcRequests).isNotEmpty();
      assertThat(grpcRequests.toString()).contains("MoveObject");

      assertThat(((StorageException) cause).getCode()).isEqualTo(404);
    } else {
      Throwable cause = thrown.getCause();
      assertThat(cause).isInstanceOf(GoogleJsonResponseException.class);
      GoogleJsonResponseException gjre = (GoogleJsonResponseException) cause;
      assertThat(gjre.getStatusCode()).isEqualTo(404);

      assertThat(trackingGcs.getAllRequestStrings())
          .containsExactly(
              TrackingHttpRequestInitializer.moveRequestString(
                  testBucket,
                  srcResourceId.getObjectName(),
                  dstResourceId.getObjectName(),
                  "moveTo"));
    }
    trackingGcs.delegate.close();
  }

  @Test
  public void open_withItemInfo() throws IOException {
    int expectedSize = 5 * 1024 * 1024;
    StorageResourceId resourceId = new StorageResourceId(testBucket, name.getMethodName());
    writeObject(helperGcs, resourceId, /* partitionSize= */ expectedSize, /* partitionsCount= */ 1);

    TrackingStorageWrapper<GoogleCloudStorage> trackingGcs =
        newTrackingGoogleCloudStorage(GCS_OPTIONS);

    GoogleCloudStorageItemInfo itemInfo = helperGcs.getItemInfo(resourceId);

    try (SeekableByteChannel readChannel = trackingGcs.delegate.open(itemInfo)) {
      assertThat(readChannel.size()).isEqualTo(expectedSize);
    }
    assertThat(trackingGcs.requestsTracker.getAllRequestInvocationIds().size())
        .isEqualTo(trackingGcs.requestsTracker.getAllRequests().size());

    assertThat(trackingGcs.getAllRequestStrings()).isEmpty();
    trackingGcs.delegate.close();
  }

  @Test
  public void writeLargeObject_withSmallUploadChunk() throws IOException {
    StorageResourceId resourceId = new StorageResourceId(testBucket, name.getMethodName());

    int uploadChunkSize = 2 * 1024 * 1024;
    TrackingStorageWrapper<GoogleCloudStorage> trackingGcs =
        newTrackingGoogleCloudStorage(getOptionsWithUploadChunk(uploadChunkSize));

    int partitionsCount = 1;
    byte[] partition =
        writeObject(
            trackingGcs.delegate,
            resourceId,
            /* partitionSize= */ 5 * 1024 * 1024,
            partitionsCount);

    assertObjectContent(helperGcs, resourceId, partition, partitionsCount);
    assertThat(trackingGcs.requestsTracker.getAllRequestInvocationIds().size())
        .isEqualTo(trackingGcs.requestsTracker.getAllRequests().size());

    assertThat(trackingGcs.getAllRequestStrings())
        .containsExactlyElementsIn(
            getExpectedRequestsForCreateObject(
                resourceId, uploadChunkSize, partitionsCount, partition))
        .inOrder();
    trackingGcs.delegate.close();
  }

  @Test
  public void getStatistics_writeReadDeleteLargeObject() throws IOException {
    StorageResourceId resourceId = new StorageResourceId(testBucket, name.getMethodName());

    int uploadChunkSize = 1024 * 1024;
    GoogleCloudStorage gcs = getStorageFromOptions(getOptionsWithUploadChunk(uploadChunkSize));

    byte[] partition = writeObject(gcs, resourceId, /* objectSize= */ 5 * uploadChunkSize);

    if (!testStorageClientImpl) {
      assertThat(gcs.getStatistics())
          .containsExactlyEntriesIn(
              ImmutableMap.<String, Long>builder()
                  .put("http_get_404", 1L)
                  .put("http_post_200", 1L)
                  .put("http_put_200", 1L)
                  .put("http_put_308", 4L)
                  .build());

      assertObjectContent(gcs, resourceId, partition);

      assertThat(gcs.getStatistics())
          .containsExactlyEntriesIn(
              ImmutableMap.<String, Long>builder()
                  .put("http_get_200", 1L)
                  .put("http_get_206", 1L)
                  .put("http_get_404", 1L)
                  .put("http_post_200", 1L)
                  .put("http_put_200", 1L)
                  .put("http_put_308", 4L)
                  .build());

      gcs.deleteObjects(ImmutableList.of(resourceId));

      assertThat(gcs.getStatistics())
          .containsExactlyEntriesIn(
              ImmutableMap.<String, Long>builder()
                  .put("http_delete_204", 1L)
                  .put("http_get_200", 2L)
                  .put("http_get_206", 1L)
                  .put("http_get_404", 1L)
                  .put("http_post_200", 1L)
                  .put("http_put_200", 1L)
                  .put("http_put_308", 4L)
                  .build());
    }
  }

  @Test
  public void writeObject_withNonAlignedUploadChunk() throws IOException {
    StorageResourceId resourceId = new StorageResourceId(testBucket, name.getMethodName());

    int uploadChunkSize = 2 * 1024 * 1024;
    TrackingStorageWrapper<GoogleCloudStorage> trackingGcs =
        newTrackingGoogleCloudStorage(getOptionsWithUploadChunk(uploadChunkSize));

    int partitionsCount = 17;
    byte[] partition =
        writeObject(
            trackingGcs.delegate, resourceId, /* partitionSize= */ 1024 * 1024, partitionsCount);

    assertObjectContent(helperGcs, resourceId, partition, partitionsCount);

    assertThat(trackingGcs.requestsTracker.getAllRequestInvocationIds().size())
        .isEqualTo(trackingGcs.requestsTracker.getAllRequests().size());

    assertThat(trackingGcs.getAllRequestStrings())
        .containsExactlyElementsIn(
            getExpectedRequestsForCreateObject(
                resourceId, uploadChunkSize, partitionsCount, partition))
        .inOrder();
    trackingGcs.delegate.close();
  }

  @Test
  public void conflictingWrites_noOverwrite_lastFails() throws IOException {
    StorageResourceId resourceId = new StorageResourceId(testBucket, name.getMethodName());
    int uploadChunkSize = 2 * 1024 * 1024;
    TrackingStorageWrapper<GoogleCloudStorage> trackingGcs =
        newTrackingGoogleCloudStorage(getOptionsWithUploadChunk(uploadChunkSize));
    // Have separate request tracker for channels as clubbing them into one will cause flakiness
    // while asserting the order or requests.

    TrackingStorageWrapper<GoogleCloudStorage> trackingGcs2 =
        newTrackingGoogleCloudStorage(getOptionsWithUploadChunk(uploadChunkSize));

    // With Veneer client it will not even open channel unless amount of data written is >=
    // configured chunkSize.
    // To produce the race condition for write bytesToWrite >= chunkSize
    byte[] bytesToWrite = new byte[3 * uploadChunkSize];
    GoogleCloudStorageTestHelper.fillBytes(bytesToWrite);

    WritableByteChannel channel1 =
        trackingGcs.delegate.create(resourceId, CreateObjectOptions.DEFAULT_NO_OVERWRITE);
    channel1.write(ByteBuffer.wrap(bytesToWrite));

    // Creating this channel should succeed. Only when we close will an error bubble up.
    WritableByteChannel channel2 =
        trackingGcs2.delegate.create(resourceId, CreateObjectOptions.DEFAULT_NO_OVERWRITE);

    channel1.close();

    // Closing byte channel2 should fail:
    Throwable thrown = assertThrows(Throwable.class, channel2::close);
    assertThat(thrown)
        .hasCauseThat()
        .hasMessageThat()
        .containsMatch(Pattern.compile("(412 Precondition Failed)|(FAILED_PRECONDITION)"));

    assertObjectContent(helperGcs, resourceId, bytesToWrite, /* expectedBytesCount= */ 1);

    assertThat(trackingGcs.requestsTracker.getAllRequestInvocationIds().size())
        .isEqualTo(trackingGcs.requestsTracker.getAllRequests().size());

    assertThat(trackingGcs.getAllRequestStrings())
        .containsExactlyElementsIn(
            getExpectedRequestsForCreateObject(
                resourceId, uploadChunkSize, /* partitionCount= */ 1, bytesToWrite))
        .inOrder();

    assertThat(trackingGcs2.requestsTracker.getAllRequestInvocationIds().size())
        .isEqualTo(trackingGcs2.requestsTracker.getAllRequests().size());

    assertThat(trackingGcs.getAllRequestStrings())
        .containsExactlyElementsIn(
            getExpectedRequestsForCreateObject(resourceId, uploadChunkSize, 1, bytesToWrite))
        .inOrder();
    trackingGcs.delegate.close();
    trackingGcs2.delegate.close();
  }

  @Test
  public void create_doesNotRepairImplicitDirectories() throws IOException {
    String testDirectory = name.getMethodName();
    StorageResourceId resourceId = new StorageResourceId(testBucket, testDirectory + "/obj");
    TrackingStorageWrapper<GoogleCloudStorage> trackingGcs =
        newTrackingGoogleCloudStorage(GCS_OPTIONS);

    trackingGcs.delegate.createEmptyObject(resourceId);

    // Verify that explicit directory object does not exist
    GoogleCloudStorageItemInfo itemInfo =
        helperGcs.getItemInfo(new StorageResourceId(testBucket, testDirectory + "/"));
    assertThat(itemInfo.exists()).isFalse();

    // Verify that directory object not listed
    List<GoogleCloudStorageItemInfo> listedItems =
        helperGcs.listObjectInfo(testBucket, testDirectory + "/");
    assertThat(listedItems.stream().map(GoogleCloudStorageItemInfo::getResourceId).toArray())
        .asList()
        .containsExactly(resourceId);

    assertThat(trackingGcs.requestsTracker.getAllRequestInvocationIds().size())
        .isEqualTo(trackingGcs.requestsTracker.getAllRequests().size());

    List<String> requests = trackingGcs.getAllRequestStrings();
    String writeObjectRequest =
        emptyUploadRequestString(
            resourceId.getBucketName(), resourceId.getObjectName(), testStorageClientImpl);

<<<<<<< HEAD
=======
    // The GetBucket call is introduced in the ClientImpl to add support for RAPID storage
    // zonal buckets and does not exist in the HTTP route.
>>>>>>> fa601730
    switch (requests.size()) {
      case 1:
        // SCENARIO 1:  Only the object creation call was made.
        assertThat(requests).containsExactly(writeObjectRequest);
        break;
      case 2:
        // SCENARIO 2: GetBucket was called first, then the object creation.
        assertThat(requests).containsExactly("rpcMethod:GetBucket", writeObjectRequest).inOrder();
        break;
      default:
        // If we get 0 or >2 requests, the test has failed.
        fail(
            "Expected 1 or 2  RPC calls, but got "
                + requests.size()
                + ". Requests were: "
                + requests);
    }
    trackingGcs.delegate.close();
  }

  @Test
  public void testCreateFolder_nonRecursive_Success() throws IOException {
    String hnsBucket = createHnsBucket();
    TrackingStorageWrapper<GoogleCloudStorage> trackingGcs =
        newTrackingGoogleCloudStorage(GCS_OPTIONS);
    StorageResourceId folderId = new StorageResourceId(hnsBucket, "new-folder/");

    helperGcs.createFolder(folderId, /* recursive= */ false);

    GoogleCloudStorageItemInfo folderInfo = helperGcs.getFolderInfo(folderId);
    assertThat(folderInfo.exists()).isTrue();
    assertThat(folderInfo.isNativeHNSFolder()).isTrue();
    trackingGcs.delegate.close();
  }

  @Test
  public void testCreateFolder_nonRecursive_alreadyExists_throwsError() throws IOException {
    String hnsBucket = createHnsBucket();
    TrackingStorageWrapper<GoogleCloudStorage> trackingGcs =
        newTrackingGoogleCloudStorage(GCS_OPTIONS);
    StorageResourceId folderId = new StorageResourceId(hnsBucket, "existing-folder/");

    // Create it once, which should succeed.
    helperGcs.createFolder(folderId, /* recursive= */ false);

    // Attempt to create it again.
    assertThrows(
        java.nio.file.FileAlreadyExistsException.class,
        () -> helperGcs.createFolder(folderId, /* recursive= */ false));
    trackingGcs.delegate.close();
  }

  @Test
  public void testCreateFolder_nonRecursive_conflictingObject_throwsError() throws IOException {
    String hnsBucket = createHnsBucket();
    TrackingStorageWrapper<GoogleCloudStorage> trackingGcs =
        newTrackingGoogleCloudStorage(GCS_OPTIONS);
    // Create an object with a name that looks like a folder.
    StorageResourceId objectId = new StorageResourceId(hnsBucket, "conflicting-object/");
    helperGcs.createEmptyObject(objectId);

    // Attempt to create a folder with the same name.
    assertThrows(
        java.nio.file.FileAlreadyExistsException.class,
        () -> helperGcs.createFolder(objectId, /* recursive= */ false));
    trackingGcs.delegate.close();
  }

  @Test
  public void testCreateFolder_recursive_Success() throws IOException {
    String hnsBucket = createHnsBucket();
    TrackingStorageWrapper<GoogleCloudStorage> trackingGcs =
        newTrackingGoogleCloudStorage(GCS_OPTIONS);
    StorageResourceId folderId = new StorageResourceId(hnsBucket, "a/b/c/");

    // Create a nested folder structure recursively.
    helperGcs.createFolder(folderId, /* recursive= */ true);

    // Verify all parts of the path now exist as folders.
    GoogleCloudStorageItemInfo folderA =
        helperGcs.getFolderInfo(new StorageResourceId(hnsBucket, "a/"));
    GoogleCloudStorageItemInfo folderB =
        helperGcs.getFolderInfo(new StorageResourceId(hnsBucket, "a/b/"));
    GoogleCloudStorageItemInfo folderC =
        helperGcs.getFolderInfo(new StorageResourceId(hnsBucket, "a/b/c/"));

    assertThat(folderA.isNativeHNSFolder()).isTrue();
    assertThat(folderB.isNativeHNSFolder()).isTrue();
    assertThat(folderC.isNativeHNSFolder()).isTrue();
    trackingGcs.delegate.close();
  }

  @Test
  public void testCreateFolder_recursive_alreadyExists_isIdempotent() throws IOException {
    String hnsBucket = createHnsBucket();
    StorageResourceId folderId = new StorageResourceId(hnsBucket, "a/b/");
    TrackingStorageWrapper<GoogleCloudStorage> trackingGcs =
        newTrackingGoogleCloudStorage(GCS_OPTIONS);

    // Create the folder structure.
    helperGcs.createFolder(folderId, /* recursive= */ true);
    GoogleCloudStorageItemInfo infoBefore = helperGcs.getFolderInfo(folderId);

    // Attempt to create it again recursively, which should throw FileAlreadyExistsException error.
    assertThrows(
        java.nio.file.FileAlreadyExistsException.class,
        () -> helperGcs.createFolder(folderId, /* recursive= */ true));

    trackingGcs.delegate.close();
  }

  @Test
  public void testCreateFolder_recursive_conflictingObject_throwsError() throws IOException {
    String hnsBucket = createHnsBucket();
    TrackingStorageWrapper<GoogleCloudStorage> trackingGcs =
        newTrackingGoogleCloudStorage(GCS_OPTIONS);
    StorageResourceId objectId = new StorageResourceId(hnsBucket, "a/b/c/");
    StorageResourceId folderToCreateId = new StorageResourceId(hnsBucket, "a/b/c/");

    // Create a placeholder object.
    helperGcs.createEmptyObject(objectId);

    // Attempting to create a folder will fail
    assertThrows(
        java.nio.file.FileAlreadyExistsException.class,
        () -> helperGcs.createFolder(folderToCreateId, /* recursive= */ true));
    trackingGcs.delegate.close();
  }

  @Test
  public void listObjectInfo_withFoldersAsPrefixes_returnsFolders() throws IOException {
    String hnsBucket = bucketHelper.getUniqueBucketPrefix() + "-hns";
    helperGcs.createBucket(
        hnsBucket, CreateBucketOptions.builder().setHierarchicalNamespaceEnabled(true).build());
    TrackingStorageWrapper<GoogleCloudStorage> trackingGcs =
        newTrackingGoogleCloudStorage(GCS_OPTIONS);

    StorageResourceId root = new StorageResourceId(hnsBucket);
    StorageResourceId folderId = new StorageResourceId(hnsBucket, "test-dir/");
    StorageResourceId objectInFolderId = new StorageResourceId(hnsBucket, "test-dir/file.txt");
    StorageResourceId rootObjectId = new StorageResourceId(hnsBucket, "root-file.txt");

    helperGcs.createFolder(folderId, false);
    helperGcs.createEmptyObject(objectInFolderId);
    helperGcs.createEmptyObject(rootObjectId);

    ListObjectOptions listOptions =
        ListObjectOptions.DEFAULT.toBuilder()
            .setIncludePrefix(true)
            .setIncludeFoldersAsPrefixes(true)
            .build();
    List<GoogleCloudStorageItemInfo> items =
        helperGcs.listObjectInfo(root.getBucketName(), root.getObjectName(), listOptions);
    List<String> objectNames =
        items.stream().map(GoogleCloudStorageItemInfo::getObjectName).collect(toList());

    assertThat(objectNames).containsExactly(rootObjectId.getObjectName(), folderId.getObjectName());
    trackingGcs.delegate.close();
  }

  @Test
  public void listObjectInfo_withoutFoldersAsPrefixes_doesNotReturnFolders() throws IOException {
    String hnsBucket = bucketHelper.getUniqueBucketPrefix() + "-hns";
    helperGcs.createBucket(
        hnsBucket, CreateBucketOptions.builder().setHierarchicalNamespaceEnabled(true).build());
    TrackingStorageWrapper<GoogleCloudStorage> trackingGcs =
        newTrackingGoogleCloudStorage(GCS_OPTIONS);

    StorageResourceId root = new StorageResourceId(hnsBucket);
    StorageResourceId folderId = new StorageResourceId(hnsBucket, "native-directory/");
    StorageResourceId placeholderId = new StorageResourceId(hnsBucket, "placeholder-directory/");
    StorageResourceId rootObjectId = new StorageResourceId(hnsBucket, "root-file.txt");

    helperGcs.createFolder(folderId, false);
    helperGcs.createEmptyObject(placeholderId);
    helperGcs.createEmptyObject(rootObjectId);

    ListObjectOptions listOptions =
        ListObjectOptions.DEFAULT.toBuilder().setIncludePrefix(true).build();
    List<GoogleCloudStorageItemInfo> items =
        helperGcs.listObjectInfo(root.getBucketName(), root.getObjectName(), listOptions);
    List<String> objectNames =
        items.stream().map(GoogleCloudStorageItemInfo::getObjectName).collect(toList());

    assertThat(objectNames)
        .containsExactly(rootObjectId.getObjectName(), placeholderId.getObjectName());
    trackingGcs.delegate.close();
  }

  @Test
  public void listObjectInfo_withFoldersAsPrefixes_returnFolders() throws IOException {
    String hnsBucket = bucketHelper.getUniqueBucketPrefix() + "-hns";
    helperGcs.createBucket(
        hnsBucket, CreateBucketOptions.builder().setHierarchicalNamespaceEnabled(true).build());
    TrackingStorageWrapper<GoogleCloudStorage> trackingGcs =
        newTrackingGoogleCloudStorage(GCS_OPTIONS);

    StorageResourceId root = new StorageResourceId(hnsBucket);
    StorageResourceId folderId = new StorageResourceId(hnsBucket, "native-directory/");
    StorageResourceId placeholderId = new StorageResourceId(hnsBucket, "placeholder-directory/");
    StorageResourceId rootObjectId = new StorageResourceId(hnsBucket, "root-file.txt");

    helperGcs.createFolder(folderId, false);
    helperGcs.createEmptyObject(placeholderId);
    helperGcs.createEmptyObject(rootObjectId);

    ListObjectOptions listOptions =
        ListObjectOptions.DEFAULT.toBuilder()
            .setIncludePrefix(true)
            .setIncludeFoldersAsPrefixes(true)
            .build();
    List<GoogleCloudStorageItemInfo> items =
        helperGcs.listObjectInfo(root.getBucketName(), root.getObjectName(), listOptions);
    List<String> objectNames =
        items.stream().map(GoogleCloudStorageItemInfo::getObjectName).collect(toList());

    assertThat(objectNames)
        .containsExactly(
            folderId.getObjectName(), rootObjectId.getObjectName(), placeholderId.getObjectName());
    trackingGcs.delegate.close();
  }

  @Test
  public void create_correctlySetsContentType() throws IOException {
    StorageResourceId resourceId1 =
        new StorageResourceId(testBucket, name.getMethodName() + "_obj1");
    StorageResourceId resourceId2 =
        new StorageResourceId(testBucket, name.getMethodName() + "_obj2");
    StorageResourceId resourceId3 =
        new StorageResourceId(testBucket, name.getMethodName() + "obj3");

    TrackingStorageWrapper<GoogleCloudStorage> trackingGcs =
        newTrackingGoogleCloudStorage(GCS_OPTIONS);

    trackingGcs
        .delegate
        .create(resourceId1, CreateObjectOptions.builder().setContentType("text/plain").build())
        .close();

    trackingGcs
        .delegate
        .create(resourceId2, CreateObjectOptions.builder().setContentType("image/png").build())
        .close();
    // default content-type: "application/octet-stream"
    trackingGcs.delegate.create(resourceId3).close();

    assertThat(
            helperGcs.getItemInfos(ImmutableList.of(resourceId1, resourceId2, resourceId3)).stream()
                .map(GoogleCloudStorageItemInfo::getContentType)
                .toArray())
        .asList()
        .containsExactly("text/plain", "image/png", "application/octet-stream")
        .inOrder();

    assertThat(trackingGcs.requestsTracker.getAllRequestInvocationIds().size())
        .isEqualTo(trackingGcs.requestsTracker.getAllRequests().size());

    assertThat(trackingGcs.getAllRequestStrings())
        .containsExactly(
            ImmutableList.builder()
                .add(getObjectRequestString(resourceId1, OBJECT_FIELDS, testStorageClientImpl))
                .add(
                    resumableUploadRequestString(
                        resourceId1.getBucketName(),
                        resourceId1.getObjectName(),
                        /* generationId= */ 1,
                        /* replaceGenerationId= */ true))
                .addAll(
                    resumableUploadChunkRequestString(
                        resourceId1.getBucketName(),
                        resourceId1.getObjectName(),
                        /* generationId= */ 2,
                        /* uploadId= */ 1,
                        /* writeOffset= */ 0,
                        /* length= */ 0,
                        /* finishWrite */ true))
                .add(getObjectRequestString(resourceId2, OBJECT_FIELDS, testStorageClientImpl))
                .add(
                    resumableUploadRequestString(
                        resourceId2.getBucketName(),
                        resourceId2.getObjectName(),
                        /* generationId= */ 3,
                        /* replaceGenerationId= */ true))
                .addAll(
                    resumableUploadChunkRequestString(
                        resourceId2.getBucketName(),
                        resourceId2.getObjectName(),
                        /* generationId= */ 4,
                        /* uploadId= */ 2,
                        /* writeOffset= */ 0,
                        /* length= */ 0,
                        /* finishWrite */ true))
                .add(getObjectRequestString(resourceId3, OBJECT_FIELDS, testStorageClientImpl))
                .add(
                    resumableUploadRequestString(
                        resourceId3.getBucketName(),
                        resourceId3.getObjectName(),
                        /* generationId= */ 5,
                        /* replaceGenerationId= */ true))
                .addAll(
                    resumableUploadChunkRequestString(
                        resourceId3.getBucketName(),
                        resourceId3.getObjectName(),
                        /* generationId= */ 6,
                        /* uploadId= */ 3,
                        /* writeOffset= */ 0,
                        /* length= */ 0,
                        /* finishWrite */ true))
                .build()
                .toArray());
    trackingGcs.delegate.close();
  }

  @Ignore("Test is failing")
  @Test
  public void copy_withRewrite_multipleRequests() throws IOException {
    int maxRewriteChunkSize = 256 * 1024 * 1024;
    TrackingStorageWrapper<GoogleCloudStorage> trackingGcs =
        newTrackingGoogleCloudStorage(
            getStandardOptionBuilder()
                .setCopyWithRewriteEnabled(true)
                .setMaxRewriteChunkSize(maxRewriteChunkSize)
                .build());

    String srcBucketName = testBucket;
    StorageResourceId resourceId =
        new StorageResourceId(srcBucketName, name.getMethodName() + "_src");

    String dstBucketName =
        bucketHelper.getUniqueBucketName(
            UUID.randomUUID().toString().replaceAll("-", "").substring(0, 10));
    // Create destination bucket with different storage class,
    // because this is supported only by rewrite but not copy requests
    helperGcs.createBucket(
        dstBucketName, CreateBucketOptions.builder().setStorageClass("nearline").build());
    StorageResourceId copiedResourceId =
        new StorageResourceId(dstBucketName, name.getMethodName() + "_dst");

    int partitionsCount = 10;
    byte[] partition =
        writeObject(helperGcs, resourceId, /* partitionSize= */ 64 * 1024 * 1024, partitionsCount);

    trackingGcs.delegate.copy(
        srcBucketName, ImmutableList.of(resourceId.getObjectName()),
        dstBucketName, ImmutableList.of(copiedResourceId.getObjectName()));

    assertObjectContent(helperGcs, copiedResourceId, partition, partitionsCount);
    assertThat(trackingGcs.requestsTracker.getAllRequestInvocationIds().size())
        .isEqualTo(trackingGcs.requestsTracker.getAllRequests().size());

    assertThat(trackingGcs.getAllRequestStrings())
        .containsExactly(
            getBucketRequestString(resourceId.getBucketName()),
            getBucketRequestString(copiedResourceId.getBucketName()),
            rewriteRequestString(
                resourceId.getBucketName(),
                resourceId.getObjectName(),
                copiedResourceId.getBucketName(),
                copiedResourceId.getObjectName(),
                maxRewriteChunkSize,
                /* rewriteTokenId= */ null),
            rewriteRequestString(
                resourceId.getBucketName(),
                resourceId.getObjectName(),
                copiedResourceId.getBucketName(),
                copiedResourceId.getObjectName(),
                maxRewriteChunkSize,
                /* rewriteTokenId= */ 1),
            rewriteRequestString(
                resourceId.getBucketName(),
                resourceId.getObjectName(),
                copiedResourceId.getBucketName(),
                copiedResourceId.getObjectName(),
                maxRewriteChunkSize,
                /* rewriteTokenId= */ 2));
    trackingGcs.delegate.close();
  }

  @Test
  public void create_gcsItemInfo_metadataEquals() throws IOException {
    StorageResourceId resourceId = new StorageResourceId(testBucket, name.getMethodName());
    TrackingStorageWrapper<GoogleCloudStorage> trackingGcs =
        newTrackingGoogleCloudStorage(GCS_OPTIONS);

    Map<String, byte[]> expectedMetadata =
        ImmutableMap.of(
            "key1", "value1".getBytes(StandardCharsets.UTF_8),
            "key2", "value2".getBytes(StandardCharsets.UTF_8));
    Map<String, byte[]> wrongMetadata =
        ImmutableMap.of(
            "key", "value1".getBytes(StandardCharsets.UTF_8),
            "key2", "value2".getBytes(StandardCharsets.UTF_8));

    trackingGcs
        .delegate
        .create(resourceId, CreateObjectOptions.builder().setMetadata(expectedMetadata).build())
        .close();

    GoogleCloudStorageItemInfo itemInfo = helperGcs.getItemInfo(resourceId);

    assertThat(itemInfo.metadataEquals(expectedMetadata)).isTrue();
    assertThat(itemInfo.metadataEquals(itemInfo.getMetadata())).isTrue();
    assertThat(itemInfo.metadataEquals(wrongMetadata)).isFalse();

    assertThat(trackingGcs.requestsTracker.getAllRequestInvocationIds().size())
        .isEqualTo(trackingGcs.requestsTracker.getAllRequests().size());

    assertThat(trackingGcs.getAllRequestStrings())
        .containsExactly(
            ImmutableList.builder()
                .add(getObjectRequestString(resourceId, OBJECT_FIELDS, testStorageClientImpl))
                .add(
                    resumableUploadRequestString(
                        resourceId.getBucketName(),
                        resourceId.getObjectName(),
                        /* generationId= */ 1,
                        /* replaceGenerationId= */ true))
                .addAll(
                    resumableUploadChunkRequestString(
                        resourceId.getBucketName(),
                        resourceId.getObjectName(),
                        /* generationId= */ 2,
                        /* uploadId= */ 1,
                        /* writeOffset= */ 0,
                        /* length= */ 0,
                        /* finishWrite= */ true))
                .build()
                .toArray());
    trackingGcs.delegate.close();
  }

  @Test
  public void tracelog_enabled() throws IOException {
    if (!testStorageClientImpl) {
      doTestTraceLog(true, 3, 5);
    }
  }

  @Test
  public void tracelog_disabled() throws IOException {
    doTestTraceLog(false, 0, 0);
  }

  private void doTestTraceLog(
      boolean traceLogEnabled, int expectedAfterWrite, int expectedAfterRead) throws IOException {
    AssertingLogHandler jsonLogHander = new AssertingLogHandler();
    Logger jsonTracingLogger =
        jsonLogHander.getLoggerForClass(EventLoggingHttpRequestInitializer.class.getName());

    try {

      TrackingStorageWrapper<GoogleCloudStorage> trackingGcs =
          newTrackingGoogleCloudStorage(
              getStandardOptionBuilder().setTraceLogEnabled(traceLogEnabled).build());

      int expectedSize = 5 * 1024 * 1024;
      StorageResourceId resourceId = new StorageResourceId(testBucket, name.getMethodName());
      byte[] writtenData =
          writeObject(
              trackingGcs.delegate,
              resourceId,
              /* partitionSize= */ expectedSize,
              /* partitionsCount= */ 1);

      jsonLogHander.assertLogCount(expectedAfterWrite);

      assertObjectContent(trackingGcs.delegate, resourceId, writtenData);

      jsonLogHander.assertLogCount(expectedAfterRead);
      jsonLogHander.verifyJsonLogFields(testBucket, name.getMethodName());
      trackingGcs.delegate.close();
    } finally {
      jsonTracingLogger.removeHandler(jsonLogHander);
    }
  }

  private TrackingStorageWrapper<GoogleCloudStorage> newTrackingGoogleCloudStorage(
      GoogleCloudStorageOptions options) throws IOException {
    Credentials credentials = GoogleCloudStorageTestHelper.getCredentials();
    return new TrackingStorageWrapper<>(
        options,
        (httpRequestInitializer, grpcRequestInterceptors) ->
            testStorageClientImpl
                ? GoogleCloudStorageClientImpl.builder()
                    .setOptions(options)
                    .setCredentials(credentials)
                    .setHttpRequestInitializer(httpRequestInitializer)
                    .setGRPCInterceptors(grpcRequestInterceptors)
                    .build()
                : GoogleCloudStorageImpl.builder()
                    .setOptions(options)
                    .setCredentials(credentials)
                    .setHttpRequestInitializer(httpRequestInitializer)
                    .build(),
        credentials);
  }

  private GoogleCloudStorage getStorageFromOptions(GoogleCloudStorageOptions options)
      throws IOException {
    Credentials credentials = GoogleCloudStorageTestHelper.getCredentials();
    return testStorageClientImpl
        ? GoogleCloudStorageClientImpl.builder()
            .setOptions(options)
            .setCredentials(credentials)
            .build()
        : GoogleCloudStorageImpl.builder().setOptions(options).setCredentials(credentials).build();
  }

  private static GoogleCloudStorageOptions getOptionsWithUploadChunk(int uploadChunk) {
    return getStandardOptionBuilder()
        .setWriteChannelOptions(
            AsyncWriteChannelOptions.builder().setUploadChunkSize(uploadChunk).build())
        .build();
  }

  public List<String> getExpectedRequestsForCreateObject(
      StorageResourceId resourceId, int uploadChunkSize, int partitionsCount, byte[] partition) {
    double contentLength = (double) partition.length * partitionsCount;
    int effectiveChunkSize;
    if (testStorageClientImpl) {
      // Unlike Apiary, java-storage library always send chunk of size 2MiB or configuredChunkSize.
      // Whichever is lower.
      effectiveChunkSize = Math.min(uploadChunkSize, 2 * 1024 * 1024);
    } else {
      effectiveChunkSize = uploadChunkSize;
    }

    int uploadChunkCount =
        (int)
            Math.max(
                1, Math.ceil((double) partition.length * partitionsCount / effectiveChunkSize));

    return ImmutableList.<String>builder()
        .add(getObjectRequestString(resourceId, OBJECT_FIELDS, testStorageClientImpl))
        .add(
            resumableUploadRequestString(
                resourceId.getBucketName(),
                resourceId.getObjectName(),
                /* generationId= */ 1,
                /* replaceGenerationId= */ true))
        .addAll(
            IntStream.rangeClosed(1, uploadChunkCount)
                .mapToObj(
                    i -> {
                      int writeOffset = (int) Math.min((i - 1) * effectiveChunkSize, contentLength);
                      return resumableUploadChunkRequestString(
                          resourceId.getBucketName(),
                          resourceId.getObjectName(),
                          /* generationId= */ i + 1,
                          /* uploadId= */ i,
                          /* writeOffset= */ writeOffset,
                          /* chunkLength= */ (int)
                              Math.min((contentLength - writeOffset), effectiveChunkSize),
                          /* finishWrite= */ i == uploadChunkCount);
                    })
                .collect(toList())
                .stream()
                .flatMap(List::stream)
                .collect(toList()))
        .build();
  }

  private String resumableUploadRequestString(
      String bucketName, String objectName, Integer generationId, boolean replaceGenrationId) {
    if (this.testStorageClientImpl) {
      return TrackingGrpcRequestInterceptor.resumableUploadRequestString(
          bucketName, objectName, generationId);
    }
    return TrackingHttpRequestInitializer.resumableUploadRequestString(
        bucketName, objectName, generationId, replaceGenrationId);
  }

  private ImmutableList<String> resumableUploadChunkRequestString(
      String bucketName,
      String objectName,
      Integer generationId,
      Integer uploadId,
      int writeOffset,
      long length,
      boolean finishWrite) {
    if (this.testStorageClientImpl) {
      List<String> requestsList = new ArrayList<>();
      if (!finishWrite) {
        requestsList.add(
            TrackingGrpcRequestInterceptor.resumableUploadChunkRequestString(
                generationId, uploadId, length, writeOffset, false));
      } else {

        if (length == 0) {
          requestsList.add(
              TrackingGrpcRequestInterceptor.resumableUploadChunkRequestString(
                  generationId,
                  uploadId,
                  /* contentLength= */ 0,
                  writeOffset,
                  /*finishWrite=*/ true));
        } else {
          // if there is data which needs to be uploaded, fist upload data and then submit
          // finalWrite.
          requestsList.add(
              TrackingGrpcRequestInterceptor.resumableUploadChunkRequestString(
                  generationId, uploadId, length, writeOffset, false));

          requestsList.add(
              TrackingGrpcRequestInterceptor.resumableUploadChunkRequestString(
                  generationId + 1,
                  uploadId + 1,
                  /*contentLength=*/ 0,
                  writeOffset + length,
                  /*finishWrite=*/ true));
        }
      }
      return ImmutableList.copyOf(requestsList);
    }
    return ImmutableList.of(
        TrackingHttpRequestInitializer.resumableUploadChunkRequestString(
            bucketName, objectName, generationId, uploadId));
  }

  private String emptyUploadRequestString(
      String bucketName, String objectName, boolean testStorageClientImpl) {
    if (testStorageClientImpl) {
      return TrackingGrpcRequestInterceptor.resumableUploadChunkRequestString(1, 1, 0, 0, true);
    }
    return uploadRequestString(bucketName, objectName, /* generationId= */ null);
  }

  private String getObjectRequestString(
      StorageResourceId resourceId, String fields, boolean testStorageClientImpl) {
    if (testStorageClientImpl) {
      return TrackingGrpcRequestInterceptor.getObjectRequestString();
    }
    return TrackingHttpRequestInitializer.getRequestString(
        resourceId.getBucketName(), resourceId.getObjectName(), fields);
  }
}<|MERGE_RESOLUTION|>--- conflicted
+++ resolved
@@ -568,11 +568,8 @@
         emptyUploadRequestString(
             resourceId.getBucketName(), resourceId.getObjectName(), testStorageClientImpl);
 
-<<<<<<< HEAD
-=======
     // The GetBucket call is introduced in the ClientImpl to add support for RAPID storage
     // zonal buckets and does not exist in the HTTP route.
->>>>>>> fa601730
     switch (requests.size()) {
       case 1:
         // SCENARIO 1:  Only the object creation call was made.
