--- conflicted
+++ resolved
@@ -382,7 +382,6 @@
 
   @Test
   public void writeHandlesErrorOnStartRequestFailure() throws Exception {
-<<<<<<< HEAD
     int MAX_BYTES_PER_MESSAGE = MAX_WRITE_CHUNK_BYTES.getNumber();
     Sleeper sleeper = Sleeper.DEFAULT;
 
@@ -393,13 +392,6 @@
     writeChannel.initialize();
     writeChannel.write(data.asReadOnlyByteBuffer());
     sleeper.sleep(1000); // give the upload thread time to run
-=======
-    GoogleCloudStorageGrpcWriteChannel writeChannel = newWriteChannel();
-    fakeService.setStartRequestException(new IOException("Error"));
-    // test data has to be larger than PIPE_BUFFER_SIZE_DEFAULT in order to trigger a blocking call
-    ByteString data = createTestData(PIPE_BUFFER_SIZE_DEFAULT * 2);
-    writeChannel.initialize();
->>>>>>> 8672fd54
     assertThrows(IOException.class, () -> writeChannel.write(data.asReadOnlyByteBuffer()));
     headerInterceptor.verifyAllRequestsHasGoogRequestParamsHeader(V1_BUCKET_NAME, 1);
   }
