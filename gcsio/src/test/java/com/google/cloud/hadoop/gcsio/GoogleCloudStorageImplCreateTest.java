--- conflicted
+++ resolved
@@ -16,13 +16,8 @@
 
 package com.google.cloud.hadoop.gcsio;
 
-<<<<<<< HEAD
-import static com.google.cloud.hadoop.gcsio.testing.MockGoogleCloudStorageImplFactory.mockGcsJavaStorage;
-import static com.google.cloud.hadoop.gcsio.testing.MockGoogleCloudStorageImplFactory.mockedGcs;
-=======
 import static com.google.cloud.hadoop.gcsio.MockGoogleCloudStorageImplFactory.mockedGcsClientImpl;
 import static com.google.cloud.hadoop.gcsio.MockGoogleCloudStorageImplFactory.mockedGcsImpl;
->>>>>>> b89f1a65
 import static com.google.cloud.hadoop.util.testing.MockHttpTransportHelper.arbitraryInputStreamSupplier;
 import static com.google.cloud.hadoop.util.testing.MockHttpTransportHelper.inputStreamResponse;
 import static com.google.cloud.hadoop.util.testing.MockHttpTransportHelper.jsonErrorResponse;
@@ -263,29 +258,6 @@
   }
 
   private GoogleCloudStorage getCloudStorageImpl(HttpTransport transport) throws IOException {
-<<<<<<< HEAD
-    if (javaClientEnabled) {
-      return mockGcsJavaStorage(transport, mockedJavaClientStorage);
-    }
-    return mockedGcs(transport);
-  }
-
-  private static Storage createStorage() throws IOException {
-    return createStorage(ComputeEngineCredentials.create());
-  }
-
-  private static Storage createStorage(Credentials credentials) throws IOException {
-    return new Storage.Builder(
-            HttpTransportFactory.createHttpTransport(),
-            GsonFactory.getDefaultInstance(),
-            new RetryHttpInitializer(
-                credentials,
-                RetryHttpInitializerOptions.builder()
-                    .setDefaultUserAgent("foo-user-agent")
-                    .build()))
-        .build();
-=======
     return tesStorageClientImpl ? mockedGcsClientImpl(transport) : mockedGcsImpl(transport);
->>>>>>> b89f1a65
   }
 }