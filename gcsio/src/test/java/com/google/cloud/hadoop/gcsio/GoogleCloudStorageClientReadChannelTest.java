--- conflicted
+++ resolved
@@ -565,19 +565,12 @@
                 });
 
     // 5. Perform the "retry" read.
-<<<<<<< HEAD
     // buffer.clear();
     int bytesReadOnRetry = channel.read(buffer);
 
     // 6. Final verification: Channel should read the complete data clearing the original buffer.
     assertThat(bytesReadOnRetry).isEqualTo(PARTIAL_READ_SIZE);
-=======
-    buffer.clear();
-    int bytesReadOnRetry = channel.read(buffer);
-
-    // 6. Final verification: Channel should read the complete data clearing the original buffer.
-    assertThat(bytesReadOnRetry).isEqualTo(TOTAL_OBJECT_SIZE);
->>>>>>> fef8be92
+
     // The channel position is now at 1024 (512 from failed read + 512 from retry),
     // proving a 512-byte gap was created in the stream delivered to the client.
     assertThat(channel.position()).isEqualTo(PARTIAL_READ_SIZE + bytesReadOnRetry);
