/*
 * Copyright 2014 Google Inc. All Rights Reserved.
 *
 *  Licensed under the Apache License, Version 2.0 (the "License"); you may not use this file except
 * in compliance with the License. You may obtain a copy of the License at
 *
 *  http://www.apache.org/licenses/LICENSE-2.0
 *
 *  Unless required by applicable law or agreed to in writing, software distributed under the
 * License is distributed on an "AS IS" BASIS, WITHOUT WARRANTIES OR CONDITIONS OF ANY KIND, either
 * express or implied. See the License for the specific language governing permissions and
 * limitations under the License.
 */

package com.google.cloud.hadoop.gcsio;

import static com.google.cloud.hadoop.gcsio.GoogleCloudStorageImpl.createItemInfoForBucket;
import static com.google.cloud.hadoop.gcsio.GoogleCloudStorageImpl.createItemInfoForStorageObject;
import static com.google.cloud.hadoop.gcsio.GoogleCloudStorageImpl.initializeStorageRequestAuthorizer;
import static com.google.cloud.hadoop.gcsio.GoogleCloudStorageItemInfo.createInferredDirectory;
import static com.google.cloud.hadoop.gcsio.GoogleCloudStorageReadOptions.DEFAULT_BACKOFF_MAX_ELAPSED_TIME_MILLIS;
import static com.google.cloud.hadoop.gcsio.GoogleCloudStorageTestUtils.HTTP_TRANSPORT;
import static com.google.cloud.hadoop.gcsio.GoogleCloudStorageTestUtils.JSON_FACTORY;
import static com.google.cloud.hadoop.gcsio.GoogleCloudStorageTestUtils.resumableUploadResponse;
import static com.google.cloud.hadoop.gcsio.TrackingHttpRequestInitializer.batchRequestString;
import static com.google.cloud.hadoop.gcsio.TrackingHttpRequestInitializer.composeRequestString;
import static com.google.cloud.hadoop.gcsio.TrackingHttpRequestInitializer.copyRequestString;
import static com.google.cloud.hadoop.gcsio.TrackingHttpRequestInitializer.createBucketRequestString;
import static com.google.cloud.hadoop.gcsio.TrackingHttpRequestInitializer.deleteBucketRequestString;
import static com.google.cloud.hadoop.gcsio.TrackingHttpRequestInitializer.deleteRequestString;
import static com.google.cloud.hadoop.gcsio.TrackingHttpRequestInitializer.getBucketRequestString;
import static com.google.cloud.hadoop.gcsio.TrackingHttpRequestInitializer.getMediaRequestString;
import static com.google.cloud.hadoop.gcsio.TrackingHttpRequestInitializer.getRequestString;
import static com.google.cloud.hadoop.gcsio.TrackingHttpRequestInitializer.listBucketsRequestString;
import static com.google.cloud.hadoop.gcsio.TrackingHttpRequestInitializer.listRequestWithTrailingDelimiter;
import static com.google.cloud.hadoop.gcsio.TrackingHttpRequestInitializer.resumableUploadChunkRequestString;
import static com.google.cloud.hadoop.gcsio.TrackingHttpRequestInitializer.resumableUploadRequestString;
import static com.google.cloud.hadoop.gcsio.TrackingHttpRequestInitializer.uploadRequestString;
import static com.google.cloud.hadoop.util.testing.MockHttpTransportHelper.dataResponse;
import static com.google.cloud.hadoop.util.testing.MockHttpTransportHelper.emptyResponse;
import static com.google.cloud.hadoop.util.testing.MockHttpTransportHelper.inputStreamResponse;
import static com.google.cloud.hadoop.util.testing.MockHttpTransportHelper.jsonDataResponse;
import static com.google.cloud.hadoop.util.testing.MockHttpTransportHelper.jsonErrorResponse;
import static com.google.cloud.hadoop.util.testing.MockHttpTransportHelper.mockBatchTransport;
import static com.google.cloud.hadoop.util.testing.MockHttpTransportHelper.mockTransport;
import static com.google.common.net.HttpHeaders.CONTENT_LENGTH;
import static com.google.common.truth.Truth.assertThat;
import static org.junit.Assert.assertThrows;
import static org.mockito.ArgumentMatchers.anyLong;
import static org.mockito.Mockito.doThrow;
import static org.mockito.Mockito.spy;
import static org.mockito.Mockito.when;

import com.google.api.client.googleapis.json.GoogleJsonResponseException;
import com.google.api.client.googleapis.media.MediaHttpUploader;
import com.google.api.client.googleapis.testing.auth.oauth2.MockGoogleCredential;
import com.google.api.client.http.HttpRequest;
import com.google.api.client.http.HttpRequestInitializer;
import com.google.api.client.http.HttpStatusCodes;
import com.google.api.client.http.HttpTransport;
import com.google.api.client.testing.http.MockHttpTransport;
import com.google.api.client.util.DateTime;
import com.google.api.client.util.NanoClock;
import com.google.api.client.util.Sleeper;
import com.google.api.services.storage.Storage;
import com.google.api.services.storage.model.Bucket;
import com.google.api.services.storage.model.Buckets;
import com.google.api.services.storage.model.Objects;
import com.google.api.services.storage.model.StorageObject;
import com.google.cloud.hadoop.gcsio.GoogleCloudStorage.ListPage;
import com.google.cloud.hadoop.gcsio.authorization.FakeAuthorizationHandler;
import com.google.cloud.hadoop.gcsio.authorization.StorageRequestAuthorizer;
import com.google.cloud.hadoop.util.AccessBoundary;
import com.google.cloud.hadoop.util.ApiErrorExtractor;
import com.google.cloud.hadoop.util.AsyncWriteChannelOptions;
import com.google.cloud.hadoop.util.RetryHttpInitializer;
import com.google.cloud.hadoop.util.testing.MockHttpTransportHelper.ErrorResponses;
import com.google.common.collect.ImmutableList;
import com.google.common.collect.ImmutableMap;
import com.google.common.collect.Lists;
import com.google.common.primitives.Bytes;
import java.io.ByteArrayInputStream;
import java.io.ByteArrayOutputStream;
import java.io.EOFException;
import java.io.FileNotFoundException;
import java.io.IOException;
import java.io.InputStream;
import java.math.BigInteger;
import java.net.SocketTimeoutException;
import java.nio.ByteBuffer;
import java.nio.channels.ClosedChannelException;
import java.nio.channels.SeekableByteChannel;
import java.nio.channels.WritableByteChannel;
import java.nio.charset.StandardCharsets;
import java.time.Duration;
import java.util.Arrays;
import java.util.Collections;
import java.util.Date;
import java.util.HashMap;
import java.util.List;
import java.util.Map;
import java.util.Random;
import java.util.TreeMap;
import java.util.concurrent.ExecutorService;
import java.util.concurrent.Executors;
import java.util.function.Function;
import java.util.zip.GZIPOutputStream;
import javax.net.ssl.SSLException;
import org.junit.Before;
import org.junit.Ignore;
import org.junit.Test;
import org.junit.runner.RunWith;
import org.junit.runners.JUnit4;

/**
 * Unit tests for GoogleCloudStorage class. The underlying GCS HTTP requests are mocked, in order to
 * test behavior in response to various types of unexpected exceptions/errors.
 */
@RunWith(JUnit4.class)
public class GoogleCloudStorageTest {

  private static final String PROJECT_ID = "test-project";
  private static final String BUCKET_NAME = "foo-bucket";
  private static final String OBJECT_NAME = "bar-object";
  private static final StorageResourceId RESOURCE_ID =
      new StorageResourceId(BUCKET_NAME, OBJECT_NAME);

  private static final int STATUS_CODE_RESUME_INCOMPLETE = 308;

  private static final ImmutableList<String[]> ILLEGAL_OBJECTS =
      ImmutableList.copyOf(
          new String[][] {
            {null, "bar-object"}, {"foo-bucket", null}, {"", "bar-object"}, {"foo-bucket", ""}
          });
  private static final ImmutableList<StorageResourceId> ILLEGAL_OBJECT_IDS =
      ImmutableList.of(StorageResourceId.ROOT, new StorageResourceId("foo-bucket"));

  private static final GoogleCloudStorageOptions GCS_OPTIONS =
      GoogleCloudStorageOptions.builder()
          .setAppName("gcsio-unit-test")
          .setProjectId(PROJECT_ID)
          .build();

  private static final ImmutableMap<String, byte[]> EMPTY_METADATA = ImmutableMap.of();

  private static final ListObjectOptions INCLUDE_PREFIX_LIST_OPTIONS =
      ListObjectOptions.DEFAULT.toBuilder().setIncludePrefix(true).build();

  private TrackingHttpRequestInitializer trackingRequestInitializerWithRetries;
  private TrackingHttpRequestInitializer trackingRequestInitializerWithoutRetries;

  @Before
  public void setUp() {
    trackingRequestInitializerWithRetries =
        new TrackingHttpRequestInitializer(
            new RetryHttpInitializer(new MockGoogleCredential.Builder().build(), "gcs-io-unt-test"),
            /* replaceRequestParams= */ false);
    trackingRequestInitializerWithoutRetries =
        new TrackingHttpRequestInitializer(/* replaceRequestParams= */ false);
  }

  private static StorageObject getStorageObjectForEmptyObjectWithMetadata(
      Map<String, byte[]> metadata) {
    return newStorageObject(BUCKET_NAME, OBJECT_NAME)
        .setSize(BigInteger.ZERO)
        .setMetadata(metadata == null ? null : GoogleCloudStorageImpl.encodeMetadata(metadata));
  }

  private static GoogleCloudStorageItemInfo getItemInfoForEmptyObjectWithMetadata(
      Map<String, byte[]> metadata) {
    return createItemInfoForStorageObject(
        RESOURCE_ID, getStorageObjectForEmptyObjectWithMetadata(metadata));
  }

  @Test
  public void customStorageApiEndpoint() throws Exception {
    GoogleCloudStorageOptions options =
        GoogleCloudStorageOptions.builder()
            .setAppName("testAppName")
            .setProjectId("testProjectId")
            .setStorageRootUrl("https://unit-test-storage.googleapis.com/")
            .build();

    GoogleCloudStorageImpl gcsImpl = new GoogleCloudStorageImpl(options, request -> {});

    assertThat(gcsImpl.storage.getRootUrl()).isEqualTo("https://unit-test-storage.googleapis.com/");
  }

  /** Test argument sanitization for GoogleCloudStorage.create(2). */
  @Test
  public void testCreateObjectIllegalArguments() {
    GoogleCloudStorage gcs = mockedGcs(HTTP_TRANSPORT);
    ILLEGAL_OBJECT_IDS.forEach(
        resourceId -> assertThrows(IllegalArgumentException.class, () -> gcs.create(resourceId)));
  }

  /** Test successful operation of GoogleCloudStorage.create(2). */
  @Test
  public void testCreateObjectNormalOperation() throws Exception {
    byte[] testData = {0x01, 0x02, 0x03, 0x05, 0x08, 0x09};

    MockHttpTransport transport =
        mockTransport(
            jsonErrorResponse(ErrorResponses.NOT_FOUND),
            resumableUploadResponse(BUCKET_NAME, OBJECT_NAME),
            jsonDataResponse(
                newStorageObject(BUCKET_NAME, OBJECT_NAME)
                    .setSize(BigInteger.valueOf(testData.length))));

    GoogleCloudStorage gcs = mockedGcs(transport);

    try (WritableByteChannel writeChannel = gcs.create(RESOURCE_ID)) {
      assertThat(writeChannel.isOpen()).isTrue();
      writeChannel.write(ByteBuffer.wrap(testData));
    }

    assertThat(trackingRequestInitializerWithRetries.getAllRequestStrings())
        .containsExactly(
            getRequestString(BUCKET_NAME, OBJECT_NAME),
            resumableUploadRequestString(
                BUCKET_NAME, OBJECT_NAME, /* generationId= */ 0, /* replaceGenerationId= */ false),
            resumableUploadChunkRequestString(BUCKET_NAME, OBJECT_NAME, /* uploadId= */ 1))
        .inOrder();

    HttpRequest chunkUploadRequest = trackingRequestInitializerWithRetries.getAllRequests().get(2);
    assertThat(chunkUploadRequest.getContent().getLength()).isEqualTo(testData.length);
    try (ByteArrayOutputStream writtenData = new ByteArrayOutputStream(testData.length)) {
      chunkUploadRequest.getContent().writeTo(writtenData);
      assertThat(writtenData.toByteArray()).isEqualTo(testData);
    }
  }

  /** Test successful operation of GoogleCloudStorage.create(2) with generationId. */
  @Test
  public void testCreateObjectWithGenerationId() throws Exception {
    int generationId = 13;
    byte[] testData = {0x01, 0x02, 0x03, 0x05, 0x08, 0x09};

    MockHttpTransport transport =
        mockTransport(
            resumableUploadResponse(BUCKET_NAME, OBJECT_NAME),
            jsonDataResponse(
                newStorageObject(BUCKET_NAME, OBJECT_NAME)
                    .setSize(BigInteger.valueOf(testData.length))));

    GoogleCloudStorage gcs = mockedGcs(transport);

    try (WritableByteChannel writeChannel =
        gcs.create(new StorageResourceId(BUCKET_NAME, OBJECT_NAME, generationId))) {
      assertThat(writeChannel.isOpen()).isTrue();
      writeChannel.write(ByteBuffer.wrap(testData));
    }

    assertThat(trackingRequestInitializerWithRetries.getAllRequestStrings())
        .containsExactly(
            resumableUploadRequestString(
                BUCKET_NAME, OBJECT_NAME, generationId, /* replaceGenerationId= */ false),
            resumableUploadChunkRequestString(BUCKET_NAME, OBJECT_NAME, /* uploadId= */ 1))
        .inOrder();

    HttpRequest chunkUploadRequest = trackingRequestInitializerWithRetries.getAllRequests().get(1);
    assertThat(chunkUploadRequest.getContent().getLength()).isEqualTo(testData.length);
    try (ByteArrayOutputStream writtenData = new ByteArrayOutputStream(testData.length)) {
      chunkUploadRequest.getContent().writeTo(writtenData);
      assertThat(writtenData.toByteArray()).isEqualTo(testData);
    }
  }

  /**
   * Test handling of various types of exceptions thrown during JSON API call for
   * GoogleCloudStorage.create(2).
   */
  @Test
  public void testCreateObjectApiIOException() throws IOException {
    trackingRequestInitializerWithRetries = new TrackingHttpRequestInitializer();

    MockHttpTransport transport =
        mockTransport(
            jsonDataResponse(newStorageObject(BUCKET_NAME, OBJECT_NAME)),
            jsonErrorResponse(ErrorResponses.NOT_FOUND));

    GoogleCloudStorage gcs = mockedGcs(transport);

    WritableByteChannel writeChannel = gcs.create(RESOURCE_ID);
    assertThat(writeChannel.isOpen()).isTrue();

    IOException thrown = assertThrows(IOException.class, writeChannel::close);
    assertThat(thrown)
        .hasMessageThat()
        .startsWith("Upload failed for 'gs://foo-bucket/bar-object'");
    assertThat(trackingRequestInitializerWithRetries.getAllRequestStrings())
        .containsExactly(
            getRequestString(BUCKET_NAME, OBJECT_NAME),
            resumableUploadRequestString(
                BUCKET_NAME, OBJECT_NAME, /* generationId= */ 1, /* replaceGenerationId= */ true))
        .inOrder();
  }

  @Test
  public void reupload_success_singleWrite_singleUploadChunk() throws Exception {
    byte[] testData = new byte[MediaHttpUploader.MINIMUM_CHUNK_SIZE];
    new Random().nextBytes(testData);
    int uploadChunkSize = testData.length * 2;
    int uploadCacheSize = testData.length * 2;

    MockHttpTransport transport =
        mockTransport(
            emptyResponse(HttpStatusCodes.STATUS_CODE_NOT_FOUND),
            resumableUploadResponse(BUCKET_NAME, OBJECT_NAME),
            jsonErrorResponse(ErrorResponses.GONE),
            resumableUploadResponse(BUCKET_NAME, OBJECT_NAME),
            jsonDataResponse(
                newStorageObject(BUCKET_NAME, OBJECT_NAME)
                    .setSize(BigInteger.valueOf(testData.length))));

    AsyncWriteChannelOptions writeOptions =
        AsyncWriteChannelOptions.builder()
            .setUploadChunkSize(uploadChunkSize)
            .setUploadCacheSize(uploadCacheSize)
            .build();

    GoogleCloudStorage gcs =
        mockedGcs(GCS_OPTIONS.toBuilder().setWriteChannelOptions(writeOptions).build(), transport);

    try (WritableByteChannel writeChannel = gcs.create(RESOURCE_ID)) {
      writeChannel.write(ByteBuffer.wrap(testData));
    }

    assertThat(trackingRequestInitializerWithRetries.getAllRequestStrings())
        .containsExactly(
            getRequestString(BUCKET_NAME, OBJECT_NAME),
            resumableUploadRequestString(
                BUCKET_NAME, OBJECT_NAME, /* generationId= */ 0, /* replaceGenerationId= */ false),
            resumableUploadChunkRequestString(BUCKET_NAME, OBJECT_NAME, /* uploadId= */ 1),
            resumableUploadRequestString(
                BUCKET_NAME, OBJECT_NAME, /* generationId= */ 0, /* replaceGenerationId= */ false),
            resumableUploadChunkRequestString(BUCKET_NAME, OBJECT_NAME, /* uploadId= */ 2))
        .inOrder();

    HttpRequest writeRequest = trackingRequestInitializerWithRetries.getAllRequests().get(4);
    assertThat(writeRequest.getContent().getLength()).isEqualTo(testData.length);
    try (ByteArrayOutputStream writtenData = new ByteArrayOutputStream(testData.length)) {
      writeRequest.getContent().writeTo(writtenData);
      assertThat(writtenData.toByteArray()).isEqualTo(testData);
    }
  }

  @Test
  public void upload_success_ioException_singleWrite_singleUploadChunk() throws Exception {
    byte[] testData = new byte[MediaHttpUploader.MINIMUM_CHUNK_SIZE];
    new Random().nextBytes(testData);
    int uploadChunkSize = testData.length * 2;

    MockHttpTransport transport =
        mockTransport(
            emptyResponse(HttpStatusCodes.STATUS_CODE_NOT_FOUND),
            resumableUploadResponse(BUCKET_NAME, OBJECT_NAME),
            new IOException("upload IOException"),
            // "308 Resume Incomplete" - failed to upload anything (no "Range" header)
            emptyResponse(STATUS_CODE_RESUME_INCOMPLETE),
            jsonDataResponse(
                newStorageObject(BUCKET_NAME, OBJECT_NAME)
                    .setSize(BigInteger.valueOf(testData.length))));

    AsyncWriteChannelOptions writeOptions =
        AsyncWriteChannelOptions.builder().setUploadChunkSize(uploadChunkSize).build();

    GoogleCloudStorage gcs =
        mockedGcs(GCS_OPTIONS.toBuilder().setWriteChannelOptions(writeOptions).build(), transport);

    try (WritableByteChannel writeChannel = gcs.create(RESOURCE_ID)) {
      writeChannel.write(ByteBuffer.wrap(testData));
    }

    assertThat(trackingRequestInitializerWithRetries.getAllRequestStrings())
        .containsExactly(
            getRequestString(BUCKET_NAME, OBJECT_NAME),
            resumableUploadRequestString(
                BUCKET_NAME, OBJECT_NAME, /* generationId= */ 0, /* replaceGenerationId= */ false),
            resumableUploadChunkRequestString(BUCKET_NAME, OBJECT_NAME, /* uploadId= */ 1),
            resumableUploadChunkRequestString(BUCKET_NAME, OBJECT_NAME, /* uploadId= */ 2),
            resumableUploadChunkRequestString(BUCKET_NAME, OBJECT_NAME, /* uploadId= */ 3))
        .inOrder();

    HttpRequest writeRequest = trackingRequestInitializerWithRetries.getAllRequests().get(4);
    assertThat(writeRequest.getContent().getLength()).isEqualTo(testData.length);
    try (ByteArrayOutputStream writtenData = new ByteArrayOutputStream(testData.length)) {
      writeRequest.getContent().writeTo(writtenData);
      assertThat(writtenData.toByteArray()).isEqualTo(testData);
    }
  }

  @Test
  public void upload_failure_runtimeException() throws Exception {
    byte[] testData = new byte[MediaHttpUploader.MINIMUM_CHUNK_SIZE];
    new Random().nextBytes(testData);

    RuntimeException uploadException = new RuntimeException("upload RuntimeException");

    MockHttpTransport transport =
        mockTransport(
            emptyResponse(HttpStatusCodes.STATUS_CODE_NOT_FOUND),
            resumableUploadResponse(BUCKET_NAME, OBJECT_NAME),
            uploadException);

    GoogleCloudStorage gcs = mockedGcs(GCS_OPTIONS, transport);

    WritableByteChannel writeChannel = gcs.create(RESOURCE_ID);
    writeChannel.write(ByteBuffer.wrap(testData));

    IOException thrown = assertThrows(IOException.class, writeChannel::close);

    assertThat(thrown).hasCauseThat().isSameInstanceAs(uploadException);

    assertThat(trackingRequestInitializerWithRetries.getAllRequestStrings())
        .containsExactly(
            getRequestString(BUCKET_NAME, OBJECT_NAME),
            resumableUploadRequestString(
                BUCKET_NAME, OBJECT_NAME, /* generationId= */ 0, /* replaceGenerationId= */ false),
            resumableUploadChunkRequestString(BUCKET_NAME, OBJECT_NAME, /* uploadId= */ 1))
        .inOrder();
  }

  @Test
  public void upload_retry_requestTimeout() throws Exception {
    byte[] testData = new byte[MediaHttpUploader.MINIMUM_CHUNK_SIZE];
    new Random().nextBytes(testData);

    MockHttpTransport transport =
        mockTransport(
            emptyResponse(HttpStatusCodes.STATUS_CODE_NOT_FOUND),
            resumableUploadResponse(BUCKET_NAME, OBJECT_NAME),
            emptyResponse(408), // HTTP 408 Request Timeout
            jsonDataResponse(
                newStorageObject(BUCKET_NAME, OBJECT_NAME)
                    .setSize(BigInteger.valueOf(testData.length))));

    GoogleCloudStorage gcs = mockedGcs(GCS_OPTIONS, transport);

    try (WritableByteChannel writeChannel = gcs.create(RESOURCE_ID)) {
      writeChannel.write(ByteBuffer.wrap(testData));
    }

    assertThat(trackingRequestInitializerWithRetries.getAllRequestStrings())
        .containsExactly(
            getRequestString(BUCKET_NAME, OBJECT_NAME),
            resumableUploadRequestString(
                BUCKET_NAME, OBJECT_NAME, /* generationId= */ 0, /* replaceGenerationId= */ false),
            resumableUploadChunkRequestString(BUCKET_NAME, OBJECT_NAME, /* uploadId= */ 1),
            resumableUploadChunkRequestString(BUCKET_NAME, OBJECT_NAME, /* uploadId= */ 2))
        .inOrder();
  }

  @Test
  public void upload_noRetries_forbidden() throws Exception {
    byte[] testData = new byte[MediaHttpUploader.MINIMUM_CHUNK_SIZE];
    new Random().nextBytes(testData);

    MockHttpTransport transport =
        mockTransport(
            emptyResponse(HttpStatusCodes.STATUS_CODE_NOT_FOUND),
            resumableUploadResponse(BUCKET_NAME, OBJECT_NAME),
            emptyResponse(HttpStatusCodes.STATUS_CODE_FORBIDDEN),
            jsonDataResponse(
                newStorageObject(BUCKET_NAME, OBJECT_NAME)
                    .setSize(BigInteger.valueOf(testData.length))));

    GoogleCloudStorage gcs = mockedGcs(GCS_OPTIONS, transport);

    WritableByteChannel writeChannel = gcs.create(RESOURCE_ID);
    writeChannel.write(ByteBuffer.wrap(testData));

    IOException thrown = assertThrows(IOException.class, writeChannel::close);
    assertThat(thrown)
        .hasCauseThat()
        .hasMessageThat()
        .contains(String.valueOf(HttpStatusCodes.STATUS_CODE_FORBIDDEN));

    assertThat(trackingRequestInitializerWithRetries.getAllRequestStrings())
        .containsExactly(
            getRequestString(BUCKET_NAME, OBJECT_NAME),
            resumableUploadRequestString(
                BUCKET_NAME, OBJECT_NAME, /* generationId= */ 0, /* replaceGenerationId= */ false),
            resumableUploadChunkRequestString(BUCKET_NAME, OBJECT_NAME, /* uploadId= */ 1))
        .inOrder();
  }

  @Test
  public void reupload_success_singleWrite_multipleUploadChunks() throws Exception {
    byte[] testData = new byte[2 * MediaHttpUploader.MINIMUM_CHUNK_SIZE];
    new Random().nextBytes(testData);
    int uploadChunkSize = testData.length / 2;
    int uploadCacheSize = testData.length * 2;

    MockHttpTransport transport =
        mockTransport(
            emptyResponse(HttpStatusCodes.STATUS_CODE_NOT_FOUND),
            resumableUploadResponse(BUCKET_NAME, OBJECT_NAME),
            // "308 Resume Incomplete" - successfully uploaded 1st chunk
            emptyResponse(STATUS_CODE_RESUME_INCOMPLETE)
                .addHeader("Range", "bytes=0-" + (uploadChunkSize - 1)),
            jsonErrorResponse(ErrorResponses.GONE),
            resumableUploadResponse(BUCKET_NAME, OBJECT_NAME),
            // "308 Resume Incomplete" - successfully uploaded 1st chunk
            emptyResponse(STATUS_CODE_RESUME_INCOMPLETE)
                .addHeader("Range", "bytes=0-" + (uploadChunkSize - 1)),
            jsonDataResponse(
                newStorageObject(BUCKET_NAME, OBJECT_NAME)
                    .setSize(BigInteger.valueOf(testData.length))));

    AsyncWriteChannelOptions writeOptions =
        AsyncWriteChannelOptions.builder()
            .setUploadChunkSize(uploadChunkSize)
            .setUploadCacheSize(uploadCacheSize)
            .build();

    GoogleCloudStorage gcs =
        mockedGcs(GCS_OPTIONS.toBuilder().setWriteChannelOptions(writeOptions).build(), transport);

    try (WritableByteChannel writeChannel = gcs.create(RESOURCE_ID)) {
      writeChannel.write(ByteBuffer.wrap(testData));
    }

    assertThat(trackingRequestInitializerWithRetries.getAllRequestStrings())
        .containsExactly(
            getRequestString(BUCKET_NAME, OBJECT_NAME),
            resumableUploadRequestString(
                BUCKET_NAME, OBJECT_NAME, /* generationId= */ 0, /* replaceGenerationId= */ false),
            resumableUploadChunkRequestString(BUCKET_NAME, OBJECT_NAME, /* uploadId= */ 1),
            resumableUploadChunkRequestString(BUCKET_NAME, OBJECT_NAME, /* uploadId= */ 2),
            resumableUploadRequestString(
                BUCKET_NAME, OBJECT_NAME, /* generationId= */ 0, /* replaceGenerationId= */ false),
            resumableUploadChunkRequestString(BUCKET_NAME, OBJECT_NAME, /* uploadId= */ 3),
            resumableUploadChunkRequestString(BUCKET_NAME, OBJECT_NAME, /* uploadId= */ 4))
        .inOrder();

    HttpRequest writeRequestChunk1 = trackingRequestInitializerWithRetries.getAllRequests().get(5);
    assertThat(writeRequestChunk1.getContent().getLength()).isEqualTo(testData.length / 2);
    HttpRequest writeRequestChunk2 = trackingRequestInitializerWithRetries.getAllRequests().get(6);
    assertThat(writeRequestChunk2.getContent().getLength()).isEqualTo(testData.length / 2);
    try (ByteArrayOutputStream writtenData = new ByteArrayOutputStream(testData.length)) {
      writeRequestChunk1.getContent().writeTo(writtenData);
      writeRequestChunk2.getContent().writeTo(writtenData);
      assertThat(writtenData.toByteArray()).isEqualTo(testData);
    }
  }

  @Test
  public void reupload_success_multipleWrites_singleUploadChunk() throws Exception {
    byte[] testData = new byte[MediaHttpUploader.MINIMUM_CHUNK_SIZE];
    new Random().nextBytes(testData);
    int uploadChunkSize = testData.length * 2;
    int uploadCacheSize = testData.length * 2;

    MockHttpTransport transport =
        mockTransport(
            emptyResponse(HttpStatusCodes.STATUS_CODE_NOT_FOUND),
            resumableUploadResponse(BUCKET_NAME, OBJECT_NAME),
            jsonErrorResponse(ErrorResponses.GONE),
            resumableUploadResponse(BUCKET_NAME, OBJECT_NAME),
            jsonDataResponse(
                newStorageObject(BUCKET_NAME, OBJECT_NAME)
                    .setSize(BigInteger.valueOf(testData.length))));

    AsyncWriteChannelOptions writeOptions =
        AsyncWriteChannelOptions.builder()
            .setUploadChunkSize(uploadChunkSize)
            .setUploadCacheSize(uploadCacheSize)
            .build();

    GoogleCloudStorage gcs =
        mockedGcs(GCS_OPTIONS.toBuilder().setWriteChannelOptions(writeOptions).build(), transport);

    try (WritableByteChannel writeChannel = gcs.create(RESOURCE_ID)) {
      writeChannel.write(ByteBuffer.wrap(testData));
      writeChannel.write(ByteBuffer.wrap(testData));
    }

    assertThat(trackingRequestInitializerWithRetries.getAllRequestStrings())
        .containsExactly(
            getRequestString(BUCKET_NAME, OBJECT_NAME),
            resumableUploadRequestString(
                BUCKET_NAME, OBJECT_NAME, /* generationId= */ 0, /* replaceGenerationId= */ false),
            resumableUploadChunkRequestString(BUCKET_NAME, OBJECT_NAME, /* uploadId= */ 1),
            resumableUploadRequestString(
                BUCKET_NAME, OBJECT_NAME, /* generationId= */ 0, /* replaceGenerationId= */ false),
            resumableUploadChunkRequestString(BUCKET_NAME, OBJECT_NAME, /* uploadId= */ 2))
        .inOrder();

    HttpRequest writeRequest = trackingRequestInitializerWithRetries.getAllRequests().get(4);
    assertThat(writeRequest.getContent().getLength()).isEqualTo(2 * testData.length);
    try (ByteArrayOutputStream writtenData = new ByteArrayOutputStream(testData.length)) {
      writeRequest.getContent().writeTo(writtenData);
      assertThat(writtenData.toByteArray()).isEqualTo(Bytes.concat(testData, testData));
    }
  }

  @Test
  public void reupload_success_multipleWrites_multipleUploadChunks() throws Exception {
    byte[] testData = new byte[2 * MediaHttpUploader.MINIMUM_CHUNK_SIZE];
    new Random().nextBytes(testData);
    int uploadChunkSize = testData.length / 2;
    int uploadCacheSize = testData.length * 2;

    MockHttpTransport transport =
        mockTransport(
            emptyResponse(HttpStatusCodes.STATUS_CODE_NOT_FOUND),
            resumableUploadResponse(BUCKET_NAME, OBJECT_NAME),
            // "308 Resume Incomplete" - successfully uploaded 1st chunk
            emptyResponse(STATUS_CODE_RESUME_INCOMPLETE)
                .addHeader("Range", "bytes=0-" + (uploadChunkSize - 1)),
            jsonErrorResponse(ErrorResponses.GONE),
            resumableUploadResponse(BUCKET_NAME, OBJECT_NAME),
            // "308 Resume Incomplete" - successfully uploaded 3 chunks
            emptyResponse(STATUS_CODE_RESUME_INCOMPLETE)
                .addHeader("Range", "bytes=0-" + (uploadChunkSize - 1)),
            emptyResponse(STATUS_CODE_RESUME_INCOMPLETE)
                .addHeader("Range", "bytes=0-" + (2 * uploadChunkSize - 1)),
            emptyResponse(STATUS_CODE_RESUME_INCOMPLETE)
                .addHeader("Range", "bytes=0-" + (3 * uploadChunkSize - 1)),
            jsonDataResponse(
                newStorageObject(BUCKET_NAME, OBJECT_NAME)
                    .setSize(BigInteger.valueOf(2 * testData.length))));

    AsyncWriteChannelOptions writeOptions =
        AsyncWriteChannelOptions.builder()
            .setUploadChunkSize(uploadChunkSize)
            .setUploadCacheSize(uploadCacheSize)
            .build();

    GoogleCloudStorage gcs =
        mockedGcs(GCS_OPTIONS.toBuilder().setWriteChannelOptions(writeOptions).build(), transport);

    try (WritableByteChannel writeChannel = gcs.create(RESOURCE_ID)) {
      writeChannel.write(ByteBuffer.wrap(testData));
      writeChannel.write(ByteBuffer.wrap(testData));
    }

    assertThat(trackingRequestInitializerWithRetries.getAllRequestStrings())
        .containsExactly(
            getRequestString(BUCKET_NAME, OBJECT_NAME),
            resumableUploadRequestString(
                BUCKET_NAME, OBJECT_NAME, /* generationId= */ 0, /* replaceGenerationId= */ false),
            resumableUploadChunkRequestString(BUCKET_NAME, OBJECT_NAME, /* uploadId= */ 1),
            resumableUploadChunkRequestString(BUCKET_NAME, OBJECT_NAME, /* uploadId= */ 2),
            resumableUploadRequestString(
                BUCKET_NAME, OBJECT_NAME, /* generationId= */ 0, /* replaceGenerationId= */ false),
            resumableUploadChunkRequestString(BUCKET_NAME, OBJECT_NAME, /* uploadId= */ 3),
            resumableUploadChunkRequestString(BUCKET_NAME, OBJECT_NAME, /* uploadId= */ 4),
            resumableUploadChunkRequestString(BUCKET_NAME, OBJECT_NAME, /* uploadId= */ 5),
            resumableUploadChunkRequestString(BUCKET_NAME, OBJECT_NAME, /* uploadId= */ 6))
        .inOrder();

    HttpRequest writeRequestChunk1 = trackingRequestInitializerWithRetries.getAllRequests().get(5);
    assertThat(writeRequestChunk1.getContent().getLength()).isEqualTo(testData.length / 2);
    HttpRequest writeRequestChunk2 = trackingRequestInitializerWithRetries.getAllRequests().get(6);
    assertThat(writeRequestChunk2.getContent().getLength()).isEqualTo(testData.length / 2);
    HttpRequest writeRequestChunk3 = trackingRequestInitializerWithRetries.getAllRequests().get(7);
    assertThat(writeRequestChunk3.getContent().getLength()).isEqualTo(testData.length / 2);
    HttpRequest writeRequestChunk4 = trackingRequestInitializerWithRetries.getAllRequests().get(8);
    assertThat(writeRequestChunk4.getContent().getLength()).isEqualTo(testData.length / 2);
    try (ByteArrayOutputStream writtenData = new ByteArrayOutputStream(testData.length)) {
      writeRequestChunk1.getContent().writeTo(writtenData);
      writeRequestChunk2.getContent().writeTo(writtenData);
      writeRequestChunk3.getContent().writeTo(writtenData);
      writeRequestChunk4.getContent().writeTo(writtenData);
      assertThat(writtenData.toByteArray()).isEqualTo(Bytes.concat(testData, testData));
    }
  }

  @Test
  public void reupload_failure_cacheTooSmall_singleWrite_singleChunk() throws Exception {
    byte[] testData = new byte[MediaHttpUploader.MINIMUM_CHUNK_SIZE];
    new Random().nextBytes(testData);
    int uploadChunkSize = testData.length;
    int uploadCacheSize = testData.length / 2;

    MockHttpTransport transport =
        mockTransport(
            emptyResponse(HttpStatusCodes.STATUS_CODE_NOT_FOUND),
            resumableUploadResponse(BUCKET_NAME, OBJECT_NAME),
            jsonErrorResponse(ErrorResponses.GONE));

    AsyncWriteChannelOptions writeOptions =
        AsyncWriteChannelOptions.builder()
            .setUploadChunkSize(uploadChunkSize)
            .setUploadCacheSize(uploadCacheSize)
            .build();

    GoogleCloudStorage gcs =
        mockedGcs(GCS_OPTIONS.toBuilder().setWriteChannelOptions(writeOptions).build(), transport);

    WritableByteChannel writeChannel = gcs.create(RESOURCE_ID);
    writeChannel.write(ByteBuffer.wrap(testData));

    IOException writeException = assertThrows(IOException.class, writeChannel::close);

    assertThat(writeException).hasCauseThat().isInstanceOf(GoogleJsonResponseException.class);
    assertThat(writeException).hasCauseThat().hasMessageThat().startsWith("410");
  }

  /** Test successful operation of GoogleCloudStorage.createEmptyObject(1). */
  @Test
  public void testCreateEmptyObject() throws IOException {
    MockHttpTransport transport =
        mockTransport(jsonDataResponse(newStorageObject(BUCKET_NAME, OBJECT_NAME)));

    GoogleCloudStorage gcs = mockedGcs(transport);

    gcs.createEmptyObject(RESOURCE_ID);

    assertThat(trackingRequestInitializerWithRetries.getAllRequestStrings())
        .containsExactly(uploadRequestString(BUCKET_NAME, OBJECT_NAME, /* generationId= */ null))
        .inOrder();
  }

  /** Test argument sanitization for GoogleCloudStorage.open(2). */
  @Test
  public void testOpenObjectIllegalArguments() {
    GoogleCloudStorage gcs = mockedGcs(HTTP_TRANSPORT);
    ILLEGAL_OBJECT_IDS.forEach(
        resourceId -> assertThrows(IllegalArgumentException.class, () -> gcs.open(resourceId)));
  }

  @Test
  public void testGcsReadChannelCloseIdempotent() throws IOException {
    MockHttpTransport transport =
        mockTransport(jsonDataResponse(newStorageObject(BUCKET_NAME, OBJECT_NAME)));

    GoogleCloudStorage gcs = mockedGcs(transport);

    GoogleCloudStorageReadChannel channel = (GoogleCloudStorageReadChannel) gcs.open(RESOURCE_ID);

    assertThat(channel.isOpen()).isTrue();

    channel.close();

    assertThat(channel.isOpen()).isFalse();

    channel.close();

    assertThat(channel.isOpen()).isFalse();
    assertThrows(ClosedChannelException.class, channel::position);

    assertThat(trackingRequestInitializerWithRetries.getAllRequestStrings())
        .containsExactly(getRequestString(BUCKET_NAME, OBJECT_NAME))
        .inOrder();
  }

  @Test
  public void testOpenWithSomeExceptionsDuringRead() throws Exception {
    InputStream timeoutStream = new ThrowingInputStream(new SocketTimeoutException("read timeout"));
    InputStream sslExceptionStream = new ThrowingInputStream(new SSLException("read SSLException"));
    InputStream ioExceptionStream = new ThrowingInputStream(new IOException("read IOException"));

    byte[] testData = {0x01, 0x02, 0x03, 0x05, 0x08};

    StorageObject storageObject = newStorageObject(BUCKET_NAME, OBJECT_NAME);

    MockHttpTransport transport =
        mockTransport(
            jsonDataResponse(storageObject),
            inputStreamResponse(CONTENT_LENGTH, testData.length, timeoutStream),
            inputStreamResponse(CONTENT_LENGTH, testData.length, sslExceptionStream),
            inputStreamResponse(CONTENT_LENGTH, testData.length, ioExceptionStream),
            dataResponse(testData));

    GoogleCloudStorage gcs = mockedGcs(transport);

    GoogleCloudStorageReadChannel readChannel =
        (GoogleCloudStorageReadChannel) gcs.open(RESOURCE_ID);
    readChannel.setSleeper(Sleeper.DEFAULT);
    readChannel.setMaxRetries(3);
    assertThat(readChannel.isOpen()).isTrue();
    assertThat(readChannel.position()).isEqualTo(0);

    byte[] actualData = new byte[testData.length];
    int bytesRead = readChannel.read(ByteBuffer.wrap(actualData));

    assertThat(bytesRead).isEqualTo(testData.length);
    assertThat(actualData).isEqualTo(testData);

    assertThat(trackingRequestInitializerWithRetries.getAllRequestStrings())
        .containsExactly(
            getRequestString(BUCKET_NAME, OBJECT_NAME),
            getMediaRequestString(BUCKET_NAME, OBJECT_NAME, storageObject.getGeneration()),
            getMediaRequestString(BUCKET_NAME, OBJECT_NAME, storageObject.getGeneration()),
            getMediaRequestString(BUCKET_NAME, OBJECT_NAME, storageObject.getGeneration()),
            getMediaRequestString(BUCKET_NAME, OBJECT_NAME, storageObject.getGeneration()))
        .inOrder();
  }

  @Test
  public void testOpenWithExceptionDuringReadAndCloseForRetry() throws Exception {
    InputStream failedStream =
        new ThrowingInputStream(
            new SSLException("read SSLException"), new SSLException("close SSLException"));
    byte[] testData = {0x01, 0x02, 0x03, 0x05, 0x08};

    StorageObject storageObject = newStorageObject(BUCKET_NAME, OBJECT_NAME);

    MockHttpTransport transport =
        mockTransport(
            jsonDataResponse(storageObject),
            inputStreamResponse(CONTENT_LENGTH, testData.length, failedStream),
            dataResponse(testData));

    GoogleCloudStorage gcs = mockedGcs(transport);

    GoogleCloudStorageReadChannel readChannel =
        (GoogleCloudStorageReadChannel) gcs.open(RESOURCE_ID);
    readChannel.setMaxRetries(1);
    assertThat(readChannel.isOpen()).isTrue();
    assertThat(readChannel.position()).isEqualTo(0);

    byte[] actualData = new byte[testData.length];
    int bytesRead = readChannel.read(ByteBuffer.wrap(actualData));

    assertThat(bytesRead).isEqualTo(testData.length);
    assertThat(actualData).isEqualTo(testData);

    assertThat(trackingRequestInitializerWithRetries.getAllRequestStrings())
        .containsExactly(
            getRequestString(BUCKET_NAME, OBJECT_NAME),
            getMediaRequestString(BUCKET_NAME, OBJECT_NAME, storageObject.getGeneration()),
            getMediaRequestString(BUCKET_NAME, OBJECT_NAME, storageObject.getGeneration()))
        .inOrder();
  }

  @Test
  public void testClosesWithRuntimeExceptionDuringReadAndClose() throws IOException {
    InputStream failedStream =
        new ThrowingInputStream(
            new RuntimeException("read RuntimeException"),
            new RuntimeException("close RuntimeException"));

    StorageObject storageObject = newStorageObject(BUCKET_NAME, OBJECT_NAME);

    MockHttpTransport transport =
        mockTransport(
            jsonDataResponse(storageObject), inputStreamResponse(CONTENT_LENGTH, 1, failedStream));

    GoogleCloudStorage gcs = mockedGcs(transport);

    GoogleCloudStorageReadChannel readChannel =
        (GoogleCloudStorageReadChannel) gcs.open(RESOURCE_ID);
    assertThat(readChannel.isOpen()).isTrue();
    assertThat(readChannel.position()).isEqualTo(0);

    RuntimeException thrown =
        assertThrows(RuntimeException.class, () -> readChannel.read(ByteBuffer.allocate(1)));

    assertThat(thrown).hasMessageThat().contains("read RuntimeException");
    assertThat(readChannel.contentChannel).isNull();
    assertThat(readChannel.contentChannelPosition).isEqualTo(-1);

    assertThat(readChannel.isOpen()).isTrue();
    // TODO: modify readChannel.close() to throw underlying channel exception on close
    readChannel.close();

    assertThat(readChannel.isOpen()).isFalse();

    assertThat(trackingRequestInitializerWithRetries.getAllRequestStrings())
        .containsExactly(
            getRequestString(BUCKET_NAME, OBJECT_NAME),
            getMediaRequestString(BUCKET_NAME, OBJECT_NAME, storageObject.getGeneration()))
        .inOrder();
  }

  @Test
  public void testCloseWithExceptionDuringClose() throws IOException {
    InputStream failedStream =
        new ThrowingInputStream(/* readException= */ null, new SSLException("close SSLException"));

    StorageObject storageObject = newStorageObject(BUCKET_NAME, OBJECT_NAME);

    MockHttpTransport transport =
        mockTransport(
            jsonDataResponse(storageObject), inputStreamResponse(CONTENT_LENGTH, 1, failedStream));

    GoogleCloudStorage gcs = mockedGcs(transport);

    GoogleCloudStorageReadChannel readChannel =
        (GoogleCloudStorageReadChannel) gcs.open(RESOURCE_ID);
    assertThat(readChannel.isOpen()).isTrue();
    assertThat(readChannel.position()).isEqualTo(0);

    readChannel.performLazySeek(/* bytesToRead= */ 1);
    assertThat(readChannel.contentChannel).isNotNull();

    // Should not throw exception. If it does, it will be caught by the test harness.
    // TODO: modify readChannel.close() to throw underlying channel exception on close
    readChannel.close();

    assertThat(trackingRequestInitializerWithRetries.getAllRequestStrings())
        .containsExactly(
            getRequestString(BUCKET_NAME, OBJECT_NAME),
            getMediaRequestString(BUCKET_NAME, OBJECT_NAME, storageObject.getGeneration()))
        .inOrder();
  }

  @Test
  public void testOpenAndReadWithPrematureEndOfStreamRetriesFail() throws Exception {
    // We'll claim a Content-Length of testData.length, but then only return a stream containing
    // truncatedData. The channel should throw an exception upon detecting this premature
    // end-of-stream.
    int testLength = 5;
    byte[] truncatedData = {0x01, 0x02, 0x03};
    byte[] truncatedRetryData = {0x11};

    StorageObject storageObject = newStorageObject(BUCKET_NAME, OBJECT_NAME);

    MockHttpTransport transport =
        mockTransport(
            jsonDataResponse(storageObject),
            // First time: Claim  we'll provide 5 bytes, but only give 3.
            inputStreamResponse(
                CONTENT_LENGTH, testLength, new ByteArrayInputStream(truncatedData)),
            // Second time: Claim we'll provide the 2 remaining bytes, but only give one byte.
            // This retry counts toward the maxRetries of the "first" attempt, but the nonzero bytes
            // returned resets the counter; when this ends prematurely we'll expect yet another
            // "retry"
            // even though we'll set maxRetries == 1.
            inputStreamResponse(CONTENT_LENGTH, 2, new ByteArrayInputStream(truncatedRetryData)),
            // Third time, we claim we'll deliver the one remaining byte, but give none. Since no
            // progress is made, the retry counter does not get reset and we've exhausted all
            // retries.
            inputStreamResponse(CONTENT_LENGTH, 1, new ByteArrayInputStream(new byte[0])));

    GoogleCloudStorage gcs = mockedGcs(transport);

    GoogleCloudStorageReadChannel readChannel =
        (GoogleCloudStorageReadChannel) gcs.open(RESOURCE_ID);
    // Only allow one retry for this test.
    readChannel.setMaxRetries(1);
    assertThat(readChannel.isOpen()).isTrue();
    assertThat(readChannel.position()).isEqualTo(0);

    byte[] actualData = new byte[testLength];

    assertThrows(IOException.class, () -> readChannel.read(ByteBuffer.wrap(actualData)));

    assertThat(actualData).isEqualTo(new byte[] {0x01, 0x02, 0x03, 0x11, 0x00});

    assertThat(trackingRequestInitializerWithRetries.getAllRequestStrings())
        .containsExactly(
            getRequestString(BUCKET_NAME, OBJECT_NAME),
            getMediaRequestString(BUCKET_NAME, OBJECT_NAME, storageObject.getGeneration()),
            getMediaRequestString(BUCKET_NAME, OBJECT_NAME, storageObject.getGeneration()),
            getMediaRequestString(BUCKET_NAME, OBJECT_NAME, storageObject.getGeneration()))
        .inOrder();
  }

  @Test
  public void testOpenAndReadWithPrematureEndOfStreamRetriesSucceed() throws Exception {
    // We'll claim a Content-Length of testData.length, but then only return a stream containing
    // firstReadData. The channel should throw an exception upon detecting this premature
    // end-of-stream.
    byte[] testData = {0x01, 0x02, 0x03, 0x11, 0x21};
    byte[] firstReadData = {0x01, 0x02, 0x03};
    byte[] secondReadData = {0x11};
    byte[] thirdReadData = {0x21};

    StorageObject storageObject = newStorageObject(BUCKET_NAME, OBJECT_NAME);

    MockHttpTransport transport =
        mockTransport(
            jsonDataResponse(storageObject),
            // First time: Claim  we'll provide 5 bytes, but only give 3.
            inputStreamResponse(
                CONTENT_LENGTH, testData.length, new ByteArrayInputStream(firstReadData)),
            // Second time: Claim we'll provide the 2 remaining bytes, but only give one byte.
            //         This retry counts toward the maxRetries of the "first" attempt, but the
            // nonzero bytes
            // returned resets the counter; when this ends prematurely we'll expect yet another
            // "retry"
            // even though we'll set maxRetries == 1.
            inputStreamResponse(CONTENT_LENGTH, 2, new ByteArrayInputStream(secondReadData)),
            // Third time, we claim we'll deliver the one remaining byte, but give none. Since no
            // progress is made, the retry counter does not get reset and we've exhausted all
            // retries.
            inputStreamResponse(CONTENT_LENGTH, 1, new ByteArrayInputStream(thirdReadData)));

    GoogleCloudStorage gcs = mockedGcs(transport);

    GoogleCloudStorageReadChannel readChannel =
        (GoogleCloudStorageReadChannel) gcs.open(RESOURCE_ID);
    assertThat(readChannel.isOpen()).isTrue();
    assertThat(readChannel.position()).isEqualTo(0);

    byte[] actualData = new byte[testData.length];
    int bytesRead = readChannel.read(ByteBuffer.wrap(actualData));

    assertThat(bytesRead).isEqualTo(testData.length);
    assertThat(actualData).isEqualTo(testData);

    assertThat(trackingRequestInitializerWithRetries.getAllRequestStrings())
        .containsExactly(
            getRequestString(BUCKET_NAME, OBJECT_NAME),
            getMediaRequestString(BUCKET_NAME, OBJECT_NAME, storageObject.getGeneration()),
            getMediaRequestString(BUCKET_NAME, OBJECT_NAME, storageObject.getGeneration()),
            getMediaRequestString(BUCKET_NAME, OBJECT_NAME, storageObject.getGeneration()))
        .inOrder();
  }

  @Test
  public void testOpenExceptionsDuringReadTotalElapsedTimeTooGreat() throws Exception {
    IOException readException1 = new IOException("read IOException #1");
    IOException readException2 = new IOException("read IOException #2");

    NanoClock spyNanoClock = spy(NanoClock.class);

    when(spyNanoClock.nanoTime())
        .thenReturn(
            Duration.ofMillis(1).toNanos(),
            Duration.ofMillis(2).toNanos(),
            Duration.ofMillis(3).toNanos(),
            Duration.ofMillis(3).plusMillis(DEFAULT_BACKOFF_MAX_ELAPSED_TIME_MILLIS).toNanos());

    StorageObject storageObject = newStorageObject(BUCKET_NAME, OBJECT_NAME);

    MockHttpTransport transport =
        mockTransport(
            jsonDataResponse(storageObject),
            inputStreamResponse(CONTENT_LENGTH, 1, new ThrowingInputStream(readException1)),
            inputStreamResponse(CONTENT_LENGTH, 1, new ThrowingInputStream(readException2)));

    GoogleCloudStorage gcs = mockedGcs(transport);

    GoogleCloudStorageReadChannel readChannel =
        (GoogleCloudStorageReadChannel) gcs.open(RESOURCE_ID);
    readChannel.setNanoClock(spyNanoClock);
    assertThat(readChannel.isOpen()).isTrue();
    assertThat(readChannel.position()).isEqualTo(0);

    IOException thrown =
        assertThrows(IOException.class, () -> readChannel.read(ByteBuffer.allocate(1)));
    assertThat(thrown).hasMessageThat().isEqualTo("read IOException #2");

    assertThat(trackingRequestInitializerWithRetries.getAllRequestStrings())
        .containsExactly(
            getRequestString(BUCKET_NAME, OBJECT_NAME),
            getMediaRequestString(BUCKET_NAME, OBJECT_NAME, storageObject.getGeneration()),
            getMediaRequestString(BUCKET_NAME, OBJECT_NAME, storageObject.getGeneration()))
        .inOrder();
  }

  @Test
  public void testOpenExceptionsDuringReadInterruptedDuringSleep() throws Exception {
    Sleeper spySleeper = spy(Sleeper.class);

    InterruptedException sleepException = new InterruptedException("sleep InterruptedException");

    doThrow(sleepException).when(spySleeper).sleep(anyLong());

    StorageObject storageObject = newStorageObject(BUCKET_NAME, OBJECT_NAME);

    MockHttpTransport transport =
        mockTransport(
            jsonDataResponse(storageObject),
            inputStreamResponse(
                CONTENT_LENGTH, 1, new ThrowingInputStream(new IOException("read IOException"))));

    GoogleCloudStorage gcs = mockedGcs(transport);

    GoogleCloudStorageReadChannel readChannel =
        (GoogleCloudStorageReadChannel) gcs.open(RESOURCE_ID);
    readChannel.setSleeper(spySleeper);
    assertThat(readChannel.isOpen()).isTrue();
    assertThat(readChannel.position()).isEqualTo(0);

    IOException thrown =
        assertThrows(IOException.class, () -> readChannel.read(ByteBuffer.allocate(1)));
    assertThat(thrown).hasMessageThat().isEqualTo("read IOException");
    assertThat(thrown.getSuppressed()).isEqualTo(new Throwable[] {sleepException});

    assertThat(trackingRequestInitializerWithRetries.getAllRequestStrings())
        .containsExactly(
            getRequestString(BUCKET_NAME, OBJECT_NAME),
            getMediaRequestString(BUCKET_NAME, OBJECT_NAME, storageObject.getGeneration()))
        .inOrder();
  }

  @Test
  public void testOpenTooManyExceptionsDuringRead() throws Exception {
    InputStream timeoutStream = new ThrowingInputStream(new SocketTimeoutException("read timeout"));
    InputStream sslExceptionStream = new ThrowingInputStream(new SSLException("read SSLException"));
    IOException readIOException = new IOException("read IOException");

    StorageObject storageObject = newStorageObject(BUCKET_NAME, OBJECT_NAME);

    MockHttpTransport transport =
        mockTransport(
            jsonDataResponse(storageObject),
            inputStreamResponse(CONTENT_LENGTH, 1, timeoutStream),
            inputStreamResponse(CONTENT_LENGTH, 1, sslExceptionStream),
            inputStreamResponse(CONTENT_LENGTH, 1, new ThrowingInputStream(readIOException)));

    GoogleCloudStorage gcs = mockedGcs(transport);

    GoogleCloudStorageReadChannel readChannel =
        (GoogleCloudStorageReadChannel) gcs.open(RESOURCE_ID);
    readChannel.setMaxRetries(2);
    assertThat(readChannel.isOpen()).isTrue();
    assertThat(readChannel.position()).isEqualTo(0);

    IOException thrown =
        assertThrows(IOException.class, () -> readChannel.read(ByteBuffer.allocate(1)));
    assertThat(thrown).isSameInstanceAs(readIOException);

    assertThat(trackingRequestInitializerWithRetries.getAllRequestStrings())
        .containsExactly(
            getRequestString(BUCKET_NAME, OBJECT_NAME),
            getMediaRequestString(BUCKET_NAME, OBJECT_NAME, storageObject.getGeneration()),
            getMediaRequestString(BUCKET_NAME, OBJECT_NAME, storageObject.getGeneration()),
            getMediaRequestString(BUCKET_NAME, OBJECT_NAME, storageObject.getGeneration()))
        .inOrder();
  }

  /** Test successful operation of GoogleCloudStorage.open(2) with Content-Encoding: gzip files. */
  @Test
  public void testOpenGzippedObjectNormalOperation() throws IOException {
    byte[] testData = new byte[1024];
    new Random().nextBytes(testData);
    byte[] compressedData = gzip(testData);

    Map<String, Object> responseHeaders =
        ImmutableMap.of(CONTENT_LENGTH, compressedData.length, "Content-Encoding", "gzip");

    StorageObject storageObject =
        newStorageObject(BUCKET_NAME, OBJECT_NAME)
            .setSize(BigInteger.valueOf(compressedData.length))
            .setContentEncoding("gzip");

    MockHttpTransport transport =
        mockTransport(
            jsonDataResponse(storageObject),
            dataResponse(responseHeaders, compressedData),
            dataResponse(responseHeaders, compressedData),
            dataResponse(responseHeaders, compressedData));

    GoogleCloudStorage gcs = mockedGcs(transport);

    GoogleCloudStorageReadChannel readChannel =
        (GoogleCloudStorageReadChannel) gcs.open(RESOURCE_ID);
    assertThat(readChannel.isOpen()).isTrue();
    assertThat(readChannel.position()).isEqualTo(0);
    assertThat(readChannel.size()).isEqualTo(Long.MAX_VALUE);

    byte[] actualData = new byte[testData.length];
    int bytesRead = readChannel.read(ByteBuffer.wrap(actualData));

    assertThat(bytesRead).isEqualTo(testData.length);
    assertThat(readChannel.size()).isEqualTo(Long.MAX_VALUE);
    assertThat(readChannel.contentChannel).isNotNull();
    assertThat(actualData).isEqualTo(testData);
    assertThat(readChannel.position()).isEqualTo(testData.length);

    // Repositioning to an invalid position fails.
    assertThrows(EOFException.class, () -> readChannel.position(-1));

    // Repositioning to a position both before and after size() succeeds.
    readChannel.position(2);
    assertThat(readChannel.isOpen()).isTrue();
    assertThat(readChannel.position()).isEqualTo(2);

    byte[] partialData = Arrays.copyOfRange(testData, 2, testData.length);
    actualData = new byte[partialData.length];
    bytesRead = readChannel.read(ByteBuffer.wrap(actualData));

    assertThat(bytesRead).isEqualTo(partialData.length);
    assertThat(readChannel.size()).isEqualTo(Long.MAX_VALUE);
    assertThat(actualData).isEqualTo(partialData);
    assertThat(readChannel.position()).isEqualTo(testData.length);

    readChannel.position(testData.length / 2);
    assertThat(readChannel.isOpen()).isTrue();
    assertThat(readChannel.position()).isEqualTo(testData.length / 2);

    partialData = Arrays.copyOfRange(testData, testData.length / 2, testData.length);
    actualData = new byte[partialData.length];
    bytesRead = readChannel.read(ByteBuffer.wrap(actualData));

    assertThat(bytesRead).isEqualTo(partialData.length);
    assertThat(readChannel.size()).isEqualTo(Long.MAX_VALUE);
    assertThat(actualData).isEqualTo(partialData);
    assertThat(readChannel.position()).isEqualTo(testData.length);

    partialData = new byte[1];
    actualData = new byte[partialData.length];
    bytesRead = readChannel.read(ByteBuffer.wrap(actualData));

    assertThat(bytesRead).isEqualTo(-1);
    assertThat(readChannel.size()).isEqualTo(testData.length);
    assertThat(actualData).isEqualTo(partialData);
    assertThat(readChannel.position()).isEqualTo(testData.length);

    assertThat(trackingRequestInitializerWithRetries.getAllRequestStrings())
        .containsExactly(
            getRequestString(BUCKET_NAME, OBJECT_NAME),
            getMediaRequestString(BUCKET_NAME, OBJECT_NAME, storageObject.getGeneration()),
            getMediaRequestString(BUCKET_NAME, OBJECT_NAME, storageObject.getGeneration()),
            getMediaRequestString(BUCKET_NAME, OBJECT_NAME, storageObject.getGeneration()))
        .inOrder();
  }

  /**
   * If we disable the supportGzipEncoding option when opening a channel, and disable failing fast
   * on nonexistent objects we should expect no extraneous metadata-GET calls at all.
   */
  @Test
  public void testOpenNoSupportGzipEncodingAndNoFailFastOnNotFound() throws Exception {
    byte[] testData = {0x01, 0x02, 0x03, 0x05, 0x08};

    MockHttpTransport transport = mockTransport(dataResponse(testData));

    GoogleCloudStorage gcs = mockedGcs(transport);

    GoogleCloudStorageReadOptions readOptions =
        GoogleCloudStorageReadOptions.builder()
            .setSupportGzipEncoding(false)
            .setFastFailOnNotFound(false)
            .build();

    GoogleCloudStorageReadChannel readChannel =
        (GoogleCloudStorageReadChannel) gcs.open(RESOURCE_ID, readOptions);

    byte[] actualData = new byte[testData.length];
    int bytesRead = readChannel.read(ByteBuffer.wrap(actualData));

    assertThat(bytesRead).isEqualTo(testData.length);
    assertThat(actualData).isEqualTo(testData);

    assertThat(trackingRequestInitializerWithRetries.getAllRequestStrings())
        .containsExactly(getMediaRequestString(BUCKET_NAME, OBJECT_NAME))
        .inOrder();
  }

  /** Test in-place forward seeks smaller than seek buffer, smaller than limit. */
  @Test
  public void testInplaceSeekSmallerThanSeekLimit() throws Exception {
    byte[] testData = {0x01, 0x02, 0x03, 0x05, 0x08};

    MockHttpTransport transport = mockTransport(dataResponse(testData));

    GoogleCloudStorage gcs = mockedGcs(transport);

    GoogleCloudStorageReadChannel readChannel =
        (GoogleCloudStorageReadChannel)
            gcs.open(
                RESOURCE_ID,
                GoogleCloudStorageReadOptions.builder()
                    .setFastFailOnNotFound(false)
                    .setInplaceSeekLimit(2)
                    .build());

    byte[] actualData = new byte[1];
    int bytesRead = readChannel.read(ByteBuffer.wrap(actualData));

    assertThat(bytesRead).isEqualTo(1);
    assertThat(actualData).isEqualTo(new byte[] {0x01});

    // Jump 2 bytes forwards; this should be done in-place without any new executeMedia() call.
    readChannel.position(3);
    assertThat(readChannel.position()).isEqualTo(3);

    actualData = new byte[2];
    bytesRead = readChannel.read(ByteBuffer.wrap(actualData));

    assertThat(bytesRead).isEqualTo(2);
    assertThat(actualData).isEqualTo(new byte[] {0x05, 0x08});

    assertThat(trackingRequestInitializerWithRetries.getAllRequestStrings())
        .containsExactly(getMediaRequestString(BUCKET_NAME, OBJECT_NAME))
        .inOrder();
  }

  /** Test in-place forward seeks larger than seek buffer but smaller than limit. */
  @Test
  public void testInplaceSeekLargerThanSeekBuffer() throws Exception {
    byte[] testData = new byte[2 * GoogleCloudStorageReadChannel.SKIP_BUFFER_SIZE];
    new Random().nextBytes(testData);

    MockHttpTransport transport = mockTransport(dataResponse(testData));

    GoogleCloudStorage gcs = mockedGcs(transport);

    GoogleCloudStorageReadOptions readOptions =
        GoogleCloudStorageReadOptions.builder()
            .setFastFailOnNotFound(false)
            .setInplaceSeekLimit(testData.length)
            .build();

    SeekableByteChannel readChannel = gcs.open(RESOURCE_ID, readOptions);

    byte[] actualData = new byte[1];
    int bytesRead = readChannel.read(ByteBuffer.wrap(actualData));

    assertThat(bytesRead).isEqualTo(1);
    assertThat(actualData).isEqualTo(new byte[] {testData[0]});

    // Jump SKIP_BUFFER_SIZE + 3 bytes forwards; this should be done in-place without any
    // new executeMedia() call.
    int jumpPosition = GoogleCloudStorageReadChannel.SKIP_BUFFER_SIZE + 3;
    readChannel.position(jumpPosition);
    assertThat(readChannel.position()).isEqualTo(jumpPosition);

    actualData = new byte[2];
    bytesRead = readChannel.read(ByteBuffer.wrap(actualData));

    assertThat(bytesRead).isEqualTo(2);
    assertThat(actualData)
        .isEqualTo(new byte[] {testData[jumpPosition], testData[jumpPosition + 1]});

    assertThat(trackingRequestInitializerWithRetries.getAllRequestStrings())
        .containsExactly(getMediaRequestString(BUCKET_NAME, OBJECT_NAME))
        .inOrder();
  }

  /** Test in-place backward seek does not trigger a re-read if it isn't used */
  @Test
  public void testUnusedBackwardSeekIgnored() throws Exception {
    byte[] testData = {0x01, 0x02, 0x03, 0x05, 0x08};

    StorageObject storageObject = newStorageObject(BUCKET_NAME, OBJECT_NAME);

    MockHttpTransport transport =
        mockTransport(
            jsonDataResponse(storageObject), dataResponse(testData), dataResponse(testData));

    GoogleCloudStorage gcs = mockedGcs(transport);

    GoogleCloudStorageReadChannel readChannel =
        (GoogleCloudStorageReadChannel)
            gcs.open(
                RESOURCE_ID,
                GoogleCloudStorageReadOptions.builder().setInplaceSeekLimit(2).build());

    byte[] actualData = new byte[1];
    int bytesRead = readChannel.read(ByteBuffer.wrap(actualData));

    assertThat(readChannel.position()).isEqualTo(1);
    assertThat(bytesRead).isEqualTo(1);
    assertThat(actualData).isEqualTo(new byte[] {0x01});

    // Position back to 0, but don't read anything. Verify position returned to caller.
    readChannel.position(0);
    assertThat(readChannel.position()).isEqualTo(0);

    // Re-position forward before the next read. No new executeMedia calls.
    readChannel.position(3);
    assertThat(readChannel.position()).isEqualTo(3);

    actualData = new byte[2];
    bytesRead = readChannel.read(ByteBuffer.wrap(actualData));

    assertThat(readChannel.position()).isEqualTo(5);
    assertThat(bytesRead).isEqualTo(2);
    assertThat(actualData).isEqualTo(new byte[] {0x05, 0x08});

    // Position back to 0, and read. Should lead to another executeMedia call.
    readChannel.position(0);

    actualData = new byte[2];
    bytesRead = readChannel.read(ByteBuffer.wrap(actualData));

    assertThat(readChannel.position()).isEqualTo(2);
    assertThat(bytesRead).isEqualTo(2);
    assertThat(actualData).isEqualTo(new byte[] {0x01, 0x02});

    assertThat(trackingRequestInitializerWithRetries.getAllRequestStrings())
        .containsExactly(
            getRequestString(BUCKET_NAME, OBJECT_NAME),
            getMediaRequestString(BUCKET_NAME, OBJECT_NAME, storageObject.getGeneration()),
            getMediaRequestString(BUCKET_NAME, OBJECT_NAME, storageObject.getGeneration()))
        .inOrder();
  }

  /** Test successful operation of GoogleCloudStorage.open(2). */
  @Test
  public void testOpenObjectNormalOperation() throws IOException {
    byte[] testData = {0x01, 0x02, 0x11, 0x12, 0x13};
    byte[] testData2 = {0x11, 0x12, 0x13};

    StorageObject storageObject =
        newStorageObject(BUCKET_NAME, OBJECT_NAME).setSize(BigInteger.valueOf(testData.length));

    MockHttpTransport transport =
        mockTransport(
            jsonDataResponse(storageObject), dataResponse(testData), dataResponse(testData2));

    GoogleCloudStorage gcs = mockedGcs(transport);

    GoogleCloudStorageReadChannel readChannel =
        (GoogleCloudStorageReadChannel) gcs.open(RESOURCE_ID);

    assertThat(readChannel.isOpen()).isTrue();
    assertThat(readChannel.position()).isEqualTo(0);

    byte[] actualData = new byte[testData.length];
    int bytesRead = readChannel.read(ByteBuffer.wrap(actualData));

    assertThat(bytesRead).isEqualTo(testData.length);
    assertThat(actualData).isEqualTo(testData);
    assertThat(readChannel.contentChannel).isNotNull();
    assertThat(readChannel.position()).isEqualTo(testData.length);

    readChannel.position(2);
    assertThat(readChannel.isOpen()).isTrue();
    assertThat(readChannel.position()).isEqualTo(2);

    // Repositioning to invalid position fails.
    assertThrows(EOFException.class, () -> readChannel.position(-1));
    assertThrows(EOFException.class, () -> readChannel.position(testData.length));

    // Repositioning to current position should result in no API calls.
    readChannel.position(2);
    assertThat(readChannel.isOpen()).isTrue();
    assertThat(readChannel.position()).isEqualTo(2);

    // Reading into a buffer with no room should have no effect.
    assertThat(readChannel.read(ByteBuffer.wrap(new byte[0]))).isEqualTo(0);
    assertThat(readChannel.isOpen()).isTrue();
    assertThat(readChannel.position()).isEqualTo(2);

    actualData = new byte[testData2.length];
    bytesRead = readChannel.read(ByteBuffer.wrap(actualData));

    assertThat(bytesRead).isEqualTo(testData2.length);
    assertThat(actualData).isEqualTo(testData2);

    // Note that position will be testData.length, *not* testData2.length (5, not 3).
    assertThat(readChannel.position()).isEqualTo(testData.length);

    readChannel.close();
    assertThat(readChannel.isOpen()).isFalse();

    // After closing the channel, future reads should throw a ClosedChannelException.
    assertThrows(ClosedChannelException.class, () -> readChannel.read(ByteBuffer.allocate(1)));
    assertThrows(ClosedChannelException.class, () -> readChannel.position(0));

    assertThat(trackingRequestInitializerWithRetries.getAllRequestStrings())
        .containsExactly(
            getRequestString(BUCKET_NAME, OBJECT_NAME),
            getMediaRequestString(BUCKET_NAME, OBJECT_NAME, storageObject.getGeneration()),
            getMediaRequestString(BUCKET_NAME, OBJECT_NAME, storageObject.getGeneration()))
        .inOrder();
  }

  /**
   * Test handling of various types of exceptions thrown during JSON API call for
   * GoogleCloudStorage.open(2).
   */
  @Test
  public void testOpenObjectApiException() throws IOException {
    StorageObject storageObject1 = newStorageObject(BUCKET_NAME, OBJECT_NAME);
    StorageObject storageObject2 = newStorageObject(BUCKET_NAME, OBJECT_NAME);

    MockHttpTransport transport =
        mockTransport(
            jsonErrorResponse(ErrorResponses.NOT_FOUND),
            jsonDataResponse(storageObject1),
            jsonErrorResponse(ErrorResponses.RANGE_NOT_SATISFIABLE),
            jsonDataResponse(storageObject2),
            jsonErrorResponse(ErrorResponses.GONE));

    GoogleCloudStorage gcs = mockedGcs(transport);

    StorageResourceId objectId = RESOURCE_ID;

    // First time is the notFoundException.
    assertThrows(FileNotFoundException.class, () -> gcs.open(objectId));

    // Second time is the rangeNotSatisfiableException.
    SeekableByteChannel readChannel2 = gcs.open(objectId);
    EOFException thrown2 =
        assertThrows(EOFException.class, () -> readChannel2.read(ByteBuffer.allocate(1)));

    String expectedErrorMessage = ErrorResponses.RANGE_NOT_SATISFIABLE.getErrorMessage();
    assertThat(thrown2).hasCauseThat().hasMessageThat().contains(expectedErrorMessage);

    // Third time is the unexpectedException.
    SeekableByteChannel readChannel3 = gcs.open(objectId);
    IOException thrown3 =
        assertThrows(IOException.class, () -> readChannel3.read(ByteBuffer.allocate(1)));
    assertThat(thrown3)
        .hasMessageThat()
        .isEqualTo(
            String.format("Error reading 'gs://%s/%s' at position 0", BUCKET_NAME, OBJECT_NAME));

    assertThat(trackingRequestInitializerWithRetries.getAllRequestStrings())
        .containsExactly(
            getRequestString(BUCKET_NAME, OBJECT_NAME),
            getRequestString(BUCKET_NAME, OBJECT_NAME),
            getMediaRequestString(BUCKET_NAME, OBJECT_NAME, storageObject1.getGeneration()),
            getRequestString(BUCKET_NAME, OBJECT_NAME),
            getMediaRequestString(BUCKET_NAME, OBJECT_NAME, storageObject2.getGeneration()))
        .inOrder();
  }

  /** Test argument sanitization for GoogleCloudStorage.create(String). */
  @Test
  public void testCreateBucketIllegalArguments() {
    GoogleCloudStorage gcs = mockedGcs(HTTP_TRANSPORT);
    assertThrows(IllegalArgumentException.class, () -> gcs.createBucket(null));
    assertThrows(IllegalArgumentException.class, () -> gcs.createBucket(""));
  }

  /** Test successful operation of GoogleCloudStorage.create(String). */
  @Test
  public void testCreateBucketNormalOperation() throws IOException {
    MockHttpTransport transport = mockTransport(jsonDataResponse(newBucket(BUCKET_NAME)));

    GoogleCloudStorage gcs = mockedGcs(transport);

    gcs.createBucket(BUCKET_NAME);

    assertThat(trackingRequestInitializerWithRetries.getAllRequestStrings())
        .containsExactly(createBucketRequestString(PROJECT_ID))
        .inOrder();
  }

  /** Test successful operation of GoogleCloudStorage.create(String, CreateBucketOptions). */
  @Test
  public void testCreateBucketWithOptionsNormalOperation() throws IOException {
    MockHttpTransport transport = mockTransport(jsonDataResponse(newBucket(BUCKET_NAME)));

    GoogleCloudStorage gcs = mockedGcs(transport);

    String location = "some-location";
    String storageClass = "storage-class";
    CreateBucketOptions bucketOptions =
        CreateBucketOptions.builder().setLocation(location).setStorageClass(storageClass).build();

    gcs.createBucket(BUCKET_NAME, bucketOptions);

    assertThat(bucketOptions.getLocation()).isEqualTo(location);
    assertThat(bucketOptions.getStorageClass()).isEqualTo(storageClass);
    assertThat(trackingRequestInitializerWithRetries.getAllRequestStrings())
        .containsExactly(createBucketRequestString(PROJECT_ID))
        .inOrder();
  }

  /**
   * Test handling of various types of exceptions thrown during JSON API call for
   * GoogleCloudStorage.create(String).
   */
  @Test
  public void testCreateBucketApiException() throws Exception {
    MockHttpTransport transport = mockTransport(jsonErrorResponse(ErrorResponses.GONE));

    GoogleCloudStorage gcs = mockedGcs(transport);

    // TODO(user): Switch to testing for FileExistsException once implemented.
    IOException exception = assertThrows(IOException.class, () -> gcs.createBucket(BUCKET_NAME));
    assertThat(exception)
        .hasMessageThat()
        .contains("\"code\" : " + ErrorResponses.GONE.getErrorCode());

    assertThat(trackingRequestInitializerWithRetries.getAllRequestStrings())
        .containsExactly(createBucketRequestString(PROJECT_ID))
        .inOrder();
  }

  /** Test handling of rate-limiting and back-off in GoogleCloudStorage.create(String). */
  @Test
  public void testCreateBucketRateLimited() throws Exception {
    Bucket bucket = newBucket(BUCKET_NAME);
    MockHttpTransport transport =
        mockTransport(jsonErrorResponse(ErrorResponses.RATE_LIMITED), jsonDataResponse(bucket));

    GoogleCloudStorage gcs = mockedGcs(transport);

    gcs.createBucket(BUCKET_NAME);

    assertThat(trackingRequestInitializerWithRetries.getAllRequestStrings())
        .containsExactly(
            createBucketRequestString(PROJECT_ID), createBucketRequestString(PROJECT_ID))
        .inOrder();
  }

  /** Test argument sanitization for GoogleCloudStorage.delete(1). */
  @Test
  public void testDeleteBucketIllegalArguments() {
    GoogleCloudStorage gcs = mockedGcs(HTTP_TRANSPORT);
    assertThrows(
        IllegalArgumentException.class, () -> gcs.deleteBuckets(Lists.newArrayList((String) null)));
    assertThrows(IllegalArgumentException.class, () -> gcs.deleteBuckets(Lists.newArrayList("")));
  }

  /** Test successful operation of GoogleCloudStorage.delete(1). */
  @Test
  public void testDeleteBucketNormalOperation() throws IOException {
    MockHttpTransport transport =
        mockTransport(emptyResponse(HttpStatusCodes.STATUS_CODE_NO_CONTENT));

    GoogleCloudStorage gcs = mockedGcs(transport);

    gcs.deleteBuckets(ImmutableList.of(BUCKET_NAME));

    assertThat(trackingRequestInitializerWithRetries.getAllRequestStrings())
        .containsExactly(deleteBucketRequestString(BUCKET_NAME))
        .inOrder();
  }

  /**
   * Test handling of various types of exceptions thrown during JSON API call for
   * GoogleCloudStorage.delete(1).
   */
  @Test
  public void testDeleteBucketApiException() throws Exception {
    String bucket1 = BUCKET_NAME + 1;
    String bucket2 = BUCKET_NAME + 2;

    MockHttpTransport transport =
        mockTransport(
            emptyResponse(HttpStatusCodes.STATUS_CODE_SERVER_ERROR),
            jsonErrorResponse(ErrorResponses.NOT_FOUND));

    GoogleCloudStorage gcs =
        mockedGcs(GCS_OPTIONS, transport, trackingRequestInitializerWithoutRetries);

    assertThrows(IOException.class, () -> gcs.deleteBuckets(ImmutableList.of(bucket1)));
    assertThrows(FileNotFoundException.class, () -> gcs.deleteBuckets(ImmutableList.of(bucket2)));

    assertThat(trackingRequestInitializerWithoutRetries.getAllRequestStrings())
        .containsExactly(deleteBucketRequestString(bucket1), deleteBucketRequestString(bucket2))
        .inOrder();
  }

  /** Test handling of rate-limiting and back-off in GoogleCloudStorage.delete(1). */
  @Test
  public void testDeleteBucketRateLimited() throws Exception {
    Bucket bucket = newBucket(BUCKET_NAME);
    MockHttpTransport transport =
        mockTransport(jsonErrorResponse(ErrorResponses.RATE_LIMITED), jsonDataResponse(bucket));

    GoogleCloudStorage gcs = mockedGcs(transport);

    gcs.deleteBuckets(ImmutableList.of(BUCKET_NAME));

    assertThat(trackingRequestInitializerWithRetries.getAllRequestStrings())
        .containsExactly(
            deleteBucketRequestString(BUCKET_NAME), deleteBucketRequestString(BUCKET_NAME))
        .inOrder();
  }

  /** Test argument sanitization for GoogleCloudStorage.delete(2). */
  @Test
  public void testDeleteObjectIllegalArguments() {
    GoogleCloudStorage gcs = mockedGcs(HTTP_TRANSPORT);
    ILLEGAL_OBJECT_IDS.forEach(
        resourceId ->
            assertThrows(
                IllegalArgumentException.class,
                () -> gcs.deleteObjects(ImmutableList.of(resourceId))));
  }

  /** Test successful operation of GoogleCloudStorage.delete(2). */
  @Test
  public void testDeleteObjectNormalOperation() throws IOException {
    trackingRequestInitializerWithRetries = new TrackingHttpRequestInitializer();

    StorageObject storageObject = newStorageObject(BUCKET_NAME, OBJECT_NAME);

    MockHttpTransport transport =
        mockTransport(
            jsonDataResponse(storageObject), emptyResponse(HttpStatusCodes.STATUS_CODE_NO_CONTENT));

    GoogleCloudStorage gcs = mockedGcs(transport);

    gcs.deleteObjects(Lists.newArrayList(RESOURCE_ID));

    assertThat(trackingRequestInitializerWithRetries.getAllRequestStrings())
        .containsExactly(
            getRequestString(BUCKET_NAME, OBJECT_NAME, /* fields= */ "generation"),
            deleteRequestString(BUCKET_NAME, OBJECT_NAME, /* generationId= */ 1))
        .inOrder();
  }

  /** Test successful operation of GoogleCloudStorage.delete(2) with generationId. */
  @Test
  public void testDeleteObjectWithGenerationId() throws IOException {
    int generationId = 65;

    MockHttpTransport transport =
        mockTransport(emptyResponse(HttpStatusCodes.STATUS_CODE_NO_CONTENT));

    GoogleCloudStorage gcs = mockedGcs(transport);

    gcs.deleteObjects(
        ImmutableList.of(new StorageResourceId(BUCKET_NAME, OBJECT_NAME, generationId)));

    assertThat(trackingRequestInitializerWithRetries.getAllRequestStrings())
        .containsExactly(
            deleteRequestString(
                BUCKET_NAME, OBJECT_NAME, generationId, /* replaceGenerationId= */ false))
        .inOrder();
  }

  /** Test argument sanitization for GoogleCloudStorage.copy(4). */
  @Test
  public void testCopyObjectsIllegalArguments() {
    String b = BUCKET_NAME;
    List<String> o = ImmutableList.of(OBJECT_NAME);

    GoogleCloudStorage gcs = mockedGcs(HTTP_TRANSPORT);

    ILLEGAL_OBJECTS.forEach(
        objectPair -> {
          String badBucket = objectPair[0];
          List<String> badObject = Collections.singletonList(objectPair[1]);
          // Src is bad.
          assertThrows(IllegalArgumentException.class, () -> gcs.copy(badBucket, badObject, b, o));
          // Dst is bad.
          assertThrows(IllegalArgumentException.class, () -> gcs.copy(b, o, badBucket, badObject));
        });

    // Failure if src == dst.
    assertThrows(IllegalArgumentException.class, () -> gcs.copy(b, o, b, o));

    // Null lists.
    assertThrows(IllegalArgumentException.class, () -> gcs.copy(b, null, b, o));
    assertThrows(IllegalArgumentException.class, () -> gcs.copy(b, o, b, null));

    // Mismatched number of objects.
    List<String> objects = ImmutableList.of(OBJECT_NAME + "1", OBJECT_NAME + "2");
    assertThrows(IllegalArgumentException.class, () -> gcs.copy(b, o, b, objects));
  }

  /**
   * Test successful operation of GoogleCloudStorage.copy(4) where srcBucketName == dstBucketName.
   */
  @Test
  public void testCopyObjectsNormalOperationSameBucket() throws IOException {
    String dstObject = OBJECT_NAME + "-copy";
    StorageObject object = newStorageObject(BUCKET_NAME, dstObject);
    MockHttpTransport transport =
        mockTransport(jsonDataResponse(new Objects().setItems(ImmutableList.of(object))));

    GoogleCloudStorage gcs = mockedGcs(transport);

    gcs.copy(BUCKET_NAME, ImmutableList.of(OBJECT_NAME), BUCKET_NAME, ImmutableList.of(dstObject));

    assertThat(trackingRequestInitializerWithRetries.getAllRequestStrings())
        .containsExactly(
            copyRequestString(BUCKET_NAME, OBJECT_NAME, BUCKET_NAME, dstObject, "copyTo"))
        .inOrder();
  }

  /**
   * Test successful operation of GoogleCloudStorage.copy(4) where srcBucketName != dstBucketName.
   */
  @Test
  public void testCopyObjectsNormalOperationDifferentBucket() throws IOException {
    String dstBucket = BUCKET_NAME + "-copy";
    String dstObject = OBJECT_NAME + "-copy";

    MockHttpTransport transport =
        mockTransport(
            jsonDataResponse(newBucket(BUCKET_NAME)),
            jsonDataResponse(newBucket(dstBucket)),
            dataResponse("{\"done\": true}".getBytes(StandardCharsets.UTF_8)));

    GoogleCloudStorage gcs = mockedGcs(transport);

    gcs.copy(BUCKET_NAME, ImmutableList.of(OBJECT_NAME), dstBucket, ImmutableList.of(dstObject));

    assertThat(trackingRequestInitializerWithRetries.getAllRequestStrings())
        .containsExactly(
            getBucketRequestString(BUCKET_NAME),
            getBucketRequestString(dstBucket),
            copyRequestString(BUCKET_NAME, OBJECT_NAME, dstBucket, dstObject, "copyTo"))
        .inOrder();
  }

  /**
   * Test handling of various types of exceptions thrown during JSON API call for
   * GoogleCloudStorage.copy(4) where srcBucketName != dstBucketName.
   */
  @Test
  public void testCopyObjectsApiExceptionDifferentBucket() throws IOException {
    String dstObjectName = OBJECT_NAME + "-copy";
    String dstBucketName = BUCKET_NAME + "-copy";

    MockHttpTransport transport =
        mockTransport(
            jsonErrorResponse(ErrorResponses.NOT_FOUND),
            jsonErrorResponse(ErrorResponses.GONE),
            jsonDataResponse(newBucket(BUCKET_NAME)),
            jsonErrorResponse(ErrorResponses.NOT_FOUND),
            jsonDataResponse(newBucket(BUCKET_NAME)),
            jsonErrorResponse(ErrorResponses.GONE));

    GoogleCloudStorage gcs = mockedGcs(transport);

    // Order of exceptions:
    // 1. Src 404
    ImmutableList<String> srcObjectNames = ImmutableList.of(OBJECT_NAME);
    ImmutableList<String> dstObjectNames = ImmutableList.of(dstObjectName);
    FileNotFoundException thrownSrcFileNotFoundException =
        assertThrows(
            FileNotFoundException.class,
            () -> gcs.copy(BUCKET_NAME, srcObjectNames, dstBucketName, dstObjectNames));
    assertThat(thrownSrcFileNotFoundException).hasMessageThat().contains(BUCKET_NAME);

    // 2. Src unexpected error
    IOException srcIOException =
        assertThrows(
            IOException.class,
            () -> gcs.copy(BUCKET_NAME, srcObjectNames, dstBucketName, dstObjectNames));
    assertThat(srcIOException).hasMessageThat().isEqualTo("Error accessing Bucket " + BUCKET_NAME);

    // 3. Dst 404
    FileNotFoundException dstFileNotFoundException =
        assertThrows(
            FileNotFoundException.class,
            () -> gcs.copy(BUCKET_NAME, srcObjectNames, dstBucketName, dstObjectNames));
    assertThat(dstFileNotFoundException).hasMessageThat().contains(dstBucketName);

    // 4. Dst unexpected error
    IOException dstIOException =
        assertThrows(
            IOException.class,
            () -> gcs.copy(BUCKET_NAME, srcObjectNames, dstBucketName, dstObjectNames));
    assertThat(dstIOException)
        .hasMessageThat()
        .isEqualTo("Error accessing Bucket " + dstBucketName);

    assertThat(trackingRequestInitializerWithRetries.getAllRequestStrings())
        .containsExactly(
            getBucketRequestString(BUCKET_NAME),
            getBucketRequestString(BUCKET_NAME),
            getBucketRequestString(BUCKET_NAME),
            getBucketRequestString(dstBucketName),
            getBucketRequestString(BUCKET_NAME),
            getBucketRequestString(dstBucketName))
        .inOrder();
  }

  /**
   * Test behavior of GoogleCloudStorage.copy(4) where srcBucketName != dstBucketName and the
   * retrieved bucket metadata indicates they are not compatible for copying.
   */
  @Test
  public void testCopyObjectsIncompatibleBuckets() throws IOException {
    List<String> srcObject = ImmutableList.of(OBJECT_NAME);
    String dstBucket = BUCKET_NAME + "-copy";
    List<String> dstObject = ImmutableList.of(OBJECT_NAME + "-copy");

    MockHttpTransport transport =
        mockTransport(
            jsonDataResponse(newBucket(BUCKET_NAME).setLocation("us-east-incomp")),
            jsonDataResponse(newBucket(dstBucket)),
            jsonDataResponse(newBucket(BUCKET_NAME).setStorageClass("class-be2-incomp")),
            jsonDataResponse(newBucket(dstBucket)));

    GoogleCloudStorage gcs = mockedGcs(transport);

    UnsupportedOperationException locationException =
        assertThrows(
            UnsupportedOperationException.class,
            () -> gcs.copy(BUCKET_NAME, srcObject, dstBucket, dstObject));
    assertThat(locationException).hasMessageThat().contains("not supported");
    assertThat(locationException).hasMessageThat().contains("storage location");

    UnsupportedOperationException storageClassException =
        assertThrows(
            UnsupportedOperationException.class,
            () -> gcs.copy(BUCKET_NAME, srcObject, dstBucket, dstObject));
    assertThat(storageClassException).hasMessageThat().contains("not supported");
    assertThat(storageClassException).hasMessageThat().contains("storage class");

    assertThat(trackingRequestInitializerWithRetries.getAllRequestStrings())
        .containsExactly(
            getBucketRequestString(BUCKET_NAME),
            getBucketRequestString(dstBucket),
            getBucketRequestString(BUCKET_NAME),
            getBucketRequestString(dstBucket))
        .inOrder();
  }

  /** Test for GoogleCloudStorage.listBucketNames(0). */
  @Test
  public void testListBucketNames() throws IOException {
    List<Bucket> buckets =
        ImmutableList.of(newBucket("bucket0"), newBucket("bucket1"), newBucket("bucket2"));

    MockHttpTransport transport = mockTransport(jsonDataResponse(new Buckets().setItems(buckets)));

    GoogleCloudStorage gcs = mockedGcs(transport);

    List<String> bucketNames = gcs.listBucketNames();

    assertThat(bucketNames).containsExactly("bucket0", "bucket1", "bucket2").inOrder();
    assertThat(trackingRequestInitializerWithRetries.getAllRequestStrings())
        .containsExactly(listBucketsRequestString(PROJECT_ID))
        .inOrder();
  }

  /** Test for GoogleCloudStorage.listBucketInfo(0). */
  @Test
  public void testListBucketInfo() throws IOException {
    List<Bucket> buckets =
        ImmutableList.of(newBucket("bucket0"), newBucket("bucket1"), newBucket("bucket2"));

    MockHttpTransport transport = mockTransport(jsonDataResponse(new Buckets().setItems(buckets)));

    GoogleCloudStorage gcs = mockedGcs(transport);

    List<GoogleCloudStorageItemInfo> bucketInfos = gcs.listBucketInfo();

    assertThat(bucketInfos)
        .containsExactlyElementsIn(
            buckets.stream()
                .map(b -> createItemInfoForBucket(new StorageResourceId(b.getName()), b))
                .toArray())
        .inOrder();
    assertThat(trackingRequestInitializerWithRetries.getAllRequestStrings())
        .containsExactly(listBucketsRequestString(PROJECT_ID))
        .inOrder();
  }

  @Test
  public void listObjectInfo_objects() throws IOException {
    String prefix = "foo/bar/baz/";

    StorageObject object1 = newStorageObject(BUCKET_NAME, "foo/bar/baz/obj0");
    StorageObject object2 = newStorageObject(BUCKET_NAME, "foo/bar/baz/obj1");

    List<StorageObject> objects =
        ImmutableList.of(newStorageObject(BUCKET_NAME, "foo/bar/baz/"), object1, object2);

    MockHttpTransport transport =
        mockTransport(jsonDataResponse(new Objects().setItems(objects).setNextPageToken(null)));

    GoogleCloudStorage gcs = mockedGcs(transport);

    List<GoogleCloudStorageItemInfo> objectInfos = gcs.listObjectInfo(BUCKET_NAME, prefix);

    // The item exactly matching the input prefix will be discarded.
    assertThat(objectInfos)
        .containsExactly(
            createItemInfoForStorageObject(
                new StorageResourceId(BUCKET_NAME, object1.getName()), object1),
            createItemInfoForStorageObject(
                new StorageResourceId(BUCKET_NAME, object2.getName()), object2))
        .inOrder();
    assertThat(trackingRequestInitializerWithRetries.getAllRequestStrings())
        .containsExactly(
            listRequestWithTrailingDelimiter(BUCKET_NAME, prefix, /* pageToken= */ null))
        .inOrder();
  }

  @Test
  public void listObjectInfo_prefixesAndPrefixObjects() throws IOException {
    String objectPrefix = "foo/bar/baz/";

    StorageObject dir0 = newStorageObject(BUCKET_NAME, "foo/bar/baz/dir0/");
    StorageObject dir1 = newStorageObject(BUCKET_NAME, "foo/bar/baz/dir1/");

    List<StorageObject> objects =
        ImmutableList.of(newStorageObject(BUCKET_NAME, objectPrefix), dir0, dir1);

    MockHttpTransport transport =
        mockTransport(
            jsonDataResponse(
                new Objects()
                    .setPrefixes(ImmutableList.of(dir0.getName(), dir1.getName()))
                    .setItems(objects)
                    .setNextPageToken(null)));

    GoogleCloudStorage gcs = mockedGcs(transport);

    List<GoogleCloudStorageItemInfo> objectInfos = gcs.listObjectInfo(BUCKET_NAME, objectPrefix);

    trackingRequestInitializerWithRetries.getAllRequestStrings();
    assertThat(objectInfos)
        .containsExactly(createItemInfoForStorageObject(dir0), createItemInfoForStorageObject(dir1))
        .inOrder();

    assertThat(trackingRequestInitializerWithRetries.getAllRequestStrings())
        .containsExactly(
            listRequestWithTrailingDelimiter(BUCKET_NAME, objectPrefix, /* pageToken= */ null))
        .inOrder();
  }

  @Test
  public void listObjectInfo_prefixesAndObjects() throws IOException {
    String prefix = "foo/bar/baz/";
    String pageToken = "pageToken_0";

    StorageObject obj1 = newStorageObject(BUCKET_NAME, "foo/bar/baz/obj0");
    StorageObject obj2 = newStorageObject(BUCKET_NAME, "foo/bar/baz/obj1");

    MockHttpTransport transport =
        mockTransport(
            jsonDataResponse(
                new Objects()
                    .setPrefixes(ImmutableList.of("foo/bar/baz/dir0/", "foo/bar/baz/dir1/"))
                    .setNextPageToken(pageToken)),
            jsonDataResponse(
                new Objects()
                    .setItems(
                        ImmutableList.of(newStorageObject(BUCKET_NAME, "foo/bar/baz/"), obj1, obj2))
                    .setNextPageToken(null)));

    GoogleCloudStorage gcs = mockedGcs(transport);

    List<GoogleCloudStorageItemInfo> objects = gcs.listObjectInfo(BUCKET_NAME, prefix);

    assertThat(objects)
        .containsExactly(
            createInferredDirectory(new StorageResourceId(BUCKET_NAME, "foo/bar/baz/dir0/")),
            createInferredDirectory(new StorageResourceId(BUCKET_NAME, "foo/bar/baz/dir1/")),
            createItemInfoForStorageObject(obj1),
            createItemInfoForStorageObject(obj2))
        .inOrder();
    assertThat(trackingRequestInitializerWithRetries.getAllRequestStrings())
        .containsExactly(
            listRequestWithTrailingDelimiter(BUCKET_NAME, prefix, /* pageToken= */ null),
            listRequestWithTrailingDelimiter(BUCKET_NAME, prefix, pageToken))
        .inOrder();
  }

  @Test
  public void listObjectInfo_includePrefix_emptyBucket() throws IOException {
    MockHttpTransport transport = mockTransport(jsonDataResponse(new Objects()));

    GoogleCloudStorage gcs = mockedGcs(transport);

    List<GoogleCloudStorageItemInfo> objects =
        gcs.listObjectInfo(BUCKET_NAME, /* objectNamePrefix= */ null, INCLUDE_PREFIX_LIST_OPTIONS);

    assertThat(objects).isEmpty();
    assertThat(trackingRequestInitializerWithRetries.getAllRequestStrings())
        .containsExactly(
            listRequestWithTrailingDelimiter(
                BUCKET_NAME, /* prefix= */ null, /* pageToken= */ null))
        .inOrder();
  }

  @Test
  public void listObjectInfo_includePrefix_objectInBucket() throws IOException {
    StorageObject obj = newStorageObject(BUCKET_NAME, "obj");

    MockHttpTransport transport =
        mockTransport(jsonDataResponse(new Objects().setItems(ImmutableList.of(obj))));

    GoogleCloudStorage gcs = mockedGcs(transport);

    List<GoogleCloudStorageItemInfo> objects =
        gcs.listObjectInfo(BUCKET_NAME, /* objectNamePrefix= */ null, INCLUDE_PREFIX_LIST_OPTIONS);

    assertThat(objects).containsExactly(createItemInfoForStorageObject(obj));
    assertThat(trackingRequestInitializerWithRetries.getAllRequestStrings())
        .containsExactly(
            listRequestWithTrailingDelimiter(
                BUCKET_NAME, /* prefix= */ null, /* pageToken= */ null))
        .inOrder();
  }

  @Test
  public void listObjectInfo_includePrefix_implicitDirInBucket() throws IOException {
    String dirName = "dir/";

    MockHttpTransport transport =
        mockTransport(jsonDataResponse(new Objects().setPrefixes(ImmutableList.of(dirName))));

    GoogleCloudStorage gcs = mockedGcs(transport);

    List<GoogleCloudStorageItemInfo> objects =
        gcs.listObjectInfo(BUCKET_NAME, /* objectNamePrefix= */ null, INCLUDE_PREFIX_LIST_OPTIONS);

    assertThat(objects)
        .containsExactly(createInferredDirectory(new StorageResourceId(BUCKET_NAME, dirName)));
    assertThat(trackingRequestInitializerWithRetries.getAllRequestStrings())
        .containsExactly(
            listRequestWithTrailingDelimiter(
                BUCKET_NAME, /* prefix= */ null, /* pageToken= */ null))
        .inOrder();
  }

  @Test
  public void listObjectInfo_includePrefix_dirInBucket() throws IOException {
    String dirName = "dir/";
    StorageObject dir = newStorageObject(BUCKET_NAME, dirName);

    MockHttpTransport transport =
        mockTransport(
            jsonDataResponse(
                new Objects()
                    .setItems(ImmutableList.of(dir))
                    .setPrefixes(ImmutableList.of(dirName))));

    GoogleCloudStorage gcs = mockedGcs(transport);

    List<GoogleCloudStorageItemInfo> objects =
        gcs.listObjectInfo(BUCKET_NAME, /* objectNamePrefix= */ null, INCLUDE_PREFIX_LIST_OPTIONS);

    assertThat(objects).containsExactly(createItemInfoForStorageObject(dir));
    assertThat(trackingRequestInitializerWithRetries.getAllRequestStrings())
        .containsExactly(
            listRequestWithTrailingDelimiter(
                BUCKET_NAME, /* prefix= */ null, /* pageToken= */ null))
        .inOrder();
  }

  @Test
  public void listObjectInfo_includePrefix_prefixObjectDoesNotExist() throws IOException {
    String prefix = "foo/bar/baz/";
    String pageToken = "pageToken_0";

    StorageObject obj0 = newStorageObject(BUCKET_NAME, "foo/bar/baz/obj0");

    MockHttpTransport transport =
        mockTransport(
            jsonDataResponse(
                new Objects()
                    .setPrefixes(ImmutableList.of("foo/bar/baz/dir0/"))
                    .setNextPageToken(pageToken)),
            jsonDataResponse(
                new Objects().setItems(ImmutableList.of(obj0)).setNextPageToken(null)));

    GoogleCloudStorage gcs = mockedGcs(transport);

    List<GoogleCloudStorageItemInfo> objects =
        gcs.listObjectInfo(BUCKET_NAME, prefix, INCLUDE_PREFIX_LIST_OPTIONS);

    assertThat(objects)
        .containsExactly(
            createInferredDirectory(new StorageResourceId(BUCKET_NAME, "foo/bar/baz/")),
            createInferredDirectory(new StorageResourceId(BUCKET_NAME, "foo/bar/baz/dir0/")),
            createItemInfoForStorageObject(obj0))
        .inOrder();
    assertThat(trackingRequestInitializerWithRetries.getAllRequestStrings())
        .containsExactly(
            listRequestWithTrailingDelimiter(BUCKET_NAME, prefix, /* pageToken= */ null),
            listRequestWithTrailingDelimiter(BUCKET_NAME, prefix, pageToken))
        .inOrder();
  }

  @Test
  public void listObjectInfo_includePrefix_prefixObjectDoesNotExist_objects() throws IOException {
    String prefix = "foo/bar/baz/";
    String pageToken = "pageToken_0";

    StorageObject obj0 = newStorageObject(BUCKET_NAME, "foo/bar/baz/obj0");
    StorageObject obj1 = newStorageObject(BUCKET_NAME, "foo/bar/baz/obj1");

    MockHttpTransport transport =
        mockTransport(
            jsonDataResponse(
                new Objects().setItems(ImmutableList.of(obj0)).setNextPageToken(pageToken)),
            jsonDataResponse(
                new Objects().setItems(ImmutableList.of(obj1)).setNextPageToken(null)));

    GoogleCloudStorage gcs = mockedGcs(transport);

    List<GoogleCloudStorageItemInfo> objects =
        gcs.listObjectInfo(BUCKET_NAME, prefix, INCLUDE_PREFIX_LIST_OPTIONS);

    assertThat(objects)
        .containsExactly(
            createInferredDirectory(new StorageResourceId(BUCKET_NAME, "foo/bar/baz/")),
            createItemInfoForStorageObject(obj0),
            createItemInfoForStorageObject(obj1))
        .inOrder();
    assertThat(trackingRequestInitializerWithRetries.getAllRequestStrings())
        .containsExactly(
            listRequestWithTrailingDelimiter(BUCKET_NAME, prefix, /* pageToken= */ null),
            listRequestWithTrailingDelimiter(BUCKET_NAME, prefix, pageToken))
        .inOrder();
  }

  @Test
  public void listObjectInfo_includePrefix_prefixObjectDoesNotExist_prefixes() throws IOException {
    String prefix = "foo/bar/baz/";
    String pageToken = "pageToken_0";

    MockHttpTransport transport =
        mockTransport(
            jsonDataResponse(
                new Objects()
                    .setPrefixes(ImmutableList.of("foo/bar/baz/dir0/"))
                    .setNextPageToken(pageToken)),
            jsonDataResponse(
                new Objects()
                    .setPrefixes(ImmutableList.of("foo/bar/baz/dir1/"))
                    .setNextPageToken(null)));

    GoogleCloudStorage gcs = mockedGcs(transport);

    List<GoogleCloudStorageItemInfo> objects =
        gcs.listObjectInfo(BUCKET_NAME, prefix, INCLUDE_PREFIX_LIST_OPTIONS);

    assertThat(objects)
        .containsExactly(
            createInferredDirectory(new StorageResourceId(BUCKET_NAME, "foo/bar/baz/")),
            createInferredDirectory(new StorageResourceId(BUCKET_NAME, "foo/bar/baz/dir0/")),
            createInferredDirectory(new StorageResourceId(BUCKET_NAME, "foo/bar/baz/dir1/")))
        .inOrder();
    assertThat(trackingRequestInitializerWithRetries.getAllRequestStrings())
        .containsExactly(
            listRequestWithTrailingDelimiter(BUCKET_NAME, prefix, /* pageToken= */ null),
            listRequestWithTrailingDelimiter(BUCKET_NAME, prefix, pageToken))
        .inOrder();
  }

  @Test
  public void listObjectInfo_includePrefix_prefixObjectExists() throws IOException {
    String prefix = "foo/bar/baz/";
    String pageToken = "pageToken_0";

    StorageObject prefixObj = newStorageObject(BUCKET_NAME, "foo/bar/baz/");
    StorageObject obj0 = newStorageObject(BUCKET_NAME, "foo/bar/baz/obj0");

    MockHttpTransport transport =
        mockTransport(
            jsonDataResponse(
                new Objects()
                    .setPrefixes(ImmutableList.of("foo/bar/baz/dir0/"))
                    .setNextPageToken(pageToken)),
            jsonDataResponse(
                new Objects().setItems(ImmutableList.of(prefixObj, obj0)).setNextPageToken(null)));

    GoogleCloudStorage gcs = mockedGcs(transport);

    List<GoogleCloudStorageItemInfo> objects =
        gcs.listObjectInfo(BUCKET_NAME, prefix, INCLUDE_PREFIX_LIST_OPTIONS);

    assertThat(objects)
        .containsExactly(
            createItemInfoForStorageObject(prefixObj),
            createInferredDirectory(new StorageResourceId(BUCKET_NAME, "foo/bar/baz/dir0/")),
            createItemInfoForStorageObject(obj0))
        .inOrder();
    assertThat(trackingRequestInitializerWithRetries.getAllRequestStrings())
        .containsExactly(
            listRequestWithTrailingDelimiter(BUCKET_NAME, prefix, /* pageToken= */ null),
            listRequestWithTrailingDelimiter(BUCKET_NAME, prefix, pageToken))
        .inOrder();
  }

  @Test
  public void listObjectInfo_includePrefix_onlyPrefixObjectExists() throws IOException {
    String prefix = "foo/bar/baz/";

    StorageObject prefixObj = newStorageObject(BUCKET_NAME, "foo/bar/baz/");

    MockHttpTransport transport =
        mockTransport(
            jsonDataResponse(
                new Objects().setItems(ImmutableList.of(prefixObj)).setNextPageToken(null)));

    GoogleCloudStorage gcs = mockedGcs(transport);

    List<GoogleCloudStorageItemInfo> objects =
        gcs.listObjectInfo(BUCKET_NAME, prefix, INCLUDE_PREFIX_LIST_OPTIONS);

    assertThat(objects).containsExactly(createItemInfoForStorageObject(prefixObj)).inOrder();
    assertThat(trackingRequestInitializerWithRetries.getAllRequestStrings())
        .containsExactly(
            listRequestWithTrailingDelimiter(BUCKET_NAME, prefix, /* pageToken= */ null))
        .inOrder();
  }

  @Test
  public void listObjectInfo_includePrefix_prefixDoesNotExist() throws IOException {
    String prefix = "foo/bar/baz/";

    MockHttpTransport transport = mockTransport(jsonDataResponse(new Objects()));

    GoogleCloudStorage gcs = mockedGcs(transport);

    List<GoogleCloudStorageItemInfo> objects =
        gcs.listObjectInfo(BUCKET_NAME, prefix, INCLUDE_PREFIX_LIST_OPTIONS);

    assertThat(objects).isEmpty();
    assertThat(trackingRequestInitializerWithRetries.getAllRequestStrings())
        .containsExactly(
            listRequestWithTrailingDelimiter(BUCKET_NAME, prefix, /* pageToken= */ null))
        .inOrder();
  }

  @Test
  public void listObjectInfo_inferImplicit() throws IOException {
    String objectPrefix = "foo/bar/baz/";
    String dir0Name = "foo/bar/baz/dir0/";
    String dir1Name = "foo/bar/baz/dir1/";
    String dir2Name = "foo/bar/baz/dir2/";
    StorageObject dir1 = newStorageObject(BUCKET_NAME, dir1Name);

    MockHttpTransport transport =
        mockTransport(
            jsonDataResponse(
                new Objects()
                    .setPrefixes(ImmutableList.of(dir0Name, dir1Name, dir2Name))
                    .setItems(ImmutableList.of(dir1))
                    .setNextPageToken(null)));

    GoogleCloudStorage gcs = mockedGcs(GCS_OPTIONS, transport);

    // List the objects
    List<GoogleCloudStorageItemInfo> objectInfos = gcs.listObjectInfo(BUCKET_NAME, objectPrefix);

    assertThat(objectInfos)
        .containsExactly(
            createInferredDirectory(new StorageResourceId(BUCKET_NAME, dir0Name)),
            createItemInfoForStorageObject(new StorageResourceId(BUCKET_NAME, dir1Name), dir1),
            createInferredDirectory(new StorageResourceId(BUCKET_NAME, dir2Name)))
        .inOrder();

    assertThat(trackingRequestInitializerWithRetries.getAllRequestStrings())
        .containsExactly(
            listRequestWithTrailingDelimiter(BUCKET_NAME, objectPrefix, /* pageToken= */ null))
        .inOrder();
  }

  @Test
  public void listObjectInfoPage_objects() throws IOException {
    String prefix = "foo/bar/baz/";

    StorageObject object1 = newStorageObject(BUCKET_NAME, "foo/bar/baz/obj0");
    StorageObject object2 = newStorageObject(BUCKET_NAME, "foo/bar/baz/obj1");

    List<StorageObject> objects =
        ImmutableList.of(newStorageObject(BUCKET_NAME, "foo/bar/baz/"), object1, object2);

    MockHttpTransport transport =
        mockTransport(jsonDataResponse(new Objects().setItems(objects).setNextPageToken(null)));

    GoogleCloudStorage gcs = mockedGcs(transport);

    ListPage<GoogleCloudStorageItemInfo> objectsPage =
        gcs.listObjectInfoPage(BUCKET_NAME, prefix, /* pageToken= */ null);

    // The item exactly matching the input prefix will be discarded.
    assertThat(objectsPage.getNextPageToken()).isNull();
    assertThat(objectsPage.getItems())
        .containsExactly(
            createItemInfoForStorageObject(
                new StorageResourceId(BUCKET_NAME, object1.getName()), object1),
            createItemInfoForStorageObject(
                new StorageResourceId(BUCKET_NAME, object2.getName()), object2))
        .inOrder();
    assertThat(trackingRequestInitializerWithRetries.getAllRequestStrings())
        .containsExactly(
            listRequestWithTrailingDelimiter(BUCKET_NAME, prefix, /* pageToken= */ null))
        .inOrder();
  }

  @Test
  public void listObjectInfoPage_prefixesAndPrefixObjects() throws IOException {
    String objectPrefix = "foo/bar/baz/";

    StorageObject dir0 = newStorageObject(BUCKET_NAME, "foo/bar/baz/dir0/");
    StorageObject dir1 = newStorageObject(BUCKET_NAME, "foo/bar/baz/dir1/");

    List<StorageObject> objects =
        ImmutableList.of(newStorageObject(BUCKET_NAME, objectPrefix), dir0, dir1);

    MockHttpTransport transport =
        mockTransport(
            jsonDataResponse(
                new Objects()
                    .setPrefixes(ImmutableList.of(dir0.getName(), dir1.getName()))
                    .setItems(objects)
                    .setNextPageToken(null)));

    GoogleCloudStorage gcs = mockedGcs(transport);

    ListPage<GoogleCloudStorageItemInfo> objectsPage =
        gcs.listObjectInfoPage(BUCKET_NAME, objectPrefix, /* pageToken= */ null);

    trackingRequestInitializerWithRetries.getAllRequestStrings();
    assertThat(objectsPage.getNextPageToken()).isNull();
    assertThat(objectsPage.getItems())
        .containsExactly(createItemInfoForStorageObject(dir0), createItemInfoForStorageObject(dir1))
        .inOrder();

    assertThat(trackingRequestInitializerWithRetries.getAllRequestStrings())
        .containsExactly(
            listRequestWithTrailingDelimiter(BUCKET_NAME, objectPrefix, /* pageToken= */ null))
        .inOrder();
  }

  @Test
  public void listObjectInfoPage_prefixesAndObjects() throws IOException {
    String prefix = "foo/bar/baz/";

    StorageObject obj1 = newStorageObject(BUCKET_NAME, "foo/bar/baz/obj0");
    StorageObject obj2 = newStorageObject(BUCKET_NAME, "foo/bar/baz/obj1");

    MockHttpTransport transport =
        mockTransport(
            jsonDataResponse(
                new Objects()
                    .setPrefixes(ImmutableList.of("foo/bar/baz/dir0/", "foo/bar/baz/dir1/"))
                    .setItems(
                        ImmutableList.of(newStorageObject(BUCKET_NAME, "foo/bar/baz/"), obj1, obj2))
                    .setNextPageToken(null)));

    GoogleCloudStorage gcs = mockedGcs(transport);

    ListPage<GoogleCloudStorageItemInfo> objectsPage =
        gcs.listObjectInfoPage(BUCKET_NAME, prefix, /* pageToken= */ null);

    assertThat(objectsPage.getNextPageToken()).isNull();
    assertThat(objectsPage.getItems())
        .containsExactly(
            createInferredDirectory(new StorageResourceId(BUCKET_NAME, "foo/bar/baz/dir0/")),
            createInferredDirectory(new StorageResourceId(BUCKET_NAME, "foo/bar/baz/dir1/")),
            createItemInfoForStorageObject(obj1),
            createItemInfoForStorageObject(obj2))
        .inOrder();
    assertThat(trackingRequestInitializerWithRetries.getAllRequestStrings())
        .containsExactly(
            listRequestWithTrailingDelimiter(BUCKET_NAME, prefix, /* pageToken= */ null))
        .inOrder();
  }

  @Test
  public void listObjectInfoPage_includePrefix_emptyBucket() throws IOException {
    MockHttpTransport transport = mockTransport(jsonDataResponse(new Objects()));

    GoogleCloudStorage gcs = mockedGcs(transport);

    ListPage<GoogleCloudStorageItemInfo> objectsPage =
        gcs.listObjectInfoPage(
            BUCKET_NAME,
            /* objectNamePrefix= */ null,
            INCLUDE_PREFIX_LIST_OPTIONS,
            /* pageToken= */ null);

    assertThat(objectsPage.getNextPageToken()).isNull();
    assertThat(objectsPage.getItems()).isEmpty();
    assertThat(trackingRequestInitializerWithRetries.getAllRequestStrings())
        .containsExactly(
            listRequestWithTrailingDelimiter(
                BUCKET_NAME, /* prefix= */ null, /* pageToken= */ null))
        .inOrder();
  }

  @Test
  public void listObjectInfoPage_includePrefix_objectInBucket() throws IOException {
    StorageObject obj = newStorageObject(BUCKET_NAME, "obj");

    MockHttpTransport transport =
        mockTransport(jsonDataResponse(new Objects().setItems(ImmutableList.of(obj))));

    GoogleCloudStorage gcs = mockedGcs(transport);

    ListPage<GoogleCloudStorageItemInfo> objectsPage =
        gcs.listObjectInfoPage(
            BUCKET_NAME,
            /* objectNamePrefix= */ null,
            INCLUDE_PREFIX_LIST_OPTIONS,
            /* pageToken= */ null);

    assertThat(objectsPage.getNextPageToken()).isNull();
    assertThat(objectsPage.getItems()).containsExactly(createItemInfoForStorageObject(obj));
    assertThat(trackingRequestInitializerWithRetries.getAllRequestStrings())
        .containsExactly(
            listRequestWithTrailingDelimiter(
                BUCKET_NAME, /* prefix= */ null, /* pageToken= */ null))
        .inOrder();
  }

  @Test
  public void listObjectInfoPage_includePrefix_implicitDirInBucket() throws IOException {
    String dirName = "dir/";

    MockHttpTransport transport =
        mockTransport(jsonDataResponse(new Objects().setPrefixes(ImmutableList.of(dirName))));

    GoogleCloudStorage gcs = mockedGcs(transport);

    ListPage<GoogleCloudStorageItemInfo> objectsPage =
        gcs.listObjectInfoPage(
            BUCKET_NAME,
            /* objectNamePrefix= */ null,
            INCLUDE_PREFIX_LIST_OPTIONS,
            /* pageToken= */ null);

    assertThat(objectsPage.getNextPageToken()).isNull();
    assertThat(objectsPage.getItems())
        .containsExactly(createInferredDirectory(new StorageResourceId(BUCKET_NAME, dirName)));
    assertThat(trackingRequestInitializerWithRetries.getAllRequestStrings())
        .containsExactly(
            listRequestWithTrailingDelimiter(
                BUCKET_NAME, /* prefix= */ null, /* pageToken= */ null))
        .inOrder();
  }

  @Test
  public void listObjectInfoPage_includePrefix_dirInBucket() throws IOException {
    String dirName = "dir/";
    StorageObject dir = newStorageObject(BUCKET_NAME, dirName);

    MockHttpTransport transport =
        mockTransport(
            jsonDataResponse(
                new Objects()
                    .setItems(ImmutableList.of(dir))
                    .setPrefixes(ImmutableList.of(dirName))));

    GoogleCloudStorage gcs = mockedGcs(transport);

    ListPage<GoogleCloudStorageItemInfo> objectsPage =
        gcs.listObjectInfoPage(
            BUCKET_NAME,
            /* objectNamePrefix= */ null,
            INCLUDE_PREFIX_LIST_OPTIONS,
            /* pageToken= */ null);

    assertThat(objectsPage.getNextPageToken()).isNull();
    assertThat(objectsPage.getItems()).containsExactly(createItemInfoForStorageObject(dir));
    assertThat(trackingRequestInitializerWithRetries.getAllRequestStrings())
        .containsExactly(
            listRequestWithTrailingDelimiter(
                BUCKET_NAME, /* prefix= */ null, /* pageToken= */ null))
        .inOrder();
  }

  @Test
  public void listObjectInfoPage_includePrefix_prefixObjectDoesNotExist() throws IOException {
    String prefix = "foo/bar/baz/";

    StorageObject obj0 = newStorageObject(BUCKET_NAME, "foo/bar/baz/obj0");

    MockHttpTransport transport =
        mockTransport(
            jsonDataResponse(
                new Objects()
                    .setPrefixes(ImmutableList.of("foo/bar/baz/dir0/"))
                    .setItems(ImmutableList.of(obj0))
                    .setNextPageToken(null)));

    GoogleCloudStorage gcs = mockedGcs(transport);

    ListPage<GoogleCloudStorageItemInfo> objectsPage =
        gcs.listObjectInfoPage(
            BUCKET_NAME, prefix, INCLUDE_PREFIX_LIST_OPTIONS, /* pageToken= */ null);

    assertThat(objectsPage.getNextPageToken()).isNull();
    assertThat(objectsPage.getItems())
        .containsExactly(
            createInferredDirectory(new StorageResourceId(BUCKET_NAME, "foo/bar/baz/")),
            createInferredDirectory(new StorageResourceId(BUCKET_NAME, "foo/bar/baz/dir0/")),
            createItemInfoForStorageObject(obj0))
        .inOrder();
    assertThat(trackingRequestInitializerWithRetries.getAllRequestStrings())
        .containsExactly(
            listRequestWithTrailingDelimiter(BUCKET_NAME, prefix, /* pageToken= */ null))
        .inOrder();
  }

  @Test
  public void listObjectInfoPage_includePrefix_prefixObjectDoesNotExist_objects()
      throws IOException {
    String prefix = "foo/bar/baz/";

    StorageObject obj0 = newStorageObject(BUCKET_NAME, "foo/bar/baz/obj0");
    StorageObject obj1 = newStorageObject(BUCKET_NAME, "foo/bar/baz/obj1");

    MockHttpTransport transport =
        mockTransport(
            jsonDataResponse(
                new Objects().setItems(ImmutableList.of(obj0, obj1)).setNextPageToken(null)));

    GoogleCloudStorage gcs = mockedGcs(transport);

    ListPage<GoogleCloudStorageItemInfo> objectsPage =
        gcs.listObjectInfoPage(
            BUCKET_NAME, prefix, INCLUDE_PREFIX_LIST_OPTIONS, /* pageToken= */ null);

    assertThat(objectsPage.getNextPageToken()).isNull();
    assertThat(objectsPage.getItems())
        .containsExactly(
            createInferredDirectory(new StorageResourceId(BUCKET_NAME, "foo/bar/baz/")),
            createItemInfoForStorageObject(obj0),
            createItemInfoForStorageObject(obj1))
        .inOrder();
    assertThat(trackingRequestInitializerWithRetries.getAllRequestStrings())
        .containsExactly(
            listRequestWithTrailingDelimiter(BUCKET_NAME, prefix, /* pageToken= */ null))
        .inOrder();
  }

  @Test
  public void listObjectInfoPage_includePrefix_prefixObjectDoesNotExist_prefixes()
      throws IOException {
    String prefix = "foo/bar/baz/";
    String pageToken = "pageToken_0";

    MockHttpTransport transport =
        mockTransport(
            jsonDataResponse(
                new Objects()
                    .setPrefixes(ImmutableList.of("foo/bar/baz/dir0/", "foo/bar/baz/dir1/"))
                    .setNextPageToken(pageToken)));

    GoogleCloudStorage gcs = mockedGcs(transport);

    ListPage<GoogleCloudStorageItemInfo> objects =
        gcs.listObjectInfoPage(
            BUCKET_NAME, prefix, INCLUDE_PREFIX_LIST_OPTIONS, /* pageToken= */ null);

    assertThat(objects.getNextPageToken()).isEqualTo(pageToken);
    assertThat(objects.getItems())
        .containsExactly(
            createInferredDirectory(new StorageResourceId(BUCKET_NAME, "foo/bar/baz/")),
            createInferredDirectory(new StorageResourceId(BUCKET_NAME, "foo/bar/baz/dir0/")),
            createInferredDirectory(new StorageResourceId(BUCKET_NAME, "foo/bar/baz/dir1/")))
        .inOrder();
    assertThat(trackingRequestInitializerWithRetries.getAllRequestStrings())
        .containsExactly(
            listRequestWithTrailingDelimiter(BUCKET_NAME, prefix, /* pageToken= */ null))
        .inOrder();
  }

  @Test
  public void listObjectInfoPage_includePrefix_prefixObjectExists() throws IOException {
    String prefix = "foo/bar/baz/";
    String pageToken = "pageToken_0";

    StorageObject prefixObj = newStorageObject(BUCKET_NAME, "foo/bar/baz/");
    StorageObject obj0 = newStorageObject(BUCKET_NAME, "foo/bar/baz/obj0");

    MockHttpTransport transport =
        mockTransport(
            jsonDataResponse(
                new Objects()
                    .setPrefixes(ImmutableList.of("foo/bar/baz/dir0/"))
                    .setItems(ImmutableList.of(prefixObj, obj0))
                    .setNextPageToken(pageToken)));

    GoogleCloudStorage gcs = mockedGcs(transport);

    ListPage<GoogleCloudStorageItemInfo> objectsPage =
        gcs.listObjectInfoPage(
            BUCKET_NAME, prefix, INCLUDE_PREFIX_LIST_OPTIONS, /* pageToken= */ null);

    assertThat(objectsPage.getNextPageToken()).isEqualTo(pageToken);
    assertThat(objectsPage.getItems())
        .containsExactly(
            createItemInfoForStorageObject(prefixObj),
            createInferredDirectory(new StorageResourceId(BUCKET_NAME, "foo/bar/baz/dir0/")),
            createItemInfoForStorageObject(obj0))
        .inOrder();
    assertThat(trackingRequestInitializerWithRetries.getAllRequestStrings())
        .containsExactly(
            listRequestWithTrailingDelimiter(BUCKET_NAME, prefix, /* pageToken= */ null))
        .inOrder();
  }

  @Test
  public void listObjectInfoPage_includePrefix_onlyPrefixObjectExists() throws IOException {
    String prefix = "foo/bar/baz/";

    StorageObject prefixObj = newStorageObject(BUCKET_NAME, "foo/bar/baz/");

    MockHttpTransport transport =
        mockTransport(
            jsonDataResponse(
                new Objects().setItems(ImmutableList.of(prefixObj)).setNextPageToken(null)));

    GoogleCloudStorage gcs = mockedGcs(transport);

    ListPage<GoogleCloudStorageItemInfo> objectsPage =
        gcs.listObjectInfoPage(
            BUCKET_NAME, prefix, INCLUDE_PREFIX_LIST_OPTIONS, /* pageToken= */ null);

    assertThat(objectsPage.getNextPageToken()).isNull();
    assertThat(objectsPage.getItems())
        .containsExactly(createItemInfoForStorageObject(prefixObj))
        .inOrder();
    assertThat(trackingRequestInitializerWithRetries.getAllRequestStrings())
        .containsExactly(
            listRequestWithTrailingDelimiter(BUCKET_NAME, prefix, /* pageToken= */ null))
        .inOrder();
  }

  @Test
  public void listObjectInfoPage_includePrefix_prefixDoesNotExist() throws IOException {
    String prefix = "foo/bar/baz/";

    MockHttpTransport transport = mockTransport(jsonDataResponse(new Objects()));

    GoogleCloudStorage gcs = mockedGcs(transport);

    ListPage<GoogleCloudStorageItemInfo> objectsPage =
        gcs.listObjectInfoPage(
            BUCKET_NAME, prefix, INCLUDE_PREFIX_LIST_OPTIONS, /* pageToken= */ null);

    assertThat(objectsPage.getNextPageToken()).isNull();
    assertThat(objectsPage.getItems()).isEmpty();
    assertThat(trackingRequestInitializerWithRetries.getAllRequestStrings())
        .containsExactly(
            listRequestWithTrailingDelimiter(BUCKET_NAME, prefix, /* pageToken= */ null))
        .inOrder();
  }

  @Test
  public void listObjectInfoPage_inferImplicit() throws IOException {
    String objectPrefix = "foo/bar/baz/";
    String dir0Name = "foo/bar/baz/dir0/";
    String dir1Name = "foo/bar/baz/dir1/";
    String dir2Name = "foo/bar/baz/dir2/";
    StorageObject dir1 = newStorageObject(BUCKET_NAME, dir1Name);

    MockHttpTransport transport =
        mockTransport(
            jsonDataResponse(
                new Objects()
                    .setPrefixes(ImmutableList.of(dir0Name, dir1Name, dir2Name))
                    .setItems(ImmutableList.of(dir1))
                    .setNextPageToken(null)));

    GoogleCloudStorage gcs = mockedGcs(GCS_OPTIONS, transport);

    // List the objects
    ListPage<GoogleCloudStorageItemInfo> objectInfos =
        gcs.listObjectInfoPage(BUCKET_NAME, objectPrefix, /* pageToken= */ null);

    assertThat(objectInfos.getNextPageToken()).isNull();
    assertThat(objectInfos.getItems())
        .containsExactly(
            createInferredDirectory(new StorageResourceId(BUCKET_NAME, dir0Name)),
            createItemInfoForStorageObject(new StorageResourceId(BUCKET_NAME, dir1Name), dir1),
            createInferredDirectory(new StorageResourceId(BUCKET_NAME, dir2Name)))
        .inOrder();

    assertThat(trackingRequestInitializerWithRetries.getAllRequestStrings())
        .containsExactly(
            listRequestWithTrailingDelimiter(BUCKET_NAME, objectPrefix, /* pageToken= */ null))
        .inOrder();
  }

  /** Test GoogleCloudStorage.getItemInfo(StorageResourceId) when arguments represent ROOT. */
  @Test
  public void testGetItemInfoRoot() throws IOException {
    GoogleCloudStorage gcs = mockedGcs(HTTP_TRANSPORT);
    GoogleCloudStorageItemInfo info = gcs.getItemInfo(StorageResourceId.ROOT);
    assertThat(info).isEqualTo(GoogleCloudStorageItemInfo.ROOT_INFO);
  }

  /**
   * Test GoogleCloudStorage.getItemInfo(StorageResourceId) when arguments represent only a bucket.
   */
  @Test
  public void testGetItemInfoBucket() throws IOException {
    Bucket bucket = newBucket(BUCKET_NAME);
    StorageResourceId bucketId = new StorageResourceId(bucket.getName());

    MockHttpTransport transport = mockTransport(jsonDataResponse(bucket));

    GoogleCloudStorage gcs = mockedGcs(transport);

    GoogleCloudStorageItemInfo info = gcs.getItemInfo(bucketId);

    assertThat(info).isEqualTo(createItemInfoForBucket(bucketId, bucket));
    assertThat(trackingRequestInitializerWithRetries.getAllRequestStrings())
        .containsExactly(getBucketRequestString(BUCKET_NAME))
        .inOrder();
  }

  /** Test handling of mismatch in Bucket.getName() vs StorageResourceId.getBucketName(). */
  @Test
  public void testGetItemInfoBucketReturnMismatchedName() throws IOException {
    Bucket bucket = newBucket("wrong-bucket-name");
    StorageResourceId bucketId = new StorageResourceId(BUCKET_NAME);

    MockHttpTransport transport = mockTransport(jsonDataResponse(bucket));

    GoogleCloudStorage gcs = mockedGcs(transport);

    IllegalArgumentException thrown =
        assertThrows(IllegalArgumentException.class, () -> gcs.getItemInfo(bucketId));

    String expectedMsg =
        String.format(
            "resourceId.getBucketName() must equal bucket.getName(): '%s' vs '%s'",
            BUCKET_NAME, bucket.getName());
    assertThat(thrown).hasMessageThat().isEqualTo(expectedMsg);

    assertThat(trackingRequestInitializerWithRetries.getAllRequestStrings())
        .containsExactly(getBucketRequestString(BUCKET_NAME))
        .inOrder();
  }

  /**
   * Test handling of various types of exceptions thrown during JSON API call for
   * GoogleCloudStorage.getItemInfo(2) when arguments represent only a bucket.
   */
  @Test
  public void testGetItemInfoBucketApiException() throws IOException {
    MockHttpTransport transport =
        mockTransport(
            jsonErrorResponse(ErrorResponses.NOT_FOUND), jsonErrorResponse(ErrorResponses.GONE));

    GoogleCloudStorage gcs = mockedGcs(transport);

    // Not found.
    GoogleCloudStorageItemInfo info = gcs.getItemInfo(new StorageResourceId(BUCKET_NAME));
    GoogleCloudStorageItemInfo expected =
        GoogleCloudStorageItemInfo.createNotFound(new StorageResourceId(BUCKET_NAME));

    assertThat(info).isEqualTo(expected);

    // Throw.
    assertThrows(IOException.class, () -> gcs.getItemInfo(new StorageResourceId(BUCKET_NAME)));
    assertThat(trackingRequestInitializerWithRetries.getAllRequestStrings())
        .containsExactly(getBucketRequestString(BUCKET_NAME), getBucketRequestString(BUCKET_NAME))
        .inOrder();
  }

  /**
   * Test GoogleCloudStorage.getItemInfo(StorageResourceId) when arguments represent an object in a
   * bucket.
   */
  @Test
  public void testGetItemInfoObject() throws IOException {
    StorageObject storageObject = newStorageObject(BUCKET_NAME, OBJECT_NAME);

    MockHttpTransport transport = mockTransport(jsonDataResponse(storageObject));

    GoogleCloudStorage gcs = mockedGcs(transport);

    GoogleCloudStorageItemInfo info = gcs.getItemInfo(RESOURCE_ID);

    GoogleCloudStorageItemInfo expected =
        GoogleCloudStorageImpl.createItemInfoForStorageObject(RESOURCE_ID, storageObject);

    assertThat(info).isEqualTo(expected);
    assertThat(trackingRequestInitializerWithRetries.getAllRequestStrings())
        .containsExactly(getRequestString(BUCKET_NAME, OBJECT_NAME))
        .inOrder();
  }

  /**
   * Test handling of mismatch in StorageObject.getBucket() and StorageObject.getName() vs
   * respective values in the queried StorageResourceId.
   */
  @Test
  public void testGetItemInfoObjectReturnMismatchedName() throws IOException {
    StorageObject wrongObjectName = newStorageObject(BUCKET_NAME, "wrong-object-name");

    MockHttpTransport transport = mockTransport(jsonDataResponse(wrongObjectName));

    GoogleCloudStorage gcs = mockedGcs(transport);

    IllegalArgumentException thrown =
        assertThrows(IllegalArgumentException.class, () -> gcs.getItemInfo(RESOURCE_ID));

    String expectedMsg =
        String.format(
            "resourceId.getObjectName() must equal object.getName(): '%s' vs '%s'",
            OBJECT_NAME, wrongObjectName.getName());
    assertThat(thrown).hasMessageThat().isEqualTo(expectedMsg);

    assertThat(trackingRequestInitializerWithRetries.getAllRequestStrings())
        .containsExactly(getRequestString(BUCKET_NAME, OBJECT_NAME))
        .inOrder();
  }

  /**
   * Test handling of various types of exceptions thrown during JSON API call for
   * GoogleCloudStorage.getItemInfo(StorageResourceId) when arguments represent an object in a
   * bucket.
   */
  @Test
  public void testGetItemInfoObjectApiException() throws IOException {
    MockHttpTransport transport =
        mockTransport(
            jsonErrorResponse(ErrorResponses.NOT_FOUND), jsonErrorResponse(ErrorResponses.GONE));

    GoogleCloudStorage gcs = mockedGcs(transport);

    // Not found.
    GoogleCloudStorageItemInfo info = gcs.getItemInfo(RESOURCE_ID);
    GoogleCloudStorageItemInfo expected = GoogleCloudStorageItemInfo.createNotFound(RESOURCE_ID);
    assertThat(info).isEqualTo(expected);

    // Throw.
    assertThrows(IOException.class, () -> gcs.getItemInfo(RESOURCE_ID));

    assertThat(trackingRequestInitializerWithRetries.getAllRequestStrings())
        .containsExactly(
            getRequestString(BUCKET_NAME, OBJECT_NAME), getRequestString(BUCKET_NAME, OBJECT_NAME))
        .inOrder();
  }

  @Test
  public void testGetItemInfos() throws IOException {
    Bucket bucket = newBucket(BUCKET_NAME);
    StorageObject storageObject = newStorageObject(BUCKET_NAME, OBJECT_NAME);

    MockHttpTransport transport =
        mockBatchTransport(
            /* requestsPerBatch= */ 2, jsonDataResponse(storageObject), jsonDataResponse(bucket));

    GoogleCloudStorage gcs = mockedGcs(transport);

    // Call in order of StorageObject, Bucket.
    List<GoogleCloudStorageItemInfo> itemInfos =
        gcs.getItemInfos(ImmutableList.of(RESOURCE_ID, new StorageResourceId(BUCKET_NAME)));

    assertThat(itemInfos)
        .containsExactly(
            GoogleCloudStorageImpl.createItemInfoForStorageObject(RESOURCE_ID, storageObject),
            GoogleCloudStorageImpl.createItemInfoForBucket(
                new StorageResourceId(BUCKET_NAME), bucket))
        .inOrder();

    assertThat(trackingRequestInitializerWithRetries.getAllRequestStrings())
        .containsExactly(
            batchRequestString(),
            getRequestString(BUCKET_NAME, OBJECT_NAME),
            getBucketRequestString(BUCKET_NAME))
        .inOrder();
  }

  @Test
  public void testGetItemInfosWithRetries() throws IOException {
    Bucket bucket = newBucket(BUCKET_NAME);
    StorageObject storageObject = newStorageObject(BUCKET_NAME, OBJECT_NAME);

    MockHttpTransport transport =
        mockBatchTransport(
            /* requestsPerBatch= */ 2,
            jsonDataResponse(storageObject),
            jsonErrorResponse(ErrorResponses.RATE_LIMITED),
            jsonDataResponse(bucket));

    GoogleCloudStorage gcs = mockedGcs(transport);

    // Call in order of StorageObject, Bucket.
    List<GoogleCloudStorageItemInfo> itemInfos =
        gcs.getItemInfos(ImmutableList.of(RESOURCE_ID, new StorageResourceId(BUCKET_NAME)));

    assertThat(itemInfos)
        .containsExactly(
            createItemInfoForStorageObject(RESOURCE_ID, storageObject),
            createItemInfoForBucket(new StorageResourceId(BUCKET_NAME), bucket))
        .inOrder();

    assertThat(trackingRequestInitializerWithRetries.getAllRequestStrings())
        .containsExactly(
            // Request of 1st batch
            batchRequestString(),
            getRequestString(BUCKET_NAME, OBJECT_NAME),
            getBucketRequestString(BUCKET_NAME),
            // Request of 2nd batch
            batchRequestString(),
            getBucketRequestString(BUCKET_NAME))
        .inOrder();
  }

  @Test
  public void testGetItemInfosNotFound() throws IOException {
    MockHttpTransport transport =
        mockBatchTransport(
            /* requestsPerBatch= */ 2,
            jsonErrorResponse(ErrorResponses.NOT_FOUND),
            jsonErrorResponse(ErrorResponses.NOT_FOUND));

    GoogleCloudStorage gcs = mockedGcs(transport);

    // Call in order of StorageObject, ROOT, Bucket.
    List<GoogleCloudStorageItemInfo> itemInfos =
        gcs.getItemInfos(
            ImmutableList.of(
                RESOURCE_ID, StorageResourceId.ROOT, new StorageResourceId(BUCKET_NAME)));

    GoogleCloudStorageItemInfo expectedObject =
        GoogleCloudStorageItemInfo.createNotFound(RESOURCE_ID);
    GoogleCloudStorageItemInfo expectedRoot = GoogleCloudStorageItemInfo.ROOT_INFO;
    GoogleCloudStorageItemInfo expectedBucket =
        GoogleCloudStorageItemInfo.createNotFound(new StorageResourceId(BUCKET_NAME));

    assertThat(itemInfos).containsExactly(expectedObject, expectedRoot, expectedBucket).inOrder();

    assertThat(trackingRequestInitializerWithRetries.getAllRequestStrings())
        .containsExactly(
            batchRequestString(),
            getRequestString(BUCKET_NAME, OBJECT_NAME),
            getBucketRequestString(BUCKET_NAME))
        .inOrder();
  }

  /** Test for GoogleCloudStorage.close(0). */
  @Test
  public void testClose() {
    GoogleCloudStorage gcs = mockedGcs(HTTP_TRANSPORT);

    ExecutorService executorService = Executors.newSingleThreadExecutor();
    ((GoogleCloudStorageImpl) gcs).setBackgroundTasksThreadPool(executorService);

    gcs.close();

    assertThat(executorService.isShutdown()).isTrue();
  }

  @Test
  public void testComposeSuccess() throws Exception {
    trackingRequestInitializerWithRetries = new TrackingHttpRequestInitializer();

    List<String> sources = ImmutableList.of("object1", "object2");

    StorageObject storageObject = newStorageObject(BUCKET_NAME, OBJECT_NAME);

    MockHttpTransport transport =
        mockTransport(jsonDataResponse(storageObject), jsonDataResponse(storageObject));

    GoogleCloudStorage gcs = mockedGcs(transport);

    gcs.compose(BUCKET_NAME, sources, OBJECT_NAME, CreateObjectOptions.CONTENT_TYPE_DEFAULT);

    assertThat(trackingRequestInitializerWithRetries.getAllRequestStrings())
        .containsExactly(
            getRequestString(BUCKET_NAME, OBJECT_NAME),
            composeRequestString(BUCKET_NAME, OBJECT_NAME, 1))
        .inOrder();
  }

  @Test
  public void testComposeObjectsWithGenerationId() throws Exception {
    String destination = "composedObject";
    int generationId = 35;
    StorageResourceId destinationId = new StorageResourceId(BUCKET_NAME, destination, generationId);

    StorageObject destinationObject = newStorageObject(BUCKET_NAME, destination);
    StorageObject object1 = newStorageObject(BUCKET_NAME, "object1");
    StorageObject object2 = newStorageObject(BUCKET_NAME, "object2");

    List<StorageResourceId> sources =
        ImmutableList.of(
            new StorageResourceId(BUCKET_NAME, "object1"),
            new StorageResourceId(BUCKET_NAME, "object2"));

    MockHttpTransport transport =
        mockTransport(
            jsonDataResponse(destinationObject),
            jsonDataResponse(object1),
            jsonDataResponse(object2));

    GoogleCloudStorage gcs = mockedGcs(transport);

    Map<String, byte[]> rawMetadata =
        ImmutableMap.of("foo", new byte[] {0x01}, "bar", new byte[] {0x02});
    GoogleCloudStorageItemInfo composedInfo =
        gcs.composeObjects(
            sources, destinationId, CreateObjectOptions.builder().setMetadata(rawMetadata).build());

    assertThat(composedInfo)
        .isEqualTo(
            GoogleCloudStorageImpl.createItemInfoForStorageObject(
                new StorageResourceId(BUCKET_NAME, destination), destinationObject));

    assertThat(trackingRequestInitializerWithRetries.getAllRequestStrings())
        .containsExactly(
            composeRequestString(
                BUCKET_NAME, destination, generationId, /* replaceGenerationId= */ false))
        .inOrder();
  }

  /** Test validation of Storage passing constructor. */
  @Test
  public void testStoragePassedConstructor() {
    GoogleCloudStorageOptions.Builder optionsBuilder =
        GoogleCloudStorageOptions.builder().setAppName("appName").setProjectId("projectId");

    Storage storage =
        new Storage(HTTP_TRANSPORT, JSON_FACTORY, trackingRequestInitializerWithRetries);
    // Verify that fake projectId/appName and mock storage does not throw.
    new GoogleCloudStorageImpl(optionsBuilder.build(), storage);

    // Verify that projectId == null or empty does not throw.
    optionsBuilder.setProjectId(null);
    new GoogleCloudStorageImpl(optionsBuilder.build(), storage);

    optionsBuilder.setProjectId("");
    new GoogleCloudStorageImpl(optionsBuilder.build(), storage);

    optionsBuilder.setProjectId("projectId");

    // Verify that appName == null or empty throws IllegalArgumentException.

    optionsBuilder.setAppName(null);
    assertThrows(
        IllegalArgumentException.class,
        () -> new GoogleCloudStorageImpl(optionsBuilder.build(), storage));

    optionsBuilder.setAppName("");
    assertThrows(
        IllegalArgumentException.class,
        () -> new GoogleCloudStorageImpl(optionsBuilder.build(), storage));

    optionsBuilder.setAppName("appName");

    // Verify that gcs == null throws NullPointerException.
    assertThrows(
        NullPointerException.class,
        () -> new GoogleCloudStorageImpl(optionsBuilder.build(), (Storage) null));
  }

  /** Coverage for GoogleCloudStorageItemInfo.metadataEquals. */
  @Test
  public void testItemInfoMetadataEquals() {
    assertThat(getItemInfoForEmptyObjectWithMetadata(EMPTY_METADATA).metadataEquals(EMPTY_METADATA))
        .isTrue();

    // The factory method changes 'null' to the empty map, but that doesn't mean an empty
    // metadata setting equals 'null' as the parameter passed to metadataEquals.
    assertThat(getItemInfoForEmptyObjectWithMetadata(null).metadataEquals(EMPTY_METADATA)).isTrue();
    assertThat(getItemInfoForEmptyObjectWithMetadata(null).metadataEquals(null)).isFalse();

    //  Basic equality case.
    assertThat(
            getItemInfoForEmptyObjectWithMetadata(
                    ImmutableMap.of("foo", new byte[] {0x01}, "bar", new byte[] {0x02}))
                .metadataEquals(
                    ImmutableMap.of("foo", new byte[] {0x01}, "bar", new byte[] {0x02})))
        .isTrue();

    // Equality across different map implementations.
    assertThat(
            getItemInfoForEmptyObjectWithMetadata(
                    new HashMap<>(
                        ImmutableMap.of("foo", new byte[] {0x01}, "bar", new byte[] {0x02})))
                .metadataEquals(
                    new TreeMap<>(
                        ImmutableMap.of("foo", new byte[] {0x01}, "bar", new byte[] {0x02}))))
        .isTrue();

    // Even though the keySet() is equal for the two and the set of values() is equal for the two,
    // since we inverted which key points to which value, they should not be deemed equal.
    assertThat(
            getItemInfoForEmptyObjectWithMetadata(
                    ImmutableMap.of("foo", new byte[] {0x01}, "bar", new byte[] {0x02}))
                .metadataEquals(
                    ImmutableMap.of("foo", new byte[] {0x02}, "bar", new byte[] {0x01})))
        .isFalse();

    // Only a subset is equal.
    assertThat(
            getItemInfoForEmptyObjectWithMetadata(
                    ImmutableMap.of("foo", new byte[] {0x01}, "bar", new byte[] {0x02}))
                .metadataEquals(ImmutableMap.of("foo", new byte[] {0x01})))
        .isFalse();
  }

  @Test
  public void testItemInfoEqualityIncludesMetadata() {
    assertThat(
            getItemInfoForEmptyObjectWithMetadata(
                    ImmutableMap.of("foo", new byte[] {0x01}, "bar", new byte[] {0x02}))
                .equals(getItemInfoForEmptyObjectWithMetadata(null)))
        .isFalse();
  }

  @Test
  public void testIgnoreExceptionsOnCreateEmptyObject() throws IOException {
    MockHttpTransport transport =
        mockTransport(
            jsonErrorResponse(ErrorResponses.RATE_LIMITED),
            jsonDataResponse(
                getStorageObjectForEmptyObjectWithMetadata(ImmutableMap.of("foo", new byte[0]))));

    GoogleCloudStorage gcs =
        mockedGcs(GCS_OPTIONS, transport, trackingRequestInitializerWithoutRetries);

    gcs.createEmptyObject(
        RESOURCE_ID,
        CreateObjectOptions.DEFAULT_OVERWRITE
            .toBuilder()
            .setMetadata(ImmutableMap.of("foo", new byte[0]))
            .build());

    assertThat(trackingRequestInitializerWithoutRetries.getAllRequestStrings())
        .containsExactly(
            uploadRequestString(BUCKET_NAME, OBJECT_NAME, /* generationId= */ null),
            getRequestString(BUCKET_NAME, OBJECT_NAME))
        .inOrder();
  }

  @Test
  public void testIgnoreExceptionsOnCreateEmptyObjectMismatchMetadata() throws IOException {
    MockHttpTransport transport =
        mockTransport(
            jsonErrorResponse(ErrorResponses.RATE_LIMITED),
            jsonDataResponse(getStorageObjectForEmptyObjectWithMetadata(EMPTY_METADATA)));

    GoogleCloudStorage gcs =
        mockedGcs(GCS_OPTIONS, transport, trackingRequestInitializerWithoutRetries);

    StorageResourceId resourceId = RESOURCE_ID;
    CreateObjectOptions createOptions =
        CreateObjectOptions.DEFAULT_OVERWRITE
            .toBuilder()
            .setMetadata(ImmutableMap.of("foo", new byte[0]))
            .build();

    IOException thrown =
        assertThrows(IOException.class, () -> gcs.createEmptyObject(resourceId, createOptions));
    assertThat(thrown).hasMessageThat().contains(ApiErrorExtractor.RATE_LIMITED_REASON);

    assertThat(trackingRequestInitializerWithoutRetries.getAllRequestStrings())
        .containsExactly(
            uploadRequestString(BUCKET_NAME, OBJECT_NAME, /* generationId= */ null),
            getRequestString(BUCKET_NAME, OBJECT_NAME))
        .inOrder();
  }

  @Test
  public void testIgnoreExceptionsOnCreateEmptyObjectMismatchMetadataButOptionsHasNoMetadata()
      throws IOException {
    MockHttpTransport transport =
        mockTransport(
            jsonErrorResponse(ErrorResponses.RATE_LIMITED),
            jsonDataResponse(
                getStorageObjectForEmptyObjectWithMetadata(ImmutableMap.of("foo", new byte[0]))));

    GoogleCloudStorage gcs =
        mockedGcs(GCS_OPTIONS, transport, trackingRequestInitializerWithoutRetries);

    // The fetch will "mismatch" with more metadata than our default EMPTY_METADATA used in the
    // default CreateObjectOptions, but we won't care because the metadata-check requirement
    // will be false, so the call will complete successfully.
    gcs.createEmptyObject(RESOURCE_ID);

    assertThat(trackingRequestInitializerWithoutRetries.getAllRequestStrings())
        .containsExactly(
            uploadRequestString(BUCKET_NAME, OBJECT_NAME, null),
            getRequestString(BUCKET_NAME, OBJECT_NAME))
        .inOrder();
  }

  @Test
  public void testIgnoreExceptionsOnCreateEmptyObjects() throws IOException {
    MockHttpTransport transport =
        mockTransport(
            jsonErrorResponse(ErrorResponses.RATE_LIMITED),
            jsonDataResponse(getStorageObjectForEmptyObjectWithMetadata(EMPTY_METADATA)));

    GoogleCloudStorage gcs =
        mockedGcs(GCS_OPTIONS, transport, trackingRequestInitializerWithoutRetries);

    gcs.createEmptyObjects(ImmutableList.of(RESOURCE_ID));

    assertThat(trackingRequestInitializerWithoutRetries.getAllRequestStrings())
        .containsExactly(
            uploadRequestString(BUCKET_NAME, OBJECT_NAME, null),
            getRequestString(BUCKET_NAME, OBJECT_NAME))
        .inOrder();
  }

  @Test
  public void testIgnoreExceptionsOnCreateEmptyObjectsNonIgnorableException() throws Exception {
    MockHttpTransport transport = mockTransport(jsonErrorResponse(ErrorResponses.GONE));

    GoogleCloudStorage gcs = mockedGcs(transport);

    assertThrows(IOException.class, () -> gcs.createEmptyObjects(ImmutableList.of(RESOURCE_ID)));

    assertThat(trackingRequestInitializerWithRetries.getAllRequestStrings())
        .containsExactly(uploadRequestString(BUCKET_NAME, OBJECT_NAME, /* generationId= */ null))
        .inOrder();
  }

  @Test
  public void testIgnoreExceptionsOnCreateEmptyObjectsErrorOnRefetch() throws IOException {
    String objectName1 = OBJECT_NAME + 1;
    String objectName2 = OBJECT_NAME + 2;

    InputStream failedStream =
        new ThrowingInputStream(new RuntimeException("read RuntimeException"));

    MockHttpTransport transport =
        mockTransport(
            jsonErrorResponse(ErrorResponses.RATE_LIMITED),
            jsonDataResponse(newStorageObject(BUCKET_NAME, objectName2)),
            inputStreamResponse(CONTENT_LENGTH, 1, failedStream));

    GoogleCloudStorage gcs =
        mockedGcs(GCS_OPTIONS, transport, trackingRequestInitializerWithoutRetries);

    List<StorageResourceId> resourceIds =
        ImmutableList.of(
            new StorageResourceId(BUCKET_NAME, objectName1),
            new StorageResourceId(BUCKET_NAME, objectName2));

    IOException thrown = assertThrows(IOException.class, () -> gcs.createEmptyObjects(resourceIds));
    assertThat(thrown).hasMessageThat().contains("Multiple IOExceptions");

    List<String> allRequestStrings =
        trackingRequestInitializerWithoutRetries.getAllRequestStrings();
    assertThat(allRequestStrings).hasSize(3);
    assertThat(allRequestStrings)
        .containsAtLeast(
            uploadRequestString(BUCKET_NAME, objectName1, /* generationId= */ null),
            uploadRequestString(BUCKET_NAME, objectName2, /* generationId= */ null));
    assertThat(allRequestStrings)
        .containsAnyOf(
            getRequestString(BUCKET_NAME, objectName1), getRequestString(BUCKET_NAME, objectName2));
  }

  @Test
  public void testIgnoreExceptionsOnCreateEmptyObjectsWithMultipleRetries() throws Exception {
    MockHttpTransport transport =
        mockTransport(
            jsonErrorResponse(ErrorResponses.RATE_LIMITED),
            jsonErrorResponse(ErrorResponses.NOT_FOUND),
            jsonDataResponse(getStorageObjectForEmptyObjectWithMetadata(EMPTY_METADATA)));

    GoogleCloudStorage gcs =
        mockedGcs(GCS_OPTIONS, transport, trackingRequestInitializerWithoutRetries);

    gcs.createEmptyObjects(ImmutableList.of(RESOURCE_ID));

    assertThat(trackingRequestInitializerWithoutRetries.getAllRequestStrings())
        .containsExactly(
            uploadRequestString(BUCKET_NAME, OBJECT_NAME, null),
            getRequestString(BUCKET_NAME, OBJECT_NAME),
            getRequestString(BUCKET_NAME, OBJECT_NAME))
        .inOrder();
  }

  @Test
  public void testInstantiateAuthorizationHandler() {
    GoogleCloudStorageOptions options =
        GoogleCloudStorageOptions.builder()
            .setAppName("test-name")
            .setProjectId("test-project")
            .setAuthorizationHandlerImplClass(FakeAuthorizationHandler.class)
            .setAuthorizationHandlerProperties(
                ImmutableMap.of(
                    FakeAuthorizationHandler.PROPERTY_KEY, FakeAuthorizationHandler.EXPECTED_VALUE))
            .build();

    StorageRequestAuthorizer authorizer = initializeStorageRequestAuthorizer(options);

    assertThat(authorizer).isNotNull();
  }

  @Test
  public void initializeRequest_withAccessTokenProviderNotUsingNewTokenPerRequest()
      throws IOException {
    MockHttpTransport transport = mockTransport(jsonDataResponse(newBucket(BUCKET_NAME)));

    GoogleCloudStorageImpl gcs =
        mockedGcs(
            GCS_OPTIONS,
            transport,
            /* requestInitializer= */ null,
            /* downscopedAccessTokenFn= */ null);

    Storage.Objects.Get testGetRequest = gcs.storage.objects().get(BUCKET_NAME, OBJECT_NAME);
    gcs.initializeRequest(testGetRequest, BUCKET_NAME);

    assertThat(testGetRequest.getRequestHeaders().getAuthorization()).isNull();
  }

  @Test
  public void initializeRequest_withDownscopedAccessToken() throws IOException {
    MockHttpTransport transport = mockTransport(jsonDataResponse(newBucket(BUCKET_NAME)));

    GoogleCloudStorageImpl gcs =
        mockedGcs(
            GCS_OPTIONS,
            transport,
            /* requestInitializer= */ null,
            /* downscopedAccessTokenFn= */ ignore -> "testDownscopedAccessToken");

    Storage.Objects.Get testGetRequest =
        gcs.storageRequestFactory.objectsGetMetadata(BUCKET_NAME, OBJECT_NAME);
    gcs.initializeRequest(testGetRequest, BUCKET_NAME);

    assertThat(testGetRequest.getRequestHeaders().getAuthorization())
        .isEqualTo("Bearer testDownscopedAccessToken");
  }

<<<<<<< HEAD
  // TODO: flaky test, ignoring while RCA is in progress
  @Ignore
  public void checkDeletionOrderForHnBucketBalancedFolders() throws InterruptedException {
    String folderString = "test-folder-start/";
    List<FolderInfo> foldersToDelete = new LinkedList<>();
    List<FolderInfo> orderOfDeletion = new LinkedList<>();

    addFolders(foldersToDelete, folderString);
    int folderSize = foldersToDelete.size();
    DeleteFolderOperation deleteFolderOperation =
        new DeleteFolderOperation(foldersToDelete, GoogleCloudStorageOptions.DEFAULT, null);

    deleteFolderOperation.computeChildrenForFolderResource();
    while (folderSize != 0 && deleteFolderOperation.encounteredNoExceptions()) {
      FolderInfo folderToDelete = deleteFolderOperation.getElementFromBlockingQueue();
      orderOfDeletion.add(folderToDelete);
      folderSize--;
      deleteFolderOperation.addToToBatchExecutorQueue(() -> null, folderToDelete, 1);
    }
    assertThat(orderOfDeletion.size()).isEqualTo(foldersToDelete.size());

    // Map to store the index at which a folder was deleted
    HashMap<String, Integer> deletionOrder = new HashMap<>();
    for (int i = 0; i < orderOfDeletion.size(); i++) {
      deletionOrder.put(orderOfDeletion.get(i).getFolderName(), i);
    }

    for (int i = 0; i < orderOfDeletion.size(); i++) {
      FolderInfo curFolder = orderOfDeletion.get(i);
      String curFolderName = curFolder.getFolderName();
      String parentFolderName = curFolder.getParentFolderName();

      if (!Strings.isNullOrEmpty(parentFolderName)) {
        assertThat(deletionOrder.get(parentFolderName) > deletionOrder.get(curFolderName)).isTrue();
      }
    }
  }

  @Test
  public void checkDeletionOrderForHnBucketSkewedFolders() throws InterruptedException {
    String folderString = "test-folder-start/";
    List<FolderInfo> foldersToDelete = new LinkedList<>();
    List<FolderInfo> orderOfDeletion = new LinkedList<>();

    for (int i = 0; i < 10; i++) {
      foldersToDelete.add(
          new FolderInfo(FolderInfo.createFolderInfoObject(BUCKET_NAME, folderString)));
      folderString += ("test-folder-" + i + "/");
    }

    int folderSize = foldersToDelete.size();
    DeleteFolderOperation deleteFolderOperation =
        new DeleteFolderOperation(foldersToDelete, GoogleCloudStorageOptions.DEFAULT, null);

    deleteFolderOperation.computeChildrenForFolderResource();
    while (folderSize != 0 && deleteFolderOperation.encounteredNoExceptions()) {
      FolderInfo folderToDelete = deleteFolderOperation.getElementFromBlockingQueue();
      orderOfDeletion.add(folderToDelete);
      folderSize--;
      deleteFolderOperation.addToToBatchExecutorQueue(() -> null, folderToDelete, 1);
    }

    assertThat(orderOfDeletion.size()).isEqualTo(foldersToDelete.size());
    for (int i = 1; i < orderOfDeletion.size(); i++) {
      FolderInfo prev = orderOfDeletion.get(i - 1);
      FolderInfo cur = orderOfDeletion.get(i);
      assertThat(prev.getParentFolderName()).isEqualTo(cur.getFolderName());
    }
  }

  /** Helper function to create a balanced set of folder resources */
  private void addFolders(List<FolderInfo> foldersToDelete, String curFolderName) {
    Random r = new Random();
    String abc = "ABCDEFGHIJKLMNOPQRSTUVWXYZ";
    Queue<String> q = new ArrayDeque<>();
    q.add(curFolderName);

    while (!q.isEmpty()) {
      String top = q.poll();
      foldersToDelete.add(new FolderInfo(FolderInfo.createFolderInfoObject(BUCKET_NAME, top)));
      if (foldersToDelete.size() > 30) return;

      for (int i = 0; i < 3; i++) {
        char letter = abc.charAt(r.nextInt(abc.length()));
        q.add(top + letter + "/");
      }
    }
  }

=======
>>>>>>> 64a7cf52
  private GoogleCloudStorage mockedGcs(HttpTransport transport) {
    return mockedGcs(GCS_OPTIONS, transport);
  }

  private GoogleCloudStorage mockedGcs(
      GoogleCloudStorageOptions gcsOptions, HttpTransport transport) {
    return mockedGcs(gcsOptions, transport, trackingRequestInitializerWithRetries);
  }

  private GoogleCloudStorage mockedGcs(
      GoogleCloudStorageOptions gcsOptions,
      HttpTransport transport,
      HttpRequestInitializer requestInitializer) {
    return mockedGcs(
        gcsOptions, transport, requestInitializer, /* downscopedAccessTokenFn= */ null);
  }

  private GoogleCloudStorageImpl mockedGcs(
      GoogleCloudStorageOptions gcsOptions,
      HttpTransport transport,
      HttpRequestInitializer requestInitializer,
      Function<List<AccessBoundary>, String> downscopedAccessTokenFn) {
    Storage storage = new Storage(transport, JSON_FACTORY, requestInitializer);
    return new GoogleCloudStorageImpl(
        gcsOptions, storage, /* credentials= */ null, downscopedAccessTokenFn);
  }

  static Bucket newBucket(String name) {
    return new Bucket()
        .setName(name)
        .setLocation("us-central1-a")
        .setStorageClass("class-af4")
        .setTimeCreated(new DateTime(new Date()))
        .setUpdated(new DateTime(new Date()));
  }

  static StorageObject newStorageObject(String bucketName, String objectName) {
    Random r = new Random();
    return new StorageObject()
        .setBucket(bucketName)
        .setName(objectName)
        .setSize(BigInteger.valueOf(r.nextInt(Integer.MAX_VALUE)))
        .setStorageClass("standard")
        .setGeneration((long) r.nextInt(Integer.MAX_VALUE))
        .setMetageneration((long) r.nextInt(Integer.MAX_VALUE))
        .setTimeCreated(new DateTime(new Date()))
        .setUpdated(new DateTime(new Date()));
  }

  private static byte[] gzip(byte[] testData) throws IOException {
    ByteArrayOutputStream outputStream = new ByteArrayOutputStream();
    try (ByteArrayOutputStream outputStreamToClose = outputStream;
        GZIPOutputStream gzipOutputStream = new GZIPOutputStream(outputStreamToClose)) {
      gzipOutputStream.write(testData);
    }
    return outputStream.toByteArray();
  }
}<|MERGE_RESOLUTION|>--- conflicted
+++ resolved
@@ -107,7 +107,6 @@
 import java.util.zip.GZIPOutputStream;
 import javax.net.ssl.SSLException;
 import org.junit.Before;
-import org.junit.Ignore;
 import org.junit.Test;
 import org.junit.runner.RunWith;
 import org.junit.runners.JUnit4;
@@ -3382,98 +3381,6 @@
         .isEqualTo("Bearer testDownscopedAccessToken");
   }
 
-<<<<<<< HEAD
-  // TODO: flaky test, ignoring while RCA is in progress
-  @Ignore
-  public void checkDeletionOrderForHnBucketBalancedFolders() throws InterruptedException {
-    String folderString = "test-folder-start/";
-    List<FolderInfo> foldersToDelete = new LinkedList<>();
-    List<FolderInfo> orderOfDeletion = new LinkedList<>();
-
-    addFolders(foldersToDelete, folderString);
-    int folderSize = foldersToDelete.size();
-    DeleteFolderOperation deleteFolderOperation =
-        new DeleteFolderOperation(foldersToDelete, GoogleCloudStorageOptions.DEFAULT, null);
-
-    deleteFolderOperation.computeChildrenForFolderResource();
-    while (folderSize != 0 && deleteFolderOperation.encounteredNoExceptions()) {
-      FolderInfo folderToDelete = deleteFolderOperation.getElementFromBlockingQueue();
-      orderOfDeletion.add(folderToDelete);
-      folderSize--;
-      deleteFolderOperation.addToToBatchExecutorQueue(() -> null, folderToDelete, 1);
-    }
-    assertThat(orderOfDeletion.size()).isEqualTo(foldersToDelete.size());
-
-    // Map to store the index at which a folder was deleted
-    HashMap<String, Integer> deletionOrder = new HashMap<>();
-    for (int i = 0; i < orderOfDeletion.size(); i++) {
-      deletionOrder.put(orderOfDeletion.get(i).getFolderName(), i);
-    }
-
-    for (int i = 0; i < orderOfDeletion.size(); i++) {
-      FolderInfo curFolder = orderOfDeletion.get(i);
-      String curFolderName = curFolder.getFolderName();
-      String parentFolderName = curFolder.getParentFolderName();
-
-      if (!Strings.isNullOrEmpty(parentFolderName)) {
-        assertThat(deletionOrder.get(parentFolderName) > deletionOrder.get(curFolderName)).isTrue();
-      }
-    }
-  }
-
-  @Test
-  public void checkDeletionOrderForHnBucketSkewedFolders() throws InterruptedException {
-    String folderString = "test-folder-start/";
-    List<FolderInfo> foldersToDelete = new LinkedList<>();
-    List<FolderInfo> orderOfDeletion = new LinkedList<>();
-
-    for (int i = 0; i < 10; i++) {
-      foldersToDelete.add(
-          new FolderInfo(FolderInfo.createFolderInfoObject(BUCKET_NAME, folderString)));
-      folderString += ("test-folder-" + i + "/");
-    }
-
-    int folderSize = foldersToDelete.size();
-    DeleteFolderOperation deleteFolderOperation =
-        new DeleteFolderOperation(foldersToDelete, GoogleCloudStorageOptions.DEFAULT, null);
-
-    deleteFolderOperation.computeChildrenForFolderResource();
-    while (folderSize != 0 && deleteFolderOperation.encounteredNoExceptions()) {
-      FolderInfo folderToDelete = deleteFolderOperation.getElementFromBlockingQueue();
-      orderOfDeletion.add(folderToDelete);
-      folderSize--;
-      deleteFolderOperation.addToToBatchExecutorQueue(() -> null, folderToDelete, 1);
-    }
-
-    assertThat(orderOfDeletion.size()).isEqualTo(foldersToDelete.size());
-    for (int i = 1; i < orderOfDeletion.size(); i++) {
-      FolderInfo prev = orderOfDeletion.get(i - 1);
-      FolderInfo cur = orderOfDeletion.get(i);
-      assertThat(prev.getParentFolderName()).isEqualTo(cur.getFolderName());
-    }
-  }
-
-  /** Helper function to create a balanced set of folder resources */
-  private void addFolders(List<FolderInfo> foldersToDelete, String curFolderName) {
-    Random r = new Random();
-    String abc = "ABCDEFGHIJKLMNOPQRSTUVWXYZ";
-    Queue<String> q = new ArrayDeque<>();
-    q.add(curFolderName);
-
-    while (!q.isEmpty()) {
-      String top = q.poll();
-      foldersToDelete.add(new FolderInfo(FolderInfo.createFolderInfoObject(BUCKET_NAME, top)));
-      if (foldersToDelete.size() > 30) return;
-
-      for (int i = 0; i < 3; i++) {
-        char letter = abc.charAt(r.nextInt(abc.length()));
-        q.add(top + letter + "/");
-      }
-    }
-  }
-
-=======
->>>>>>> 64a7cf52
   private GoogleCloudStorage mockedGcs(HttpTransport transport) {
     return mockedGcs(GCS_OPTIONS, transport);
   }
