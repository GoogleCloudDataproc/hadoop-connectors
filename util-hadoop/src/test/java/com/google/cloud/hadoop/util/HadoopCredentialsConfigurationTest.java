--- conflicted
+++ resolved
@@ -133,11 +133,7 @@
 
   @Test
   public void metadataServiceIsUsedByDefault() throws Exception {
-<<<<<<< HEAD
-    // ✅ RESPONSE 1: The service account info, now correctly nested under a "default" key.
-=======
     // RESPONSE 1: The service account info, now correctly nested under a "default" key.
->>>>>>> bdc811c2
     LowLevelHttpResponse serviceAccountInfoResponse =
         new MockLowLevelHttpResponse()
             .setContentType(Json.MEDIA_TYPE)
