1.9.9 - 2018-XX-XX


1.9.8 - 2018-10-03

  1. Expose `FileChecksum` in `GoogleHadoopFileSystem` via property:

       fs.gs.checksum.type (default: NONE)

     Valid property values: `NONE`, `CRC32C`, `MD5`.

     CRC32c checksum is compatible with HDFS-13056.

  2. Add support for proxy authentication for both `APACHE` and `JAVA_NET`
     `HttpTransport` options.

     Proxy authentication is configurable with properties:

        fs.gs.proxy.username (default: null)
        fs.gs.proxy.password (default: null)

<<<<<<< HEAD
=======
  3. Update Apache HttpClient to the latest version.

>>>>>>> a577bc99

1.9.7 - 2018-09-20

  1. Add an option to provide credentials directly in Hadoop Configuration,
     without having to place a file on every node, or associating service
     accounts with GCE VMs.

       fs.gs.auth.service.account.private.key.id
       fs.gs.auth.service.account.private.key

  2. Add an option to specify max bytes rewritten per rewrite request when
     `fs.gs.copy.with.rewrite.enable` is set to `true`:

       fs.gs.rewrite.max.bytes.per.call (default: 536870912)

     Even though GCS does not require this parameter for rewrite requests,
     rewrite requests are flaky without it.


1.9.6 - 2018-08-30

  1. Change default values for GCS batch/directory operations properties to
     improve performance:

       fs.gs.copy.max.requests.per.batch (default: 1 -> 15)
       fs.gs.copy.batch.threads (default: 50 -> 15)
       fs.gs.max.requests.per.batch (default: 25 -> 15)
       fs.gs.batch.threads (default: 25 -> 15)

  2. Migrate logging to Google Flogger.

     To configure Log4j as a Flogger backend set `flogger.backend_factory`
     system property to `com.google.common.flogger.backend.log4j.Log4jBackendFactory#getInstance`
     or `com.google.cloud.hadoop.repackaged.gcs.com.google.common.flogger.backend.log4j.Log4jBackendFactory#getInstance`
     if using shaded jar.

     For example:

       java -Dflogger.backend_factory=com.google.common.flogger.backend.log4j.Log4jBackendFactory#getInstance ...

  3. Delete read buffer in `GoogleHadoopFSInputStream` class and remove property
     that enables it:

       fs.gs.inputstream.internalbuffer.enable (default: false)

  4. Disable read buffer in `GoogleCloudStorageReadChannel` by default because
     it does not provide significant performance benefits:

       fs.gs.io.buffersize (deafult: 8388608 -> 0)

  5. Add configuration properties for buffers in `GoogleHadoopOutputStream`:

       fs.gs.outputstream.buffer.size (default: 8388608)
       fs.gs.outputstream.pipe.buffer.size (default: 1048576)

  6. Deprecate and replace properties with new one:

       fs.gs.io.buffersize -> fs.gs.inputstream.buffer.size (deafult: 0)
       fs.gs.io.buffersize.write -> fs.gs.outputstream.upload.chunk.size (default: 67108864)

  7. Enable fadvise `AUTO` mode by default:

       fs.gs.inputstream.fadvise (default: SEQUENTIAL -> AUTO)

  8. Update all dependencies to latest versions.


1.9.5 - 2018-08-09

  1. Improve build configuration (`pom.xml`s) compatibility with Maven release
     plugin.

     Changes version string from `1.9.5-hadoop2` to `hadoop2-1.9.5`.

  2. Update Maven plugins versions.

  3. Do not send batch request when performing operations (rename, delete, copy)
     on 1 object.

  4. Add `fs.gs.performance.cache.dir.metadata.prefetch.limit` (default=`1000`)
     configuration property to control number of prefetched metadata objects
     in the same directory by `PerformanceCachingGoogleCloudStorage`.

     To disable metadata prefetching set property value to `0`.

     To prefetch all objects metadata in a directory set property value to `-1`.

  5. Add configuration properties to control batching of copy operations
     separately from other operations:

       fs.gs.copy.max.requests.per.batch (default: 30)
       fs.gs.copy.batch.threads (default: 0)

  6. Fix `RejectedExecutionException` during parallel execution of GCS batch
     requests.

  7. Change default values for GCS batch/directory operations properties:

       fs.gs.copy.with.rewrite.enable (default: false -> true)
       fs.gs.copy.max.requests.per.batch (default: 30 -> 1)
       fs.gs.copy.batch.threads (default: 0 -> 50)
       fs.gs.max.requests.per.batch (default: 30 -> 25)
       fs.gs.batch.threads (default: 0 -> 25)


1.9.4 - 2018-08-07

  1. Add `fs.gs.generation.read.consistency (default : LATEST)` property to
     determine read consistency across different generations of a GCS object.

     Three modes are supported:

     `LATEST`: this is the default behavior. The connector will ignore
     generation ID of the GCS objects and always try to read the live version.

     `BEST_EFFORT`: The connector will try to read the generation determined
     when the `GoogleCloudStorageReadChannel` is first established. However if
     that generation cannot be found anymore, connector will fall back to read
     the live version. This mode allows to improve performance by requesting the
     same object generation from GCS. Using this mode connector can read
     changing objects from GCS buckets with disabled object versioning without
     failure.

     `STRICT`: The connector will always try to read the generation determined
     when the `GoogleCloudStorageReadChannel` is first established, and report
     error (`FileNotFound`) when that generation cannot be found anymore.

     Note that this property will only apply to new streams opened after
     generation is determined. It won't affect read from any streams that are
     already open, pre-fetched footer, or the metadata of the object.

  2. Support parallel execution of GCS batch requests.

     Number of threads to execute batch requests configurable via property:

       fs.gs.batch.threads (default: 0)

     If `fs.gs.batch.threads` value is set to 0 then batch requests will be
     executed sequentially by caller thread.

  3. Do not fail-fast when creating `GoogleCloudStorageReadChannel` instance for
     non-existing object to avoid GCS metadata request.

  4. Add property to fail fast with `FileNotFoundException` when calling
     `GoogleCloudStorageImpl#open` method (costs additional GCS metadata
     request):

       fs.gs.inputstream.fast.fail.on.not.found.enable (default: true)

  5. Lazily initialize `GoogleCloudStorageReadChannel` metadata after first
     read operation.

  6. Lazily pre-fetch footer in `AUTO` and `RANDOM` fadvise modes when reading
     end of the file using `GoogleCloudStorageReadChannel`.

  7. Delete `fs.gs.inputstream.footer.prefetch.size` property and use
     `fs.gs.inputstream.min.range.request.size` property for determining lazy
     footer prefetch size.

     Because `GoogleCloudStorageReadChannel` makes first read without knowing
     object size it uses heuristic to lazily prefetch at most
     `fs.gs.inputstream.min.range.request.size / 2` bytes before read channel
     position in case this is a footer read. This logic simplifies performance
     tuning and renders `fs.gs.inputstream.footer.prefetch.size` property to be
     obsolete.

  8. Delete unused `fs.gs.inputstream.support.content.encoding.enable` property.

  9. Update all dependencies to latest versions.


1.9.3 - 2018-07-25

  1. Ignore `fs.gs.io.buffer` property when determining HTTP range request size
     in fadvise `RANDOM` mode which is used to limit minimum size of HTTP range
     request.

  2. Reuse prefetched footer when reading end of the file.

  3. Always skip in place for gzip-encoded files.

  4. Fix Ivy compatibility - resolve artifact versions in released `pom.xml`
     files.


1.9.2 - 2018-07-18

  1. Report the UGI user in FileStatus instead of process owner.

  2. Implement automatic fadvise (adaptive range reads). In this mode, connector
     starts to send bounded range requests instead of streaming range requests
     when reading non gzip encoded files after first backward read or forward
     read for more than `fs.gs.inputstream.inplace.seek.limit` bytes was
     detected.

     To activate this behavior set the property:

       fs.gs.inputstream.fadvise=AUTO (default: SEQUENTIAL)

  3. Add an option to prefetch footer when creating
     `GoogleCloudStorageReadChannel` in `AUTO` and `RANDOM` fadvise mode.
     Prefetch size is configured via property:

       fs.gs.inputstream.footer.prefetch.size (default: 0)

     This optimization is helpful when reading objects in format that stores
     metadata at the end of the file in footer, like Parquet and ORC.

     Note: for this optimization to work, specified footer prefetch size should
     be greater or equal to an actual metadata size stored in the file footer.

     To disable footer pre-fetching set this property to 0.

  4. Cache objects metadata in `PerformanceCachingGoogleCloudStorage` using GCS
     `ListObjects` requests.

  5. Change default values of properties:

       fs.gs.inputstream.min.range.request.size (default: 1048576 -> 524288)
       fs.gs.performance.cache.max.entry.age.ms (default: 3000 -> 5000)
       fs.gs.performance.cache.list.caching.enable (default: true -> false)

  6. Change default OAuth 2.0 token server URL to
     `https://oauth2.googleapis.com/token`.

     Default OAuth 2.0 token server URL could be changed via environment
     variable:

       GOOGLE_OAUTH_TOKEN_SERVER_URL


1.9.1 - 2018-07-11

  1. Fix `PerformanceCachingGoogleCloudStorage`.

  2. Send only 1 GCS metadata request per `GoogleCloudStorageReadChannel`
     object lifecycle to reduce number of GCS requests when reading objects.

  3. Always fail-fast when creating `GoogleCloudStorageReadChannel` instance for
     non-existing GCS object. Remove property that disables this:

       fs.gs.inputstream.fast.fail.on.not.found.enable

  4. For gzip-encoded objects always return `Long.MAX_VALUE` size in
     `GoogleCloudStorageReadChannel.size()` method, until object will be
     fully read. This fixes a bug, when clients that rely on `size` method
     could stop reading object prematurely.

  5. Implement fadvise feature that allows to read objects in random mode in
     addition to sequential mode (current behavior).

     In random mode connector will send bounded range requests (HTTP Range
     header) to GCS which are more efficient in some cases (e.g. reading objects
     in row-columnar file formats like ORC, Parquet, etc).

     Range request size is limited by whatever is greater, `fs.gs.io.buffer` or
     read buffer size passed by client.

     To avoid sending too small range requests (couple bytes) what could happen
     if `fs.gs.io.buffer` is 0 and client passes very small read buffer, min
     range request size is limited to 1 MiB by default. To override this limit
     and set minimum range request size to different value, use property:

       fs.gs.inputstream.min.range.request.size (default: 1048576)

     To enable fadvise random mode set property:

       fs.gs.inputstream.fadvise=RANDOM (default: SEQUENTIAL)

  6. Do not close GCS read channel when calling
     `GoogleCloudStorageReadChannel.position(long)` method.

  7. Remove property that disables use of `includeTrailingDelimiter` GCS
     parameter after it was verified in production for a while:

       fs.gs.list.directory.objects.enable


1.9.0 - 2018-06-15

  1. Update all dependencies to latest versions.

  2. Delete metadata cache functionality because Cloud Storage has strong
     native list operation consistency already. Deleted properties:

       fs.gs.metadata.cache.enable
       fs.gs.metadata.cache.type
       fs.gs.metadata.cache.directory
       fs.gs.metadata.cache.max.age.info.ms
       fs.gs.metadata.cache.max.age.entry.ms

  3. Decrease default value for max requests per batch from 1,000 to 30.

  4. Make max requests per batch value configurable with property:

       fs.gs.max.requests.per.batch (default: 30)

  5. Support Hadoop 3.

  6. Change Maven project structure to be better compatible with IDEs.

  7. Delete deprecated `GoogleHadoopGlobalRootedFileSystem`.

  8. Fix thread leaks that were occurring when YARN log aggregation uploaded
     logs to GCS.

  9. Add interface through which user can directly provide the access token.

  10. Add more retries and error handling in GoogleCloudStorageReadChannel,
      to make it more resilient to network errors; also add a property to allow
      users to specify number of retries on low level GCS HTTP requests in case
      of server errors and I/O errors.

  11. Add properties to allow users to specify connect timeout and read timeout
      on low level GCS HTTP requests.

  12. Include prefix/directory objects metadata into `storage.objects.list`
      requests response to improve performance (i.e. set
      `includeTrailingDelimiter` parameter for `storage.objects.list` GCS
      requests to `true`).


1.8.1 - 2018-03-29

  1. Add `AUTO` mode support for Cloud Storage Requester Pays feature.

  2. Add support for using Cloud Storage Rewrite requests for copy operation:

       fs.gs.copy.with.rewrite.enable (default: false)

     This allows to copy files between different locations and storage classes.


1.8.0 - 2018-03-15

  1. Support GCS Requester Pays feature that could be configured with new
     properties:

       fs.gs.requester.pays.mode (default=DISABLED)
       fs.gs.requester.pays.project.id (no default value)
       fs.gs.requester.pays.buckets (no default value)

  2. Change relocation package in shaded jar to be connector-specific.

  3. Add support for specifying marker files pattern that should be copied
     last during folder rename operation. Pattern is configured with property:

       fs.gs.marker.file.pattern

  4. Min required Java version now is Java 8.


1.7.0 - 2018-02-22

  1. Fixed an issue where JSON auth files containing user auth e.g.
     application_default_credentials.json does not work with
     google.cloud.auth.service.account.json.keyfile

  2. Honor GOOGLE_APPLICATION_DEFAULT_CREDENTIALS environment variable. For
     Google Application Default Credentials (but not other defaults).

  3. Make fs.gs.project.id optional. It is still required for listing buckets,
     creating buckets, and entire BigQuery connector.

  4. Relocate all dependencies in shaded jar.

  5. Update all dependencies to latest versions.

  6. Disable GCS Metadata Cache by default (e.g. set default value of
     `fs.gs.metadata.cache.enable` property to `false`).


1.6.2 - 2017-11-21

  1. Wire HTTP transport settings into Credential logic.


1.6.1 - 2017-04-14

  1. Added a polling loop when determining if a createEmptyObjects error can
     safely be ignored and expanded the cases in which we will attempt to
     determine if an empty object already exists.

     Previously, if a rate limiting exception was encountered while creating
     empty objects the connector would issue a single get request for that
     object. If the object exists and is zero length we would consider the
     createEmptyObjects call successful and suppress the rate limit exception.

     The new implementation will poll for the existence of the object, up to
     a user-configurable maximum, and will poll when either a rate limiting
     error occurs or when a 500-level error occurs. The maximum can be
     configured by the following setting:

     fs.gs.max.wait.for.empty.object.creation.ms

     Any positive value for this setting will be interpreted to mean "poll
     for up to this many milliseconds before making a final determination".
     The default value will cause a maximum wait of 3 seconds. Polling can
     be disabled by setting this key to 0.


1.6.0 - 2016-12-16

  1. Added new PerformanceCachingGoogleCloudStorage; unlike the existing
     CacheSupplementedGoogleCloudStorage which only serves as an advisory
     cache for enforcement of list consistency, the new optional caching
     layer is able to serving certain metadata and listing requests purely
     out of a short-lived in-memory cache to enhance performance of
     some workloads. By default this feature is disabled, and can be
     controlled with the config settings:

       fs.gs.performance.cache.enable=true (default=false)
       fs.gs.performance.cache.list.caching.enable=true (default=false)

     The first option enables the cache to serve getFileStatus requests,
     while the second option additionally enables serving listStatus. The
     duration of cache entries can be controlled with:

       fs.gs.performance.cache.max.entry.age.ms (default=3000)

     It is not recommended to always run with this feature enabled; it should
     be used specifically to address cases where frameworks perform redundant
     sequential list/stat operations in a non-distributed manner, and on
     datasets which are not frequently changing. It is additionally advised
     to validate data integrity separately whenever using this feature. There
     is no cooperative cache invalidation between different processes when
     using this feature, so concurrent mutations to a location from multiple
     clients *will* produce inconsistent/stale results if this feature is
     enabled.


1.5.5 - 2016-11-04

  1. Minor refactoring of logic in CacheSupplementedGoogleCloudStorage to
     extract a reusable ForwardingGoogleCloudStorage that can be used
     for other GCS-delegating implementations.


1.5.4 - 2016-10-05

  1. Fixed a bug in GoogleCloudStorageReadChannel where multiple in-place
     seeks without any "read" in between could throw a range exception.
  2. Fixed plumbing of GoogleCloudStorageReadOptions into the in-memory
     test helpers to improve unittest alignment with integration tests.
  3. Fixed handling of parent timestamp updating when a full URI is provided
     as a path for which timestamps should be updated. This allows specifying
     gs://bucket/p1/p2/object instead of simply p1/p2/object.
  4. Updated Hadoop 2 dependency to 2.7.2.
  5. Imported full set of Hadoop FileSystem contract tests, except for the
     currently-unsupported Concat and Append tests. Minor changes to pass
     all the tests:

     -available() now throws ClosedChannelException if called after close()
      instead of returning 0.
     -read() and seek() throw ClosedChannelException if called after close()
      instead of NullPointerException.
     -Out-of-bounds seeks now throw EOFException instead of
      IllegalArgumentException.
     -Blocked overwrites throw org.apache.hadoop.fs.FileAlreadyExistsException
      instead of generic IOException.
     -Deleting root '/' recursively or non-recursively when empty will no
      longer delete the underlying GCS bucket by default. To re-enable
      deletion of GCS buckets when recursively deleting root, set
      'fs.gs.bucket.delete.enable' = true.


1.5.3 - 2016-09-21

  1. Misc updates in credential acquisition on GCE.


1.5.2 - 2016-08-23

  1. Updated AbstractGoogleAsyncWriteChannel to always set the
     X-Goog-Upload-Desired-Chunk-Granularity header independently from the
     deprecated X-Goog-Upload-Max-Raw-Size; in general this improves
     performance of large uploads.


1.5.1 - 2016-07-29

  1. Optimized InMemoryDirectoryListCache to use a TreeMap internally instead
     of a HashMap, since most of its usage is "listing by prefix"; aside
     from some benefits for normal list-supplementation, glob listings
     with a large number of subdirectories should be orders of magnitude
     faster.


1.5.0 - 2016-07-15

  1. Changed the single-argument constructor
     GoogleCloudStorageFileSystem(GoogleCloudStorage) to inherit the inner
     GoogleCloudStorageOptions from the passed-in GoogleCloudStorage rather
     than simply falling back to default GoogleCloudStorageFileSystemOptions.
  2. Changed RetryHttpInitializer to treat HTTP code 429 as a retriable
     error with exponential backoff instead of erroring out.
  3. Added a new output stream type which can be used by setting:

         fs.gs.outputstream.type=SYNCABLE_COMPOSITE

     With the SYNCABLE_COMPOSITE type, output streams obtained with a call
     to FileSystem.create(Path) will have (limited) support for Hadoop's
     Syncable interface, where calling hsync() will commit the data written
     so far into persistent storage without closing the output stream; once
     a writer calls hsync(), readers will be able to discover and read the
     contents of the file written up to the last successful hsync() call
     immediately. This feature is implemented using "composite objects" in
     Google Cloud Storage, and thus has a current hard limit of 1023 calls
     to hsync() over the lifetime of the stream after which subsequent hsync()
     calls will throw a CompositeLimitExceededException, but will still
     allow writing additional data and closing the stream without losing data
     despite a failed hsync().
  4. Added several optimizations and options controlling the behavior of
     the GoogleHadoopFSInputStream:

     -Removed internal prepopulated ByteBuffer inside GoogleHadoopFSInputStream
      in favor of non-blocking buffering in the lower layer channel; this
      improves performance for independent small reads without noticeable
      impact on large reads. Old behavior can be specified by setting

         fs.gs.inputstream.internalbuffer.enable=true (default=false)

     -Added option to save an extra metadata GET on first read of a channel
      if objects are known not to use the 'Content-Encoding' header. To
      use this optimization set:

         fs.gs.inputstream.support.content.encoding.enable=false (default=true)

     -Added option to save an extra metadata GET on FileSystem.open(Path) if
      objects are known to exist already, or the caller is resilient to delayed
      errors for nonexistent objects which occur at read time, rather than
      immediately on open(). To use this optimization set:

         fs.gs.inputstream.fast.fail.on.not.found.enable=false (default=true)

     -Added support for "in-place" small seeks by defining a byte limit where
      forward seeks smaller than the limit will be done by reading/discarding
      bytes rather than opening a brand-new channel. This is set to 8MB by
      default, which is approximately the point where the cost of opening a
      new channel is equal to the cost of reading/discarding the bytes in-place.
      Disable by setting the value to 0, or adjust to other thresholds:

         fs.gs.inputstream.inplace.seek.limit=0 (default=8388608)


1.4.5 - 2016-03-24

  1. Add support for paths that cannot be parsed by Java's URI.create method.
     This support is off by default, but can be enabled by setting Hadoop
     configuration key fs.gs.path.encoding to the string uri-path. The
     current behavior, and default value of fs.gs.path.encoding, is 'legacy'.
     The new path encoding scheme will become the default in a future release.
  2. VerificationAttributes are now exposed in GoogleCloudStorageItemInfo. The
     current support is limited to reading these attributes from what was
     computed by GCS server side. A future release will add support for
     specifying VerificationAttributes in CreateOptions when creating new
     objects.


1.4.4 - 2016-02-02

  1. Add support for JSON keyfiles via a new configuration key:
     google.cloud.auth.service.account.json.keyfile. This key should
     point to a file that is available locally to jobs to clusters.


1.4.3 - 2015-11-12

  1. Minor bug fixes and enhancements.


1.4.2 - 2015-09-15

  1. Added checking in GoogleCloudStorageImpl.createEmptyObject(s) to handle
     rateLimitExceeded (429) errors by fetching the fresh underlying info
     and ignoring the error if the object already exists with the intended
     metadata and size. This fixes an issue which mostly affects Spark:
     https://github.com/GoogleCloudPlatform/bigdata-interop/issues/10
  2. Added logging in GoogleCloudStorageReadChannel for high-level retries.
  3. Added support for configuring the permissions reported to the Hadoop
     FileSystem layer; the permissions are still fixed per FileSystem instance
     and aren't actually enforced, but can now be set with:

        fs.gs.reported.permissions [default = "700"]

    This allows working around some clients like Hive-related daemons and tools
    which pre-emptively check for certain assumptions about permissions.


1.4.1 - 2015-07-09

  1. Switched from the custom SeekableReadableByteChannel to
     Java 7's java.nio.channels.SeekableByteChannel.
  2. Removed the configurable but default-constrained 250GB upload limit;
     uploads can now exceed 250GB without needing to modify config settings.
  3. Added helper classes related to GCS retries.
  4. Added workaround support for read retries on objects with content-encoding
     set to gzip; such content encoding isn't generally correct to use since
     it means filesystem reported bytes will not match actual read bytes, but
     for cases which accept byte mismatches, the read channel can now manually
     seek to where it left off on retry rather than having a GZIPInputStream
     throw an exception for a malformed partial stream.
  5. Added an option for enabling "direct uploads" in
     GoogleCloudStorageWriteChannel which is not directly used by the Hadoop
     layer, but can be used by clients which directly access the lower
     GoogleCloudStorage layer.
  6. Added CreateBucketOptions to the GoogleCloudStorage interface so that
     clients using the low-level GoogleCloudStorage directly can create buckets
     with different locations and storage classes.
  7. Fixed https://github.com/GoogleCloudPlatform/bigdata-interop/issues/5 where
     stale cache entries caused stuck phantom directories if the directories
     were deleted using non-Hadoop-based GCS clients.
  8. Fixed a bug which prevented the Apache HTTP transport from working with
     Hadoop 2 when no proxy was set.
  9. Misc updates in library dependencies; google.api.version
     (com.google.http-client, com.google.api-client) updated from 1.19.0 to
     1.20.0, google-api-services-storage from v1-rev16-1.19.0 to
     v1-rev35-1.20.0, and google-api-services-bigquery from v2-rev171-1.19.0
     to v2-rev217-1.20.0, and Guava from 17.0 to 18.0.


1.4.0 - 2015-05-27

  1. The new inferImplicitDirectories option to GoogleCloudStorage tells
     it to infer the existence of a directory (such as foo) when that
     directory node does not exist in GCS but there are GCS files
     that start with that path (such as as foo/bar).  This allows
     the GCS connector to be used on read-only filesystems where
     those intermediate directory nodes can not be created by the
     connector. The value of this option can be controlled by the
     Hadoop boolean config option "fs.gs.implicit.dir.infer.enable".
     The default value is true.
  2. Increased Hadoop dependency version to 2.6.0.
  3. Fixed a bug introduced in 1.3.2 where, during marker file creation,
     file info was not properly updated between attempts. This lead
     to backoff-retry-exhaustion with 412-preconditon-not-met errors.
  4. Added support for changing the HttpTransport implementation to use,
     via fs.gs.http.transport.type = [APACHE | JAVA_NET]
  5. Added support for setting a proxy of the form "host:port" via
     fs.gs.proxy.address, which works for both APACHE and JAVA_NET
     HttpTransport options.
  6. All logging converted to use slf4j instead of the previous
     org.apache.commons.logging.Log; removed the LogUtil wrapper which
     previously wrapped org.apache.commons.logging.Log.
  7. Automatic retries for premature end-of-stream errors; the previous
     behavior was to throw an unrecoverable exception in such cases.
  8. Made close() idempotent for GoogleCloudStorageReadChannel
  9. Added a low-level method for setting Content-Type metadata in the
     GoogleCloudStorage interface.
  10.Increased default DirectoryListCache TTL to 4 hours, wired out TTL
     settings as top-level config params:
     fs.gs.metadata.cache.max.age.entry.ms
     fs.gs.metadata.cache.max.age.info.ms


1.3.3 - 2015-02-26

  1. When performing a retry in GoogleCloudStorageReadChannel, attempts to
     close() the underlying channel are now performed explicitly instead of
     waiting for performLazySeek() to do it, so that SSLException can be
     caught and ignored; broken SSL sockets cannot be closed normally,
     and are responsible for already cleaning up on error.
  2. Added explicit check of currentPosition == size when -1 is read from
     underlying stream in GoogleCloudStorageReadChannel, in case the
     stream fails to identify an error case and prematurely reaches
     end-of-stream.


1.3.2 - 2015-01-22

  1. In the create file path, marker file creation is now configurable. By
     default, marker files will not be created. The default is most suitable
     for MapReduce applications. Setting fs.gs.create.marker.files.enable to
     true in core-site.xml will re-enable marker files. The use of marker files
     should be considered for applications that depend on early failing when
     two concurrent writes attempt to write to the same file. Note that file
     overwrite semantics are preserved with or without marker files, but
     failures will occur sooner with marker files present.


1.3.1 - 2014-12-16

  1. Fixed a rare NullPointerException in FileSystemBackedDirectoryListCache
     which can occur if a directory being listed is purged from the cache
     between a call to "exists()" and "listFiles()".
  2. Fixed a bug in GoogleHadoopFileSystemCacheCleaner where cache-cleaner
     fails to clean any contents when a bucket is non-empty but expired.
  3. Fixed a bug in FileSystemBackedDirectoryListCache which caused garbage
     collection to require several passes for large directory hierarchies;
     now we can successfully garbage-collect an entire expired tree in a
     single pass, and cache files are also processed in-place without having
     to create a complete in-memory list.
  4. Updated handling of new file creation, file copying, and file deletion
     so that all object modification requests sent to GCS contain preconditions
     that should prevent race-conditions in the face of retried operations.


1.3.0 - 2014-10-17

  1. Directory timestamp updating can now be controlled via user-settable
     properties "fs.gs.parent.timestamp.update.enable",
     "fs.gs.parent.timestamp.update.substrings.excludes". and
     "fs.gs.parent.timestamp.update.substrings.includes" in core-site.xml. By
     default, timestamp updating is enabled for the YARN done and intermediate
     done directories and excluded for everything else. Strings listed in
     includes take precedence over excludes.
  2. Directory timestamp updating will now occur on a background thread inside
     GoogleCloudStorageFileSystem.
  3. Attempting to acquire an OAuth access token will be now be retried when
     using .p12 or installed application (JWT) credentials if there is a
     recoverable error such as an HTTP 5XX response code or an IOException.
  4. Added FileSystemBackedDirectoryListCache, extracting a common interface
     for it to share with the (InMemory)DirectoryListCache; instead of using
     an in-memory HashMap to enforce only same-process list consistency, the
     FileSystemBacked version mirrors GCS objects as empty files on a local
     FileSystem, which may itself be an NFS mount for cluster-wide or even
     potentially cross-cluster consistency groups. This allows a cluster to
     be configured with a "consistent view", making it safe to use GCS as the
     DEFAULT_FS for arbitrary multi-stage or even multi-platform workloads.
     This is now enabled by default for machine-wide consistency, but it is
     strongly recommended to configure clusters with an NFS directory for
     cluster-wide strong consistency. Relevant configuration settings:
     fs.gs.metadata.cache.enable [default: true]
     fs.gs.metadata.cache.type [IN_MEMORY (default) | FILESYSTEM_BACKED]
     fs.gs.metadata.cache.directory [default: /tmp/gcs_connector_metadata_cache]
  5. Optimized seeks in GoogleHadoopFSDataInputStream which fit within
     the pre-fetched memory buffer by simply repositioning the buffer in-place
     instead of delegating to the underlying channel at all.
  6. Fixed a performance-hindering bug in globStatus where "foo/bar/*" would
     flat-list "foo/bar" instead of "foo/bar/"; causing the "candidate matches"
     to include things like "foo/bar1" and "foo/bar1/baz", even though the
     results themselves would be correct due to filtering out the proper glob
     client-side in the end.
  7. The versions of java API clients were updated to 1.19 derived versions.


1.2.9 - 2014-09-18

  1. When directory contents are updated e.g., files or directories are added,
     removed, or renamed the GCS connector will now attempt to update a
     metadata property on the parent directory with a modification time. The
     modification time recorded will be used as the modification time in
     subsequent FileSystem#getStatus(...), FileSystem#listStatus and
     FileSystem#globStatus(...) calls and is the time as reported by
     the system clock of the system that made the modification.


1.2.8 - 2014-08-07

  1. Changed the manner in which the GCS connector jar is built to A) reduce
     included dependencies to only those parts which are used and B) repackaged
     dependencies whose versions conflict with those bundled with Hadoop.
  2. Deprecated fs.gs.system.bucket config.


1.2.7 - 2014-06-23

  1. Fixed a bug where certain globs incorrectly reported the parent directory
     being not found (and thus erroring out) in Hadoop 2.2.0 due to an
     interaction with the fs.gs.glob.flatlist.enable feature; doesn't affect
     Hadoop 1.2.1 or 2.4.0.


1.2.6 - 2014-06-05

  1. When running in hadoop 0.23+ (hadoop 2+), listStatus will now throw a
     FileNotFoundException when a non-existent path is passed in.
  2. The GCS connector now uses the v1 JSON API when accessing Google
     Cloud Storage.
  3. The GoogleHadoopFileSystem now treats the parent of the root path as if
     it is the root path. This behavior mimics the POSIX behavior of "/.."
     being the same as "/".
  4. When creating a new file, a zero-length marker file will be created
     before the FSDataOutputStream is returned in create(). This allows for
     early detection of overwrite conflicts that may occur and prevents
     certain race conditions that could be encountered when relying on
     a single exists() check.
  5. The dependencies on cglib and asm were removed from the GCS connector
     and the classes for these are no longer included in the JAR.


1.2.5 - 2014-05-08

  1. Fixed a bug where fs.gs.auth.client.file was unconditionally being
     overwritten by a default value.
  2. Enabled direct upload for directory creation to save one round-trip call.
  3. Added wiring for GoogleHadoopFileSystem.close() to call through to close()
     its underlying helper classes as well.
  4. Added a new batch mode for creating directories in parallel which requires
     manually parallelizing in the client. Speeds up nested directory creation
     and repairing large numbers of implicit directories in listStatus.
  5. Eliminated redundant API calls in listStatus, speeding it up by ~half.
  6. Fixed a bug where globStatus didn't correctly handle globs containing '?'.
  7. Implemented new version of globStatus which initially performs a flat
     listing before performing the recursive glob logic in-memory to
     dramatically speed up globs with lots of directories; the new behavior is
     default, but can disabled by setting fs.gs.glob.flatlist.enable = false.


1.2.4 - 2014-04-09

  1. The value of fs.gs.io.buffersize.write is now rounded up to 8MB if set to
     a lower value, otherwise the backend will error out on unaligned chunks.
  2. Misc refactoring to enable reuse of the resumable upload classes in other
     libraries.


1.2.3 - 2014-03-21

  1. Fixed a bug where renaming a directory could cause the file contents to get
     shuffled between files when the fully-qualified file paths have different
     lengths. Does not apply to renames on files directly, such as when using
     a glob expression inside a flat directory.
  2. Changed the behavior of batch request API calls such that they are retried
     on failure in the same manner as non-batch requests.
  3. Eliminated an unnecessary dependency on com/google/protobuf which could
     cause version-incompatibility issues with Apache Shark.


1.2.2 - 2014-02-12

  1. Fixed a bug where filenames with '+' were unreadable due to premature
     URL-decoding.
  2. Modified a check to allow fs.gs.io.buffersize.write to be a non-multiple
     of 8MB, just printing out a warning instead of check-failing.
  3. Added some debug-level logging of exceptions before throwing in cases
     where Hadoop tends to swallows the exception along with its useful info.


1.2.1 - 2014-01-23

  1. Added CHANGES.txt for release notes.
  2. Fixed a bug where accidental URI decoding make it impossible to use
     pre-escaped filenames, e.g. foo%3Abar. This is necessary for Pig to work.
  3. Fixed a bug where an IOException was thrown when trying to read a
     zero-byte file. Necessary for Pig to work.


1.2.0 - 2014-01-14

  1. Preview release of GCS connector.<|MERGE_RESOLUTION|>--- conflicted
+++ resolved
@@ -19,11 +19,7 @@
         fs.gs.proxy.username (default: null)
         fs.gs.proxy.password (default: null)
 
-<<<<<<< HEAD
-=======
   3. Update Apache HttpClient to the latest version.
-
->>>>>>> a577bc99
 
 1.9.7 - 2018-09-20
 
