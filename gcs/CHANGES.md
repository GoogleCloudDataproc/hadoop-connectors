### 2.1.0 - 2020-XX-XX

<<<<<<< HEAD
1.  Fix proxy authentication when using `JAVA_NET` transport.
=======
1.  Update all dependencies to latest versions.

1.  Use `storage.googleapis.com` API endpoint.
>>>>>>> bf8a7061

### 2.0.1 - 2020-02-13

1.  Cooperative Locking FSCK tool: fix recovery of operations that failed before
    creating an operation log file.

1.  Change Gson dependency scope from `provided` to `compile` in `gsio` library.

### 2.0.0 - 2019-08-23

1.  Remove Hadoop 1.x support.

1.  Do not convert path to directory path for inferred implicit directories.

1.  Do not parallelize GCS list requests, because it leads to too high QPS.

1.  Fix bug when GCS connector lists all files in directory instead of specified
    limit.

1.  Eagerly initialize `GoogleCloudStorageReadChannel` metadata if
    `fs.gs.inputstream.fast.fail.on.not.found.enable` set to true.

1.  Add support for Hadoop Delegation Tokens (based on
    [HADOOP-14556](https://issues.apache.org/jira/browse/HADOOP-14556)).
    Configurable via `fs.gs.delegation.token.binding` property.

1.  Remove obsolete `fs.gs.file.size.limit.250gb` property.

1.  Repair implicit directories during delete and rename operations instead of
    list and glob operations.

1.  Log HTTP `429 Too Many Requests` responses from GCS at 1 per 10 seconds
    rate.

1.  Remove obsolete `fs.gs.create.marker.files.enable` property.

1.  Remove system bucket feature and related properties:

        fs.gs.system.bucket
        fs.gs.system.bucket.create

1.  Remove obsolete `fs.gs.performance.cache.dir.metadata.prefetch.limit`
    property.

1.  Add a property to parallelize GCS requests in `getFileStatus` and
    `listStatus` methods to reduce latency:

        fs.gs.status.parallel.enable (default: false)

    Setting this property to `true` will cause GCS connector to send more GCS
    requests which will decrease latency but also increase cost of
    `getFileStatus` and `listStatus` method calls.

1.  Add a property to enable GCS direct upload:

        fs.gs.outputstream.direct.upload.enable (default: false)

1.  Update all dependencies to latest versions.

1.  Support Cooperative Locking for directory operations:

        fs.gs.cooperative.locking.enable (default: false)
        fs.gs.cooperative.locking.expiration.timeout.ms (default: 120,000)
        fs.gs.cooperative.locking.max.concurrent.operations (default: 20)

1.  Add FSCK tool for recovery of failed Cooperative Locking for directory
    operations:

        hadoop jar /usr/lib/hadoop/lib/gcs-connector.jar \
            com.google.cloud.hadoop.fs.gcs.CoopLockFsck \
            --{check,rollBack,rollForward} gs://<bucket_name> [all|<operation_id>]

1.  Implement Hadoop File System `append` method using GCS compose API.

1.  Disable support for reading GZIP encoded files (HTTP header
    `Content-Encoding: gzip`) because processing of
    [GZIP encoded](https://cloud.google.com/storage/docs/transcoding#decompressive_transcoding)
    files is inefficient and error-prone in Hadoop and Spark.

    This feature is configurable with the property:

        fs.gs.inputstream.support.gzip.encoding.enable (default: false)

1.  Remove parent directory timestamp update feature and related properties:

        fs.gs.parent.timestamp.update.enable
        fs.gs.parent.timestamp.update.substrings.excludes
        fs.gs.parent.timestamp.update.substrings.includes

    This feature was enabled by default only for job history files, but it's not
    necessary anymore for Job History Server to work properly after
    [MAPREDUCE-7101](https://issues.apache.org/jira/browse/MAPREDUCE-7101).

### 1.9.14 - 2019-02-13

1.  Implement Hadoop File System `concat` method using GCS compose API.

1.  Add Hadoop File System extended attributes support.

### 1.9.13 - 2019-02-04

1.  Fix implicit directories inference.

### 1.9.12 - 2019-01-30

1.  Update all dependencies to latest versions.

1.  Improve GCS IO exception messages.

1.  Reduce latency of GCS IO operations.

1.  Fix bug that could lead to data duplication when reading files with GZIP
    content encoding (HTTP header `Content-Encoding: gzip`) that have
    uncompressed size of more than 2.14 GiB.

### 1.9.11 - 2018-12-20

1.  Changed the default value of `fs.gs.path.encoding` to `uri-path`, the new
    codec introduced in 1.4.5. The old behavior can be restored by setting
    `fs.gs.path.encoding` to `legacy`.

1.  Update all dependencies to latest versions.

1.  Don't use `fs.gs.performance.cache.dir.metadata.prefetch.limit` property to
    prefetch metadata in `PerformanceCachingGoogleCloudStorage` - always use
    single objects list request, because prefetching metadata with multiple list
    requests (when directory contains a lot of files) could introduce
    performance penalties when using performance cache.

1.  Add an option to lazily initialize `GoogleHadoopFileSystem` instances:

        fs.gs.lazy.init.enable (default: false)

1.  Add ability to unset `fs.gs.system.bucket` with an empty string value:

        fs.gs.system.bucket=

1.  Set default value for `fs.gs.working.dir` property to `/`.

### 1.9.10 - 2018-11-01

1.  Use Hadoop `CredentialProvider` API to retrieve proxy credentials.

1.  Remove 1024 compose components limit from `SYNCABLE_COMPOSITE` output stream
    type.

### 1.9.9 - 2018-10-19

1.  Add an option for running flat and regular glob search algorithms in
    parallel:

        fs.gs.glob.concurrent.enable (default: true)

    Returns a result of an algorithm that finishes first and cancels the other
    algorithm.

1.  Add an option to provide path for configuration override file:

        fs.gs.config.override.file (default: null)

    Connector overrides its configuration with values provided in this file.
    This file should be in XML format that follows the same schema as Hadoop
    configuration files.

### 1.9.8 - 2018-10-03

1.  Expose `FileChecksum` in `GoogleHadoopFileSystem` via property:

        fs.gs.checksum.type (default: NONE)

    Valid property values: `NONE`, `CRC32C`, `MD5`.

    CRC32c checksum is compatible with
    [HDFS-13056](https://issues.apache.org/jira/browse/HDFS-13056).

1.  Add support for proxy authentication for both `APACHE` and `JAVA_NET`
    `HttpTransport` options.

    Proxy authentication is configurable with properties:

        fs.gs.proxy.username (default: null)
        fs.gs.proxy.password (default: null)

1.  Update Apache HttpClient to the latest version.

### 1.9.7 - 2018-09-20

1.  Add an option to provide credentials directly in Hadoop Configuration,
    without having to place a file on every node, or associating service
    accounts with GCE VMs:

        fs.gs.auth.service.account.private.key.id
        fs.gs.auth.service.account.private.key

1.  Add an option to specify max bytes rewritten per rewrite request when
    `fs.gs.copy.with.rewrite.enable` is set to `true`:

        fs.gs.rewrite.max.bytes.per.call (default: 536870912)

    Even though GCS does not require this parameter for rewrite requests,
    rewrite requests are flaky without it.

### 1.9.6 - 2018-08-30

1.  Change default values for GCS batch/directory operations properties to
    improve performance:

        fs.gs.copy.max.requests.per.batch (default: 1 -> 15)
        fs.gs.copy.batch.threads (default: 50 -> 15)
        fs.gs.max.requests.per.batch (default: 25 -> 15)
        fs.gs.batch.threads (default: 25 -> 15)

1.  Migrate logging to Google Flogger.

    To configure Log4j as a Flogger backend set `flogger.backend_factory` system
    property to
    `com.google.common.flogger.backend.log4j.Log4jBackendFactory#getInstance` or
    `com.google.cloud.hadoop.repackaged.gcs.com.google.common.flogger.backend.log4j.Log4jBackendFactory#getInstance`
    if using shaded jar.

    For example:

        java -Dflogger.backend_factory=com.google.common.flogger.backend.log4j.Log4jBackendFactory#getInstance ...

1.  Delete read buffer in `GoogleHadoopFSInputStream` class and remove property
    that enables it:

        fs.gs.inputstream.internalbuffer.enable (default: false)

1.  Disable read buffer in `GoogleCloudStorageReadChannel` by default because it
    does not provide significant performance benefits:

        fs.gs.io.buffersize (default: 8388608 -> 0)

1.  Add configuration properties for buffers in `GoogleHadoopOutputStream`:

        fs.gs.outputstream.buffer.size (default: 8388608)
        fs.gs.outputstream.pipe.buffer.size (default: 1048576)

1.  Deprecate and replace properties with new one:

        fs.gs.io.buffersize -> fs.gs.inputstream.buffer.size (default: 0)
        fs.gs.io.buffersize.write -> fs.gs.outputstream.upload.chunk.size (default: 67108864)

1.  Enable fadvise `AUTO` mode by default:

        fs.gs.inputstream.fadvise (default: SEQUENTIAL -> AUTO)

1.  Update all dependencies to latest versions.

### 1.9.5 - 2018-08-09

1.  Improve build configuration (`pom.xml`s) compatibility with Maven release
    plugin.

    Changes version string from `1.9.5-hadoop2` to `hadoop2-1.9.5`.

1.  Update Maven plugins versions.

1.  Do not send batch request when performing operations (rename, delete, copy)
    on 1 object.

1.  Add `fs.gs.performance.cache.dir.metadata.prefetch.limit` (default=`1000`)
    configuration property to control number of prefetched metadata objects in
    the same directory by `PerformanceCachingGoogleCloudStorage`.

    To disable metadata prefetching set property value to `0`.

    To prefetch all objects metadata in a directory set property value to `-1`.

1.  Add configuration properties to control batching of copy operations
    separately from other operations:

        fs.gs.copy.max.requests.per.batch (default: 30)
        fs.gs.copy.batch.threads (default: 0)

1.  Fix `RejectedExecutionException` during parallel execution of GCS batch
    requests.

1.  Change default values for GCS batch/directory operations properties:

        fs.gs.copy.with.rewrite.enable (default: false -> true)
        fs.gs.copy.max.requests.per.batch (default: 30 -> 1)
        fs.gs.copy.batch.threads (default: 0 -> 50)
        fs.gs.max.requests.per.batch (default: 30 -> 25)
        fs.gs.batch.threads (default: 0 -> 25)

### 1.9.4 - 2018-08-07

1.  Add `fs.gs.generation.read.consistency (default : LATEST)` property to
    determine read consistency across different generations of a GCS object.

    Three modes are supported:

    *   `LATEST`: this is the default behavior. The connector will ignore
        generation ID of the GCS objects and always try to read the live
        version.

    *   `BEST_EFFORT`: The connector will try to read the generation determined
        when the `GoogleCloudStorageReadChannel` is first established. However
        if that generation cannot be found anymore, connector will fall back to
        read the live version. This mode allows to improve performance by
        requesting the same object generation from GCS. Using this mode
        connector can read changing objects from GCS buckets with disabled
        object versioning without failure.

    *   `STRICT`: The connector will always try to read the generation
        determined when the `GoogleCloudStorageReadChannel` is first
        established, and report error (`FileNotFound`) when that generation
        cannot be found anymore.

    Note that this property will only apply to new streams opened after
    generation is determined. It won't affect read from any streams that are
    already open, pre-fetched footer, or the metadata of the object.

1.  Support parallel execution of GCS batch requests.

    Number of threads to execute batch requests configurable via property:

        fs.gs.batch.threads (default: 0)

    If `fs.gs.batch.threads` value is set to 0 then batch requests will be
    executed sequentially by caller thread.

1.  Do not fail-fast when creating `GoogleCloudStorageReadChannel` instance for
    non-existing object to avoid GCS metadata request.

1.  Add property to fail fast with `FileNotFoundException` when calling
    `GoogleCloudStorageImpl#open` method (costs additional GCS metadata
    request):

        fs.gs.inputstream.fast.fail.on.not.found.enable (default: true)

1.  Lazily initialize `GoogleCloudStorageReadChannel` metadata after first read
    operation.

1.  Lazily pre-fetch footer in `AUTO` and `RANDOM` fadvise modes when reading
    end of the file using `GoogleCloudStorageReadChannel`.

1.  Delete `fs.gs.inputstream.footer.prefetch.size` property and use
    `fs.gs.inputstream.min.range.request.size` property for determining lazy
    footer prefetch size.

    Because `GoogleCloudStorageReadChannel` makes first read without knowing
    object size it uses heuristic to lazily prefetch at most
    `fs.gs.inputstream.min.range.request.size / 2` bytes before read channel
    position in case this is a footer read. This logic simplifies performance
    tuning and renders `fs.gs.inputstream.footer.prefetch.size` property to be
    obsolete.

1.  Delete unused `fs.gs.inputstream.support.content.encoding.enable` property.

1.  Update all dependencies to latest versions.

### 1.9.3 - 2018-07-25

1.  Ignore `fs.gs.io.buffer` property when determining HTTP range request size
    in fadvise `RANDOM` mode which is used to limit minimum size of HTTP range
    request.

1.  Reuse prefetched footer when reading end of the file.

1.  Always skip in place for gzip-encoded files.

1.  Fix Ivy compatibility - resolve artifact versions in released `pom.xml`
    files.

### 1.9.2 - 2018-07-18

1.  Report the UGI user in FileStatus instead of process owner.

1.  Implement automatic fadvise (adaptive range reads). In this mode, connector
    starts to send bounded range requests instead of streaming range requests
    when reading non gzip encoded files after first backward read or forward
    read for more than `fs.gs.inputstream.inplace.seek.limit` bytes was
    detected.

    To activate this behavior set the property:

        fs.gs.inputstream.fadvise=AUTO (default: SEQUENTIAL)

1.  Add an option to prefetch footer when creating
    `GoogleCloudStorageReadChannel` in `AUTO` and `RANDOM` fadvise mode.
    Prefetch size is configured via property:

        fs.gs.inputstream.footer.prefetch.size (default: 0)

    This optimization is helpful when reading objects in format that stores
    metadata at the end of the file in footer, like Parquet and ORC.

    Note: for this optimization to work, specified footer prefetch size should
    be greater or equal to an actual metadata size stored in the file footer.

    To disable footer pre-fetching set this property to 0.

1.  Cache objects metadata in `PerformanceCachingGoogleCloudStorage` using GCS
    `ListObjects` requests.

1.  Change default values of properties:

        fs.gs.inputstream.min.range.request.size (default: 1048576 -> 524288)
        fs.gs.performance.cache.max.entry.age.ms (default: 3000 -> 5000)
        fs.gs.performance.cache.list.caching.enable (default: true -> false)

1.  Change default OAuth 2.0 token server URL to
    `https://oauth2.googleapis.com/token`.

    Default OAuth 2.0 token server URL could be changed via environment
    variable:

        GOOGLE_OAUTH_TOKEN_SERVER_URL

### 1.9.1 - 2018-07-11

1.  Fix `PerformanceCachingGoogleCloudStorage`.

1.  Send only 1 GCS metadata request per `GoogleCloudStorageReadChannel` object
    lifecycle to reduce number of GCS requests when reading objects.

1.  Always fail-fast when creating `GoogleCloudStorageReadChannel` instance for
    non-existing GCS object. Remove property that disables this:

        fs.gs.inputstream.fast.fail.on.not.found.enable

1.  For gzip-encoded objects always return `Long.MAX_VALUE` size in
    `GoogleCloudStorageReadChannel.size()` method, until object will be fully
    read. This fixes a bug, when clients that rely on `size` method could stop
    reading object prematurely.

1.  Implement fadvise feature that allows to read objects in random mode in
    addition to sequential mode (current behavior).

    In random mode connector will send bounded range requests (HTTP Range
    header) to GCS which are more efficient in some cases (e.g. reading objects
    in row-columnar file formats like ORC, Parquet, etc).

    Range request size is limited by whatever is greater, `fs.gs.io.buffer` or
    read buffer size passed by client.

    To avoid sending too small range requests (couple bytes) what could happen
    if `fs.gs.io.buffer` is 0 and client passes very small read buffer, min
    range request size is limited to 1 MiB by default. To override this limit
    and set minimum range request size to different value, use property:

        fs.gs.inputstream.min.range.request.size (default: 1048576)

    To enable fadvise random mode set property:

        fs.gs.inputstream.fadvise=RANDOM (default: SEQUENTIAL)

1.  Do not close GCS read channel when calling
    `GoogleCloudStorageReadChannel.position(long)` method.

1.  Remove property that disables use of `includeTrailingDelimiter` GCS
    parameter after it was verified in production for a while:

        fs.gs.list.directory.objects.enable

### 1.9.0 - 2018-06-15

1.  Update all dependencies to latest versions.

1.  Delete metadata cache functionality because Cloud Storage has strong native
    list operation consistency already. Deleted properties:

        fs.gs.metadata.cache.enable
        fs.gs.metadata.cache.type
        fs.gs.metadata.cache.directory
        fs.gs.metadata.cache.max.age.info.ms
        fs.gs.metadata.cache.max.age.entry.ms

1.  Decrease default value for max requests per batch from 1,000 to 30.

1.  Make max requests per batch value configurable with property:

        fs.gs.max.requests.per.batch (default: 30)

1.  Support Hadoop 3.

1.  Change Maven project structure to be better compatible with IDEs.

1.  Delete deprecated `GoogleHadoopGlobalRootedFileSystem`.

1.  Fix thread leaks that were occurring when YARN log aggregation uploaded logs
    to GCS.

1.  Add interface through which user can directly provide the access token.

1.  Add more retries and error handling in GoogleCloudStorageReadChannel, to
    make it more resilient to network errors; also add a property to allow users
    to specify number of retries on low level GCS HTTP requests in case of
    server errors and I/O errors.

1.  Add properties to allow users to specify connect timeout and read timeout on
    low level GCS HTTP requests.

1.  Include prefix/directory objects metadata into `storage.objects.list`
    requests response to improve performance (i.e. set
    `includeTrailingDelimiter` parameter for `storage.objects.list` GCS requests
    to `true`).

### 1.8.1 - 2018-03-29

1.  Add `AUTO` mode support for Cloud Storage Requester Pays feature.

1.  Add support for using Cloud Storage Rewrite requests for copy operation:

        fs.gs.copy.with.rewrite.enable (default: false)

    This allows to copy files between different locations and storage classes.

### 1.8.0 - 2018-03-15

1.  Support GCS Requester Pays feature that could be configured with new
    properties:

        fs.gs.requester.pays.mode (default=DISABLED)
        fs.gs.requester.pays.project.id (no default value)
        fs.gs.requester.pays.buckets (no default value)

1.  Change relocation package in shaded jar to be connector-specific.

1.  Add support for specifying marker files pattern that should be copied last
    during folder rename operation. Pattern is configured with property:

        fs.gs.marker.file.pattern

1.  Min required Java version now is Java 8.

### 1.7.0 - 2018-02-22

1.  Fixed an issue where JSON auth files containing user auth e.g.
    `application_default_credentials.json` does not work with
    `google.cloud.auth.service.account.json.keyfile`

1.  Honor `GOOGLE_APPLICATION_DEFAULT_CREDENTIALS` environment variable. For
    Google Application Default Credentials (but not other defaults).

1.  Make `fs.gs.project.id optional`. It is still required for listing buckets,
    creating buckets, and entire BigQuery connector.

1.  Relocate all dependencies in shaded jar.

1.  Update all dependencies to latest versions.

1.  Disable GCS Metadata Cache by default (e.g. set default value of
    `fs.gs.metadata.cache.enable` property to `false`).

### 1.6.2 - 2017-11-21

1.  Wire HTTP transport settings into Credential logic.

### 1.6.1 - 2017-04-14

1.  Added a polling loop when determining if a createEmptyObjects error can
    safely be ignored and expanded the cases in which we will attempt to
    determine if an empty object already exists.

    Previously, if a rate limiting exception was encountered while creating
    empty objects the connector would issue a single get request for that
    object. If the object exists and is zero length we would consider the
    createEmptyObjects call successful and suppress the rate limit exception.

    The new implementation will poll for the existence of the object, up to a
    user-configurable maximum, and will poll when either a rate limiting error
    occurs or when a 500-level error occurs. The maximum can be configured by
    the following setting:

        fs.gs.max.wait.for.empty.object.creation.ms

    Any positive value for this setting will be interpreted to mean "poll for up
    to this many milliseconds before making a final determination". The default
    value will cause a maximum wait of 3 seconds. Polling can be disabled by
    setting this key to 0.

### 1.6.0 - 2016-12-16

1.  Added new `PerformanceCachingGoogleCloudStorage`; unlike the existing
    `CacheSupplementedGoogleCloudStorage` which only serves as an advisory cache
    for enforcement of list consistency, the new optional caching layer is able
    to serving certain metadata and listing requests purely out of a short-lived
    in-memory cache to enhance performance of some workloads. By default this
    feature is disabled, and can be controlled with the config settings:

        fs.gs.performance.cache.enable=true (default=false)
        fs.gs.performance.cache.list.caching.enable=true (default=false)

    The first option enables the cache to serve `getFileStatus` requests, while
    the second option additionally enables serving `listStatus`. The duration of
    cache entries can be controlled with:

        fs.gs.performance.cache.max.entry.age.ms (default=3000)

    It is not recommended to always run with this feature enabled; it should be
    used specifically to address cases where frameworks perform redundant
    sequential list/stat operations in a non-distributed manner, and on datasets
    which are not frequently changing. It is additionally advised to validate
    data integrity separately whenever using this feature. There is no
    cooperative cache invalidation between different processes when using this
    feature, so concurrent mutations to a location from multiple clients
    **will** produce inconsistent/stale results if this feature is enabled.

### 1.5.5 - 2016-11-04

1.  Minor refactoring of logic in `CacheSupplementedGoogleCloudStorage` to
    extract a reusable `ForwardingGoogleCloudStorage` that can be used for other
    GCS-delegating implementations.

### 1.5.4 - 2016-10-05

1.  Fixed a bug in `GoogleCloudStorageReadChannel` where multiple in-place seeks
    without any "read" in between could throw a range exception.

1.  Fixed plumbing of `GoogleCloudStorageReadOptions` into the in-memory test
    helpers to improve unittest alignment with integration tests.

1.  Fixed handling of parent timestamp updating when a full URI is provided as a
    path for which timestamps should be updated. This allows specifying
    `gs://bucket/p1/p2/object` instead of simply `p1/p2/object`.

1.  Updated Hadoop 2 dependency to 2.7.2.

1.  Imported full set of Hadoop FileSystem contract tests, except for the
    currently-unsupported Concat and Append tests. Minor changes to pass all the
    tests:

    *   `available()` now throws `ClosedChannelException` if called after
        `close()` instead of returning 0.

    *   `read()` and `seek()` throw `ClosedChannelException` if called after
        `close()` instead of `NullPointerException`.

    *   Out-of-bounds seeks now throw `EOFException` instead of
        `IllegalArgumentException`.

    *   Blocked overwrites throw
        `org.apache.hadoop.fs.FileAlreadyExistsException` instead of generic
        `IOException`.

    *   Deleting root `/` recursively or non-recursively when empty will no
        longer delete the underlying GCS bucket by default. To re-enable
        deletion of GCS buckets when recursively deleting root, set
        `fs.gs.bucket.delete.enable=true`.

### 1.5.3 - 2016-09-21

1.  Misc updates in credential acquisition on GCE.

### 1.5.2 - 2016-08-23

1.  Updated `AbstractGoogleAsyncWriteChannel` to always set the
    `X-Goog-Upload-Desired-Chunk-Granularity` header independently from the
    deprecated `X-Goog-Upload-Max-Raw-Size`; in general this improves
    performance of large uploads.

### 1.5.1 - 2016-07-29

1.  Optimized `InMemoryDirectoryListCache` to use a `TreeMap` internally instead
    of a `HashMap`, since most of its usage is "listing by prefix"; aside from
    some benefits for normal list-supplementation, glob listings with a large
    number of subdirectories should be orders of magnitude faster.

### 1.5.0 - 2016-07-15

1.  Changed the single-argument constructor
    `GoogleCloudStorageFileSystem(GoogleCloudStorage)` to inherit the inner
    `GoogleCloudStorageOptions` from the passed-in `GoogleCloudStorage` rather
    than simply falling back to default GoogleCloudStorageFileSystemOptions.

1.  Changed `RetryHttpInitializer` to treat HTTP code 429 as a retriable error
    with exponential backoff instead of erroring out.

1.  Added a new output stream type which can be used by setting:

        fs.gs.outputstream.type=SYNCABLE_COMPOSITE

    With the `SYNCABLE_COMPOSITE` have (limited) support for Hadoop's Syncable
    interface, where calling `hsync()` will commit the data written so far into
    persistent storage without closing the output stream; once a writer calls
    `hsync()`, readers will be able to discover and read the contents of the
    file written up to the last successful `hsync()` call immediately. This
    feature is implemented using "composite objects" in Google Cloud Storage,
    and thus has a current hard limit of `1023` calls to `hsync()` over the
    lifetime of the stream after which subsequent `hsync()` calls will throw a
    `CompositeLimitExceededException`, but will still allow writing additional
    data and closing the stream without losing data despite a failed `hsync()`.

1.  Added several optimizations and options controlling the behavior of the
    `GoogleHadoopFSInputStream`:

    *   Removed internal prepopulated ByteBuffer inside
        GoogleHadoopFSInputStream in favor of non-blocking buffering in the
        lower layer channel; this improves performance for independent small
        reads without noticeable impact on large reads. Old behavior can be
        specified by setting:

            fs.gs.inputstream.internalbuffer.enable=true (default=false)

    *   Added option to save an extra metadata GET on first read of a channel if
        objects are known not to use the 'Content-Encoding' header. To use this
        optimization set:

            fs.gs.inputstream.support.content.encoding.enable=false (default=true)

    *   Added option to save an extra metadata `GET` on `FileSystem.open(Path)`
        if objects are known to exist already, or the caller is resilient to
        delayed errors for nonexistent objects which occur at read time, rather
        than immediately on open(). To use this optimization set:

            fs.gs.inputstream.fast.fail.on.not.found.enable=false (default=true)

    *   Added support for "in-place" small seeks by defining a byte limit where
        forward seeks smaller than the limit will be done by reading/discarding
        bytes rather than opening a brand-new channel. This is set to 8MB by
        default, which is approximately the point where the cost of opening a
        new channel is equal to the cost of reading/discarding the bytes
        in-place. Disable by setting the value to 0, or adjust to other
        thresholds:

            fs.gs.inputstream.inplace.seek.limit=0 (default=8388608)

### 1.4.5 - 2016-03-24

1.  Add support for paths that cannot be parsed by Java's URI.create method.
    This support is off by default, but can be enabled by setting Hadoop
    configuration key `fs.gs.path.encoding` to the string `uri-path`. The
    current behavior, and default value of `fs.gs.path.encoding`, is `legacy`.
    The new path encoding scheme will become the default in a future release.

1.  `VerificationAttributes` are now exposed in `GoogleCloudStorageItemInfo`.
    The current support is limited to reading these attributes from what was
    computed by GCS server side. A future release will add support for
    specifying `VerificationAttributes` in `CreateOptions` when creating new
    objects.

### 1.4.4 - 2016-02-02

1.  Add support for JSON keyfiles via a new configuration key:

        google.cloud.auth.service.account.json.keyfile

    This key should point to a file that is available locally to jobs to
    clusters.

### 1.4.3 - 2015-11-12

1.  Minor bug fixes and enhancements.

### 1.4.2 - 2015-09-15

1.  Added checking in `GoogleCloudStorageImpl.createEmptyObject(s)` to handle
    `rateLimitExceeded (429)` errors by fetching the fresh underlying info and
    ignoring the error if the object already exists with the intended metadata
    and size. This fixes an
    [issue](https://github.com/GoogleCloudDataproc/bigdata-interop/issues/10)
    which mostly affects Spark.

1.  Added logging in `GoogleCloudStorageReadChannel` for high-level retries.

1.  Added support for configuring the permissions reported to the Hadoop
    `FileSystem` layer; the permissions are still fixed per `FileSystem`
    instance and aren't actually enforced, but can now be set with:

        fs.gs.reported.permissions [default = "700"]

    This allows working around some clients like Hive-related daemons and tools
    which pre-emptively check for certain assumptions about permissions.

### 1.4.1 - 2015-07-09

1.  Switched from the custom SeekableReadableByteChannel to Java 7's
    `java.nio.channels.SeekableByteChannel`.

1.  Removed the configurable but default-constrained 250GB upload limit; uploads
    can now exceed 250GB without needing to modify config settings.

1.  Added helper classes related to GCS retries.

1.  Added workaround support for read retries on objects with content-encoding
    set to gzip; such content encoding isn't generally correct to use since it
    means filesystem reported bytes will not match actual read bytes, but for
    cases which accept byte mismatches, the read channel can now manually seek
    to where it left off on retry rather than having a `GZIPInputStream` throw
    an exception for a malformed partial stream.

1.  Added an option for enabling "direct uploads" in
    GoogleCloudStorageWriteChannel which is not directly used by the Hadoop
    layer, but can be used by clients which directly access the lower
    GoogleCloudStorage layer.

1.  Added CreateBucketOptions to the `GoogleCloudStorage` interface so that
    clients using the low-level `GoogleCloudStorage` directly can create buckets
    with different locations and storage classes.

1.  Fixed
    [issue](https://github.com/GoogleCloudDataproc/bigdata-interop/issues/5)
    where stale cache entries caused stuck phantom directories if the
    directories were deleted using non-Hadoop-based GCS clients.

1.  Fixed a bug which prevented the Apache HTTP transport from working with
    Hadoop 2 when no proxy was set.

1.  Misc updates in library dependencies; google.api.version
    (com.google.http-client, com.google.api-client) updated from 1.19.0 to
    1.20.0, google-api-services-storage from v1-rev16-1.19.0 to v1-rev35-1.20.0,
    and google-api-services-bigquery from v2-rev171-1.19.0 to v2-rev217-1.20.0,
    and Guava from 17.0 to 18.0.

### 1.4.0 - 2015-05-27

1.  The new inferImplicitDirectories option to `GoogleCloudStorage` tells it to
    infer the existence of a directory (such as `foo`) when that directory node
    does not exist in GCS but there are GCS files that start with that path
    (such as as `foo/bar`). This allows the GCS connector to be used on
    read-only filesystems where those intermediate directory nodes can not be
    created by the connector. The value of this option can be controlled by the
    Hadoop boolean config option `fs.gs.implicit.dir.infer.enable`. The default
    value is true.

1.  Increased Hadoop dependency version to 2.6.0.

1.  Fixed a bug introduced in 1.3.2 where, during marker file creation, file
    info was not properly updated between attempts. This lead to
    backoff-retry-exhaustion with `412-preconditon-not-met` errors.

1.  Added support for changing the HttpTransport implementation to use, via
    `fs.gs.http.transport.type = [APACHE | JAVA_NET]`

1.  Added support for setting a proxy of the form `host:port` via
    `fs.gs.proxy.address`, which works for both `APACHE` and `JAVA_NET`
    `HttpTransport` options.

1.  All logging converted to use `slf4j` instead of the previous
    `org.apache.commons.logging.Log`; removed the `LogUtil` wrapper which
    previously wrapped `org.apache.commons.logging.Log`.

1.  Automatic retries for premature end-of-stream errors; the previous behavior
    was to throw an unrecoverable exception in such cases.

1.  Made `close()` idempotent for `GoogleCloudStorageReadChannel`.

1.  Added a low-level method for setting Content-Type metadata in the
    `GoogleCloudStorage` interface.

1.  Increased default `DirectoryListCache` TTL to 4 hours, wired out TTL
    settings as top-level config params:

        fs.gs.metadata.cache.max.age.entry.ms
        fs.gs.metadata.cache.max.age.info.ms

### 1.3.3 - 2015-02-26

1.  When performing a retry in `GoogleCloudStorageReadChannel`, attempts to
    `close()` the underlying channel are now performed explicitly instead of
    waiting for `performLazySeek()` to do it, so that `SSLException` can be
    caught and ignored; broken SSL sockets cannot be closed normally, and are
    responsible for already cleaning up on error.

1.  Added explicit check of `currentPosition == size` when `-1` is read from
    underlying stream in `GoogleCloudStorageReadChannel`, in case the stream
    fails to identify an error case and prematurely reaches end-of-stream.

### 1.3.2 - 2015-01-22

1.  In the create file path, marker file creation is now configurable. By
    default, marker files will not be created. The default is most suitable for
    MapReduce applications. Setting fs.gs.create.marker.files.enable to true in
    `core-site.xml` will re-enable marker files. The use of marker files should
    be considered for applications that depend on early failing when two
    concurrent writes attempt to write to the same file. Note that file
    overwrite semantics are preserved with or without marker files, but failures
    will occur sooner with marker files present.

### 1.3.1 - 2014-12-16

1.  Fixed a rare `NullPointerException` in `FileSystemBackedDirectoryListCache`
    which can occur if a directory being listed is purged from the cache between
    a call to `exists()` and `listFiles()`.

1.  Fixed a bug in GoogleHadoopFileSystemCacheCleaner where cache-cleaner fails
    to clean any contents when a bucket is non-empty but expired.

1.  Fixed a bug in `FileSystemBackedDirectoryListCache` which caused garbage
    collection to require several passes for large directory hierarchies; now we
    can successfully garbage-collect an entire expired tree in a single pass,
    and cache files are also processed in-place without having to create a
    complete in-memory list.

1.  Updated handling of new file creation, file copying, and file deletion so
    that all object modification requests sent to GCS contain preconditions that
    should prevent race-conditions in the face of retried operations.

### 1.3.0 - 2014-10-17

1.  Directory timestamp updating can now be controlled via user-settable
    properties `fs.gs.parent.timestamp.update.enable`,
    `fs.gs.parent.timestamp.update.substrings.excludes`. and
    `fs.gs.parent.timestamp.update.substrings.includes` in `core-site.xml`. By
    default, timestamp updating is enabled for the YARN done and intermediate
    done directories and excluded for everything else. Strings listed in
    includes take precedence over excludes.

1.  Directory timestamp updating will now occur on a background thread inside
    GoogleCloudStorageFileSystem.

1.  Attempting to acquire an OAuth access token will be now be retried when
    using `.p12` or installed application (JWT) credentials if there is a
    recoverable error such as an HTTP `5XX` response code or an `IOException`.

1.  Added FileSystemBackedDirectoryListCache, extracting a common interface for
    it to share with the `(InMemory)DirectoryListCache`; instead of using an
    in-memory HashMap to enforce only same-process list consistency, the
    FileSystemBacked version mirrors GCS objects as empty files on a local
    FileSystem, which may itself be an NFS mount for cluster-wide or even
    potentially cross-cluster consistency groups. This allows a cluster to be
    configured with a "consistent view", making it safe to use GCS as the
    `DEFAULT_FS` for arbitrary multi-stage or even multi-platform workloads.
    This is now enabled by default for machine-wide consistency, but it is
    strongly recommended to configure clusters with an NFS directory for
    cluster-wide strong consistency. Relevant configuration settings:

        fs.gs.metadata.cache.enable [default: true]
        fs.gs.metadata.cache.type [IN_MEMORY (default) | FILESYSTEM_BACKED]
        fs.gs.metadata.cache.directory [default: /tmp/gcs_connector_metadata_cache]

1.  Optimized seeks in GoogleHadoopFSDataInputStream which fit within the
    pre-fetched memory buffer by simply repositioning the buffer in-place
    instead of delegating to the underlying channel at all.

1.  Fixed a performance-hindering bug in globStatus where `foo/bar/*` would
    flat-list `foo/bar` instead of `foo/bar/`; causing the "candidate matches"
    to include things like `foo/bar1` and `foo/bar1/baz`, even though the
    results themselves would be correct due to filtering out the proper glob
    client-side in the end.

1.  The versions of java API clients were updated to 1.19 derived versions.

### 1.2.9 - 2014-09-18

1.  When directory contents are updated e.g., files or directories are added,
    removed, or renamed the GCS connector will now attempt to update a metadata
    property on the parent directory with a modification time. The modification
    time recorded will be used as the modification time in subsequent
    `FileSystem#getStatus(...)`, `FileSystem#listStatus` and
    `FileSystem#globStatus(...)` calls and is the time as reported by the system
    clock of the system that made the modification.

### 1.2.8 - 2014-08-07

1.  Changed the manner in which the GCS connector jar is built to A) reduce
    included dependencies to only those parts which are used and B) repackaged
    dependencies whose versions conflict with those bundled with Hadoop.

1.  Deprecated `fs.gs.system.bucket` config.

### 1.2.7 - 2014-06-23

1.  Fixed a bug where certain globs incorrectly reported the parent directory
    being not found (and thus erroring out) in Hadoop 2.2.0 due to an
    interaction with the `fs.gs.glob.flatlist.enable` feature; doesn't affect
    Hadoop 1.2.1 or 2.4.0.

### 1.2.6 - 2014-06-05

1.  When running in Hadoop 0.23+ (Hadoop 2+), listStatus will now throw a
    FileNotFoundException when a non-existent path is passed in.

1.  The GCS connector now uses the v1 JSON API when accessing Google Cloud
    Storage.

1.  The GoogleHadoopFileSystem now treats the parent of the root path as if it
    is the root path. This behavior mimics the POSIX behavior of `/..` being the
    same as `/`.

1.  When creating a new file, a zero-length marker file will be created before
    the FSDataOutputStream is returned in create(). This allows for early
    detection of overwrite conflicts that may occur and prevents certain race
    conditions that could be encountered when relying on a single exists()
    check.

1.  The dependencies on cglib and asm were removed from the GCS connector and
    the classes for these are no longer included in the JAR.

### 1.2.5 - 2014-05-08

1.  Fixed a bug where `fs.gs.auth.client.file` was unconditionally being
    overwritten by a default value.

1.  Enabled direct upload for directory creation to save one round-trip call.

1.  Added wiring for `GoogleHadoopFileSystem.close()` to call through to
    `close()` its underlying helper classes as well.

1.  Added a new batch mode for creating directories in parallel which requires
    manually parallelizing in the client. Speeds up nested directory creation
    and repairing large numbers of implicit directories in listStatus.

1.  Eliminated redundant API calls in listStatus, speeding it up by ~half.

1.  Fixed a bug where globStatus didn't correctly handle globs containing `?`.

1.  Implemented new version of globStatus which initially performs a flat
    listing before performing the recursive glob logic in-memory to dramatically
    speed up globs with lots of directories; the new behavior is default, but
    can disabled by setting `fs.gs.glob.flatlist.enable=false`.

### 1.2.4 - 2014-04-09

1.  The value of `fs.gs.io.buffersize.write` is now rounded up to 8MB if set to
    a lower value, otherwise the backend will error out on unaligned chunks.

1.  Misc refactoring to enable reuse of the resumable upload classes in other
    libraries.

### 1.2.3 - 2014-03-21

1.  Fixed a bug where renaming a directory could cause the file contents to get
    shuffled between files when the fully-qualified file paths have different
    lengths. Does not apply to renames on files directly, such as when using a
    glob expression inside a flat directory.

1.  Changed the behavior of batch request API calls such that they are retried
    on failure in the same manner as non-batch requests.

1.  Eliminated an unnecessary dependency on `com/google/protobuf` which could
    cause version-incompatibility issues with Apache Shark.

### 1.2.2 - 2014-02-12

1.  Fixed a bug where filenames with `+` were unreadable due to premature
    URL-decoding.

1.  Modified a check to allow `fs.gs.io.buffersize.write` to be a non-multiple
    of 8MB, just printing out a warning instead of check-failing.

1.  Added some debug-level logging of exceptions before throwing in cases where
    Hadoop tends to swallows the exception along with its useful info.

### 1.2.1 - 2014-01-23

1.  Added `CHANGES.txt` for release notes.

1.  Fixed a bug where accidental URI decoding make it impossible to use
    pre-escaped filenames, e.g. `foo%3Abar`. This is necessary for Pig to work.

1.  Fixed a bug where an `IOException` was thrown when trying to read a
    zero-byte file. Necessary for Pig to work.

### 1.2.0 - 2014-01-14

1.  Preview release of GCS connector.<|MERGE_RESOLUTION|>--- conflicted
+++ resolved
@@ -1,12 +1,10 @@
 ### 2.1.0 - 2020-XX-XX
 
-<<<<<<< HEAD
+1.  Update all dependencies to latest versions.
+
+1.  Use `storage.googleapis.com` API endpoint.
+
 1.  Fix proxy authentication when using `JAVA_NET` transport.
-=======
-1.  Update all dependencies to latest versions.
-
-1.  Use `storage.googleapis.com` API endpoint.
->>>>>>> bf8a7061
 
 ### 2.0.1 - 2020-02-13
 
