--- conflicted
+++ resolved
@@ -2,11 +2,8 @@
 
 ## Next
 1. PR #1484 - [Feature] Enabled write checksum by default
-<<<<<<< HEAD
-2. PR #1480 - [Bug] Fix infinite loop issue when EOF is reached during a skip operation in ReadChannel
-=======
+1. PR #1480 - [Bug] Fix infinite loop issue when EOF is reached during a skip operation in ReadChannel
 1. PR #1463 - [Bug] Fix for Hadoop directory copy failures in gRPC client
->>>>>>> 809703d1
 
 ## 3.0.10 - 2025-08-12
 1. PR #1396 - [Bug] Throw correct exception when DeleteFolderOperation is timed out
