# Release Notes

## Next
<<<<<<< HEAD
1. Add AUTO_RANDOM as new fadvise mode.
=======
1. Upgrade google-cloud-storage to 2.44.1
1. Upgrade grpc to 1.67.1
>>>>>>> c7e47ff3

## 2.2.25 - 2024-08-01
1. PR #1227 - Avoid registering subscriber class multiple times

## 2.2.24 - 2024-06-28
1. Add gRPC configuration documentation

## 2.2.23 - 2024-06-14
1. Delete HN folders as well when deleting a directory

## 2.2.22 - 2024-04-26
1. Upgrade java-storage to 2.37.0

1. [Performance] Remove buffer copy in write path for gRPC

## 2.2.21 - 2024-03-15
1. [Bug Fix] Set user agent in gRPC requests

## 2.2.20 - 2024-02-21
1. Fix downscoping not working when gRPC is enabled issue
1. Add support for renaming folders using rename backend API for Hierarchical namespace buckets
1. Upgrade java-storage to 2.32.1 and upgrade the version of related dependencies
1. Introduce separate config for enabling operation tracing.

## 2.2.19 - 2024-01-02

1. Upgrade java-storage to 2.29.0

1. Upgrade guava to 32.1.2-jre

## 2.2.18 - 2023-11-03

1. Upgrade java-storage to 2.28.0

1. Integrate `journaling` , `bufferToDIskThenUpload` and `ParallelCompositeUpload` APIs.

## 2.2.17 - 2023-08-15

1. Upgrade java-storage to 2.25.0

## 2.2.16 - 2023-06-30

1. Upgrade java-storage to 2.23.0

## 2.2.15 - 2023-05-31
1. Upgrade java-storage to 2.22.3.

1. Add more instrumentation to GCS connector.

## 2.2.14 - 2023-05-20

1. Upgrade java-storage to 2.22.2

## 2.2.13 - 2023-05-08

1.  Upgrade Hadoop to 2.10.2/3.2.4.

## 2.2.12 - 2023-03-23

1. Added implementation of gRPC read/write path using java-storage

1. Upgrade Google Cloud Storage dependency to 2.17.2

## 2.2.11 - 2023-01-23


1.  Added dependency on new storage client library: [google-cloud-storage](https://github.com/googleapis/java-storage/tree/main/google-cloud-storage).

1. Add support for OAuth2 based client authentication that retrieves
a refresh token using the authorisation code grant flow configured via the
following properties:

    ```
    fs.gs.auth.client.id
    fs.gs.auth.client.secret
    fs.gs.auth.refresh.token
   ```
## 2.2.10 - 2022-12-11

1. Update dependencies to latest version

## 2.2.9 - 2022-11-09

1.  The Google Cloud Storage Connector now can be used as a
    [Hadoop Credential Provider](https://hadoop.apache.org/docs/current/hadoop-project-dist/hadoop-common/CredentialProviderAPI.html).

### 2.2.8 - 2022-09-12

1.  Set socket read timeout (`fs.gs.http.read-timeout`) as early as possible on
    new sockets returned from the custom `SSLSocketFactory`. This guarantees the
    timeout is enforced during TLS handshakes when using Conscrypt as the
    security provider.

1. Add trace logging for JSON and gRPC requests, toggled with option:

    ```
    fs.gs.tracelog.enable (default : false)
    ```

1. Fixing seek back to same position with grpc channel.

1. Grpc read optimization to not prematurely close existing requests.

1. Retry request on 408/timeout response from server.

1. Upgrade Google auth dependency to 1.7.0.

1. Increasing gRPC read timeout from 30 seconds to 3600 seconds.

1. Set default value for `fs.gs.list.max.items.per.call` property to `5000`.

1. Adding support for invocationId in Json path.

### 2.2.7 - 2022-06-01

1. Fix: Prevent clobbering of SSL trustCertificates

1. Lazy footer prefetch optimizations

1. Make writes via GCS gRPC API resilient

### 2.2.6 - 2022-04-14

1. Improve trace logging for gRPC channels.

1. Traffic Director is enabled by default.

### 2.2.5 - 2022-01-31

1.  Enable TCP keep alive by default.

1.  Upgrade gRPC to 1.43

1.  Add message level timeouts for gRPC requests

1.  Added Traffic Director support

### 2.2.4 - 2021-11-05

1.  Support GCS fine-grained action in AuthorizationHandlers.

1.  Upgrade Google Auth library to support ExternalAccount.

1.  Decrease log-level for hflush rate-limit warning log message.

### 2.2.3 - 2021-10-01

1.  Update all dependencies to latest versions.

1.  Add support for downscoped tokens in `AccessTokenProvider`.

1.  Restore compatibility with pre-2.8 Hadoop versions.

1.  Migrate gRPC channels to GCS v2 APIs.

1.  Add zero-copy deserializer for gRPC reads, toggled with option:

    ```
    fs.gs.grpc.read.zerocopy.enable (default : true)
    ```

### 2.2.2 - 2021-06-25

1.  Support footer prefetch in gRPC read channel.

1.  Fix in-place seek functionality in gRPC read channel.

1.  Add option to buffer requests for resumable upload over gRPC:

    ```
    fs.gs.grpc.write.buffered.requests (default : 20)
    ```

### 2.2.1 - 2021-05-04

1.  Fix proxy configuration for Apache HTTP transport.

1.  Update gRPC dependency to latest version.

### 2.2.0 - 2021-01-06

1.  Delete deprecated methods.

1.  Update all dependencies to latest versions.

1.  Add support for Cloud Storage objects CSEK encryption:

    ```
    fs.gs.encryption.algorithm (not set by default)
    fs.gs.encryption.key (not set by default)
    fs.gs.encryption.key.hash (not set by default)
    ```

1.  Add a property to override storage service path:

    ```
    fs.gs.storage.service.path (default: `storage/v1/`)
    ```

1.  Added a new output stream type which can be used by setting:

    ```
    fs.gs.outputstream.type=FLUSHABLE_COMPOSITE
    ```

    The `FLUSHABLE_COMPOSITE` output stream type behaves similarly to the
    `SYNCABLE_COMPOSITE` type, except it also supports `hflush()`, which uses
    the same implementation with `hsync()` in the `SYNCABLE_COMPOSITE` output
    stream type.

1.  Added a new output stream parameter

    ```
    fs.gs.outputstream.sync.min.interval.ms (default: 0)
    ```

    to configure the minimum time interval (milliseconds) between consecutive
    syncs. This is to avoid getting rate limited by GCS. Default is `0` - no
    wait between syncs. `hsync()` when rate limited will block on waiting for
    the permits, but `hflush()` will simply perform nothing and return.

1.  Added a new parameter to configure output stream pipe type:

    ```
    fs.gs.outputstream.pipe.type (default: IO_STREAM_PIPE)
    ```

    Valid values are `NIO_CHANNEL_PIPE` and `IO_STREAM_PIPE`.

    Output stream now supports (when property value set to `NIO_CHANNEL_PIPE`)
    [Java NIO Pipe](https://docs.oracle.com/javase/8/docs/api/java/nio/channels/Pipe.html)
    that allows to reliably write in the output stream from multiple threads
    without *"Pipe broken"* exceptions.

    Note that when using `NIO_CHANNEL_PIPE` option maximum upload throughput can
    decrease by 10%.

1.  Add a property to impersonate a service account:

    ```
    fs.gs.auth.impersonation.service.account (not set by default)
    ```

    If this property is set, an access token will be generated for this service
    account to access GCS. The caller who issues a request for the access token
    must have been granted the Service Account Token Creator role
    (`roles/iam.serviceAccountTokenCreator`) on the service account to
    impersonate.

1.  Throw `ClosedChannelException` in `GoogleHadoopOutputStream.write` methods
    if stream already closed. This fixes Spark Streaming jobs checkpointing to
    Cloud Storage.

1.  Add properties to impersonate a service account through user or group name:

    ```
    fs.gs.auth.impersonation.service.account.for.user.<USER_NAME> (not set by default)
    fs.gs.auth.impersonation.service.account.for.group.<GROUP_NAME> (not set by default)
    ```

    If any of these properties are set, an access token will be generated for
    the service account associated with specified user name or group name in
    order to access GCS. The caller who issues a request for the access token
    must have been granted the Service Account Token Creator role
    (`roles/iam.serviceAccountTokenCreator`) on the service account to
    impersonate.

1.  Fix complex patterns globbing.

1.  Added support for an authorization handler for Cloud Storage requests. This
    feature is configurable through the properties:

    ```
    fs.gs.authorization.handler.impl=<FULLY_QUALIFIED_AUTHORIZATION_HANDLER_CLASS>
    fs.gs.authorization.handler.properties.<AUTHORIZATION_HANDLER_PROPERTY>=<VALUE>
    ```

    If the `fs.gs.authorization.handler.impl` property is set, the specified
    authorization handler will be used to authorize Cloud Storage API requests
    before executing them. The handler will throw `AccessDeniedException` for
    rejected requests if user does not have enough permissions (not authorized)
    to execute these requests.

    All properties with the `fs.gs.authorization.handler.properties.` prefix
    passed to an instance of the configured authorization handler class after
    instantiation before calling any Cloud Storage requests handling methods.

1.  Set default value for `fs.gs.status.parallel.enable` property to `true`.

1.  Tune exponential backoff configuration for Cloud Storage requests.

1.  Increment Hadoop `FileSystem.Statistics` counters for read and write
    operations.

1.  Always infer implicit directories and remove
    `fs.gs.implicit.dir.infer.enable` property.

1.  Replace 2 glob-related properties (`fs.gs.glob.flatlist.enable` and
    `fs.gs.glob.concurrent.enable`) with a single property to configure glob
    search algorithm:

    ```
    fs.gs.glob.algorithm (default: CONCURRENT)
    ```

1.  Do not create the parent directory objects (this includes buckets) when
    creating a new file or a directory, instead rely on the implicit directory
    inference.

1.  Use default logging backend for Google Flogger instead of Slf4j.

1.  Add `FsBenchmark` tool for benchmarking HCFS.

1.  Remove obsolete `fs.gs.inputstream.buffer.size` property and related
    functionality.

1.  Fix unauthenticated access support (`fs.gs.auth.null.enable=true`).

1.  Improve cache hit ratio when `fs.gs.performance.cache.enable` property is
    set to `true`.

1.  Remove obsolete configuration properties and related functionality:

    ```
    fs.gs.auth.client.id
    fs.gs.auth.client.file
    fs.gs.auth.client.secret
    ```

1.  Add a property that allows to disable HCFS semantic enforcement. If set to
    `false` GSC connector will not check if directory with same name already
    exists when creating a new file and vise versa.

    ```
    fs.gs.create.items.conflict.check.enable (default: true)
    ```

1.  Remove redundant properties:

    ```
    fs.gs.config.override.file
    fs.gs.copy.batch.threads
    fs.gs.copy.max.requests.per.batch
    ```

1.  Change default value of `fs.gs.inputstream.min.range.request.size` property
    from `524288` to `2097152`.

### 2.1.1 - 2020-03-11

1.  Add upload cache to support high-level retries of failed uploads. Cache size
    configured via property and disabled by default (zero or negative value):

    ```
    fs.gs.outputstream.upload.cache.size (deafult: 0)
    ```

### 2.1.0 - 2020-03-09

1.  Update all dependencies to latest versions.

1.  Use `storage.googleapis.com` API endpoint.

1.  Fix proxy authentication when using `JAVA_NET` transport.

1.  Remove Log4j backend for Google Flogger.

1.  Add properties to override Google Cloud API endpoints:

    ```
    fs.gs.storage.root.url (default: https://storage.googleapis.com/)
    fs.gs.token.server.url (default: https://oauth2.googleapis.com/token)
    ```

1.  Support adding custom HTTP headers to Cloud Storage API requests:

    ```
    fs.gs.storage.http.headers.<HEADER>=<VALUE> (not set by default)
    ```

    Example:

    ```
    fs.gs.storage.http.headers.some-custom-header=custom_value
    fs.gs.storage.http.headers.another-custom-header=another_custom_value
    ```

1.  Always set `generation` parameter for read requests and remove
    `fs.gs.generation.read.consistency` property.

1.  Always use URI path encoding and remove `fs.gs.path.encoding` property.

1.  Use Slf4j backend by default for Google Flogger.

1.  Remove list requests caching in the `PerformanceCachingGoogleCloudStorage`
    and `fs.gs.performance.cache.list.caching.enable` property.

1.  Stop caching non-existent (not found) items in performance cache.

### 2.0.1 - 2020-02-13

1.  Cooperative Locking FSCK tool: fix recovery of operations that failed before
    creating an operation log file.

1.  Change Gson dependency scope from `provided` to `compile` in `gcsio`
    library.

### 2.0.0 - 2019-08-23

1.  Remove Hadoop 1.x support.

1.  Do not convert path to directory path for inferred implicit directories.

1.  Do not parallelize GCS list requests, because it leads to too high QPS.

1.  Fix bug when GCS connector lists all files in directory instead of specified
    limit.

1.  Eagerly initialize `GoogleCloudStorageReadChannel` metadata if
    `fs.gs.inputstream.fast.fail.on.not.found.enable` set to true.

1.  Add support for Hadoop Delegation Tokens (based on
    [HADOOP-14556](https://issues.apache.org/jira/browse/HADOOP-14556)).
    Configurable via `fs.gs.delegation.token.binding` property.

1.  Remove obsolete `fs.gs.file.size.limit.250gb` property.

1.  Repair implicit directories during delete and rename operations instead of
    list and glob operations.

1.  Log HTTP `429 Too Many Requests` responses from GCS at 1 per 10 seconds
    rate.

1.  Remove obsolete `fs.gs.create.marker.files.enable` property.

1.  Remove system bucket feature and related properties:

    ```
    fs.gs.system.bucket
    fs.gs.system.bucket.create
    ```

1.  Remove obsolete `fs.gs.performance.cache.dir.metadata.prefetch.limit`
    property.

1.  Add a property to parallelize GCS requests in `getFileStatus` and
    `listStatus` methods to reduce latency:

    ```
    fs.gs.status.parallel.enable (default: false)
    ```

    Setting this property to `true` will cause GCS connector to send more GCS
    requests which will decrease latency but also increase cost of
    `getFileStatus` and `listStatus` method calls.

1.  Add a property to enable GCS direct upload:

    ```
    fs.gs.outputstream.direct.upload.enable (default: false)
    ```

1.  Update all dependencies to latest versions.

1.  Support Cooperative Locking for directory operations:

    ```
    fs.gs.cooperative.locking.enable (default: false)
    fs.gs.cooperative.locking.expiration.timeout.ms (default: 120,000)
    fs.gs.cooperative.locking.max.concurrent.operations (default: 20)
    ```

1.  Add FSCK tool for recovery of failed Cooperative Locking for directory
    operations:

    ```
    hadoop jar /usr/lib/hadoop/lib/gcs-connector.jar \
        com.google.cloud.hadoop.fs.gcs.CoopLockFsck \
        --{check,rollBack,rollForward} gs://<bucket_name> [all|<operation_id>]
    ```

1.  Implement Hadoop File System `append` method using GCS compose API.

1.  Disable support for reading GZIP encoded files (HTTP header
    `Content-Encoding: gzip`) because processing of
    [GZIP encoded](https://cloud.google.com/storage/docs/transcoding#decompressive_transcoding)
    files is inefficient and error-prone in Hadoop and Spark.

    This feature is configurable with the property:

    ```
    fs.gs.inputstream.support.gzip.encoding.enable (default: false)
    ```

1.  Remove parent directory timestamp update feature and related properties:

    ```
    fs.gs.parent.timestamp.update.enable
    fs.gs.parent.timestamp.update.substrings.excludes
    fs.gs.parent.timestamp.update.substrings.includes
    ```

    This feature was enabled by default only for job history files, but it's not
    necessary anymore for Job History Server to work properly after
    [MAPREDUCE-7101](https://issues.apache.org/jira/browse/MAPREDUCE-7101).

### 1.9.14 - 2019-02-13

1.  Implement Hadoop File System `concat` method using GCS compose API.

1.  Add Hadoop File System extended attributes support.

### 1.9.13 - 2019-02-04

1.  Fix implicit directories inference.

### 1.9.12 - 2019-01-30

1.  Update all dependencies to latest versions.

1.  Improve GCS IO exception messages.

1.  Reduce latency of GCS IO operations.

1.  Fix bug that could lead to data duplication when reading files with GZIP
    content encoding (HTTP header `Content-Encoding: gzip`) that have
    uncompressed size of more than 2.14 GiB.

### 1.9.11 - 2018-12-20

1.  Changed the default value of `fs.gs.path.encoding` to `uri-path`, the new
    codec introduced in 1.4.5. The old behavior can be restored by setting
    `fs.gs.path.encoding` to `legacy`.

1.  Update all dependencies to latest versions.

1.  Don't use `fs.gs.performance.cache.dir.metadata.prefetch.limit` property to
    prefetch metadata in `PerformanceCachingGoogleCloudStorage` - always use
    single objects list request, because prefetching metadata with multiple list
    requests (when directory contains a lot of files) could introduce
    performance penalties when using performance cache.

1.  Add an option to lazily initialize `GoogleHadoopFileSystem` instances:

    ```
    fs.gs.lazy.init.enable (default: false)
    ```

1.  Add ability to unset `fs.gs.system.bucket` with an empty string value:

    ```
    fs.gs.system.bucket=
    ```

1.  Set default value for `fs.gs.working.dir` property to `/`.

### 1.9.10 - 2018-11-01

1.  Use Hadoop `CredentialProvider` API to retrieve proxy credentials.

1.  Remove 1024 compose components limit from `SYNCABLE_COMPOSITE` output stream
    type.

### 1.9.9 - 2018-10-19

1.  Add an option for running flat and regular glob search algorithms in
    parallel:

    ```
    fs.gs.glob.concurrent.enable (default: true)
    ```

    Returns a result of an algorithm that finishes first and cancels the other
    algorithm.

1.  Add an option to provide path for configuration override file:

    ```
    fs.gs.config.override.file (default: null)
    ```

    Connector overrides its configuration with values provided in this file.
    This file should be in XML format that follows the same schema as Hadoop
    configuration files.

### 1.9.8 - 2018-10-03

1.  Expose `FileChecksum` in `GoogleHadoopFileSystem` via property:

    ```
    fs.gs.checksum.type (default: NONE)
    ```

    Valid values: `NONE`, `CRC32C`, `MD5`.

    CRC32c checksum is compatible with
    [HDFS-13056](https://issues.apache.org/jira/browse/HDFS-13056).

1.  Add support for proxy authentication for both `APACHE` and `JAVA_NET`
    `HttpTransport` options.

    Proxy authentication is configurable with properties:

    ```
    fs.gs.proxy.username (default: null)
    fs.gs.proxy.password (default: null)
    ```

1.  Update Apache HttpClient to the latest version.

### 1.9.7 - 2018-09-20

1.  Add an option to provide credentials directly in Hadoop Configuration,
    without having to place a file on every node, or associating service
    accounts with GCE VMs:

    ```
    fs.gs.auth.service.account.private.key.id
    fs.gs.auth.service.account.private.key
    ```

1.  Add an option to specify max bytes rewritten per rewrite request when
    `fs.gs.copy.with.rewrite.enable` is set to `true`:

    ```
    fs.gs.rewrite.max.bytes.per.call (default: 536870912)
    ```

    Even though GCS does not require this parameter for rewrite requests,
    rewrite requests are flaky without it.

### 1.9.6 - 2018-08-30

1.  Change default values for GCS batch/directory operations properties to
    improve performance:

    ```
    fs.gs.copy.max.requests.per.batch (default: 1 -> 15)
    fs.gs.copy.batch.threads (default: 50 -> 15)
    fs.gs.max.requests.per.batch (default: 25 -> 15)
    fs.gs.batch.threads (default: 25 -> 15)
    ```

1.  Migrate logging to Google Flogger.

    To configure Log4j as a Flogger backend set `flogger.backend_factory` system
    property to
    `com.google.common.flogger.backend.log4j.Log4jBackendFactory#getInstance` or
    `com.google.cloud.hadoop.repackaged.gcs.com.google.common.flogger.backend.log4j.Log4jBackendFactory#getInstance`
    if using shaded jar.

    For example:

    ```
    java -Dflogger.backend_factory=com.google.common.flogger.backend.log4j.Log4jBackendFactory#getInstance ...
    ```

1.  Delete read buffer in `GoogleHadoopFSInputStream` class and remove property
    that enables it:

    ```
    fs.gs.inputstream.internalbuffer.enable (default: false)
    ```

1.  Disable read buffer in `GoogleCloudStorageReadChannel` by default because it
    does not provide significant performance benefits:

    ```
    fs.gs.io.buffersize (default: 8388608 -> 0)
    ```

1.  Add configuration properties for buffers in `GoogleHadoopOutputStream`:

    ```
    fs.gs.outputstream.buffer.size (default: 8388608)
    fs.gs.outputstream.pipe.buffer.size (default: 1048576)
    ```

1.  Deprecate and replace properties with new one:

    ```
    fs.gs.io.buffersize -> fs.gs.inputstream.buffer.size (default: 0)
    fs.gs.io.buffersize.write -> fs.gs.outputstream.upload.chunk.size (default: 67108864)
    ```

1.  Enable fadvise `AUTO` mode by default:

    ```
    fs.gs.inputstream.fadvise (default: SEQUENTIAL -> AUTO)
    ```

1.  Update all dependencies to latest versions.

### 1.9.5 - 2018-08-09

1.  Improve build configuration (`pom.xml`s) compatibility with Maven release
    plugin.

    Changes version string from `1.9.5-hadoop2` to `hadoop2-1.9.5`.

1.  Update Maven plugins versions.

1.  Do not send batch request when performing operations (rename, delete, copy)
    on 1 object.

1.  Add `fs.gs.performance.cache.dir.metadata.prefetch.limit` (default: `1000`)
    configuration property to control number of prefetched metadata objects in
    the same directory by `PerformanceCachingGoogleCloudStorage`.

    To disable metadata prefetching set property value to `0`.

    To prefetch all objects metadata in a directory set property value to `-1`.

1.  Add configuration properties to control batching of copy operations
    separately from other operations:

    ```
    fs.gs.copy.max.requests.per.batch (default: 30)
    fs.gs.copy.batch.threads (default: 0)
    ```

1.  Fix `RejectedExecutionException` during parallel execution of GCS batch
    requests.

1.  Change default values for GCS batch/directory operations properties:

    ```
    fs.gs.copy.with.rewrite.enable (default: false -> true)
    fs.gs.copy.max.requests.per.batch (default: 30 -> 1)
    fs.gs.copy.batch.threads (default: 0 -> 50)
    fs.gs.max.requests.per.batch (default: 30 -> 25)
    fs.gs.batch.threads (default: 0 -> 25)
    ```

### 1.9.4 - 2018-08-07

1.  Add `fs.gs.generation.read.consistency (default: LATEST)` property to
    determine read consistency across different generations of a GCS object.

    Three modes are supported:

    *   `LATEST`: this is the default behavior. The connector will ignore
        generation ID of the GCS objects and always try to read the live
        version.

    *   `BEST_EFFORT`: The connector will try to read the generation determined
        when the `GoogleCloudStorageReadChannel` is first established. However
        if that generation cannot be found anymore, connector will fall back to
        read the live version. This mode allows to improve performance by
        requesting the same object generation from GCS. Using this mode
        connector can read changing objects from GCS buckets with disabled
        object versioning without failure.

    *   `STRICT`: The connector will always try to read the generation
        determined when the `GoogleCloudStorageReadChannel` is first
        established, and report error (`FileNotFound`) when that generation
        cannot be found anymore.

    Note that this property will only apply to new streams opened after
    generation is determined. It won't affect read from any streams that are
    already open, pre-fetched footer, or the metadata of the object.

1.  Support parallel execution of GCS batch requests.

    Number of threads to execute batch requests configurable via property:

    ```
    fs.gs.batch.threads (default: 0)
    ```

    If `fs.gs.batch.threads` value is set to 0 then batch requests will be
    executed sequentially by caller thread.

1.  Do not fail-fast when creating `GoogleCloudStorageReadChannel` instance for
    non-existing object to avoid GCS metadata request.

1.  Add property to fail fast with `FileNotFoundException` when calling
    `GoogleCloudStorageImpl#open` method (costs additional GCS metadata
    request):

    ```
    fs.gs.inputstream.fast.fail.on.not.found.enable (default: true)
    ```

1.  Lazily initialize `GoogleCloudStorageReadChannel` metadata after first read
    operation.

1.  Lazily pre-fetch footer in `AUTO` and `RANDOM` fadvise modes when reading
    end of the file using `GoogleCloudStorageReadChannel`.

1.  Delete `fs.gs.inputstream.footer.prefetch.size` property and use
    `fs.gs.inputstream.min.range.request.size` property for determining lazy
    footer prefetch size.

    Because `GoogleCloudStorageReadChannel` makes first read without knowing
    object size it uses heuristic to lazily prefetch at most
    `fs.gs.inputstream.min.range.request.size / 2` bytes before read channel
    position in case this is a footer read. This logic simplifies performance
    tuning and renders `fs.gs.inputstream.footer.prefetch.size` property to be
    obsolete.

1.  Delete unused `fs.gs.inputstream.support.content.encoding.enable` property.

1.  Update all dependencies to latest versions.

### 1.9.3 - 2018-07-25

1.  Ignore `fs.gs.io.buffer` property when determining HTTP range request size
    in fadvise `RANDOM` mode which is used to limit minimum size of HTTP range
    request.

1.  Reuse prefetched footer when reading end of the file.

1.  Always skip in place for gzip-encoded files.

1.  Fix Ivy compatibility - resolve artifact versions in released `pom.xml`
    files.

### 1.9.2 - 2018-07-18

1.  Report the UGI user in FileStatus instead of process owner.

1.  Implement automatic fadvise (adaptive range reads). In this mode, connector
    starts to send bounded range requests instead of streaming range requests
    when reading non gzip encoded files after first backward read or forward
    read for more than `fs.gs.inputstream.inplace.seek.limit` bytes was
    detected.

    To activate this behavior set the property:

    ```
    fs.gs.inputstream.fadvise=AUTO (default: SEQUENTIAL)
    ```

1.  Add an option to prefetch footer when creating
    `GoogleCloudStorageReadChannel` in `AUTO` and `RANDOM` fadvise mode.
    Prefetch size is configured via property:

    ```
    fs.gs.inputstream.footer.prefetch.size (default: 0)
    ```

    This optimization is helpful when reading objects in format that stores
    metadata at the end of the file in footer, like Parquet and ORC.

    Note: for this optimization to work, specified footer prefetch size should
    be greater or equal to an actual metadata size stored in the file footer.

    To disable footer pre-fetching set this property to 0.

1.  Cache objects metadata in `PerformanceCachingGoogleCloudStorage` using GCS
    `ListObjects` requests.

1.  Change default values of properties:

    ```
    fs.gs.inputstream.min.range.request.size (default: 1048576 -> 524288)
    fs.gs.performance.cache.max.entry.age.ms (default: 3000 -> 5000)
    fs.gs.performance.cache.list.caching.enable (default: true -> false)
    ```

1.  Change default OAuth 2.0 token server URL to
    `https://oauth2.googleapis.com/token`.

    Default OAuth 2.0 token server URL could be changed via environment
    variable:

    ```
    GOOGLE_OAUTH_TOKEN_SERVER_URL
    ```

### 1.9.1 - 2018-07-11

1.  Fix `PerformanceCachingGoogleCloudStorage`.

1.  Send only 1 GCS metadata request per `GoogleCloudStorageReadChannel` object
    lifecycle to reduce number of GCS requests when reading objects.

1.  Always fail-fast when creating `GoogleCloudStorageReadChannel` instance for
    non-existing GCS object. Remove property that disables this:

    ```
    fs.gs.inputstream.fast.fail.on.not.found.enable
    ```

1.  For gzip-encoded objects always return `Long.MAX_VALUE` size in
    `GoogleCloudStorageReadChannel.size()` method, until object will be fully
    read. This fixes a bug, when clients that rely on `size` method could stop
    reading object prematurely.

1.  Implement fadvise feature that allows to read objects in random mode in
    addition to sequential mode (current behavior).

    In random mode connector will send bounded range requests (HTTP Range
    header) to GCS which are more efficient in some cases (e.g. reading objects
    in row-columnar file formats like ORC, Parquet, etc).

    Range request size is limited by whatever is greater, `fs.gs.io.buffer` or
    read buffer size passed by client.

    To avoid sending too small range requests (couple bytes) what could happen
    if `fs.gs.io.buffer` is 0 and client passes very small read buffer, min
    range request size is limited to 1 MiB by default. To override this limit
    and set minimum range request size to different value, use property:

    ```
    fs.gs.inputstream.min.range.request.size (default: 1048576)
    ```

    To enable fadvise random mode set property:

    ```
    fs.gs.inputstream.fadvise=RANDOM (default: SEQUENTIAL)
    ```

1.  Do not close GCS read channel when calling
    `GoogleCloudStorageReadChannel.position(long)` method.

1.  Remove property that disables use of `includeTrailingDelimiter` GCS
    parameter after it was verified in production for a while:

    ```
    fs.gs.list.directory.objects.enable
    ```

### 1.9.0 - 2018-06-15

1.  Update all dependencies to latest versions.

1.  Delete metadata cache functionality because Cloud Storage has strong native
    list operation consistency already. Deleted properties:

    ```
    fs.gs.metadata.cache.enable
    fs.gs.metadata.cache.type
    fs.gs.metadata.cache.directory
    fs.gs.metadata.cache.max.age.info.ms
    fs.gs.metadata.cache.max.age.entry.ms
    ```

1.  Decrease default value for max requests per batch from 1,000 to 30.

1.  Make max requests per batch value configurable with property:

    ```
    fs.gs.max.requests.per.batch (default: 30)
    ```

1.  Support Hadoop 3.

1.  Change Maven project structure to be better compatible with IDEs.

1.  Delete deprecated `GoogleHadoopGlobalRootedFileSystem`.

1.  Fix thread leaks that were occurring when YARN log aggregation uploaded logs
    to GCS.

1.  Add interface through which user can directly provide the access token.

1.  Add more retries and error handling in GoogleCloudStorageReadChannel, to
    make it more resilient to network errors; also add a property to allow users
    to specify number of retries on low level GCS HTTP requests in case of
    server errors and I/O errors.

1.  Add properties to allow users to specify connect timeout and read timeout on
    low level GCS HTTP requests.

1.  Include prefix/directory objects metadata into `storage.objects.list`
    requests response to improve performance (i.e. set
    `includeTrailingDelimiter` parameter for `storage.objects.list` GCS requests
    to `true`).

### 1.8.1 - 2018-03-29

1.  Add `AUTO` mode support for Cloud Storage Requester Pays feature.

1.  Add support for using Cloud Storage Rewrite requests for copy operation:

    ```
    fs.gs.copy.with.rewrite.enable (default: false)
    ```

    This allows to copy files between different locations and storage classes.

### 1.8.0 - 2018-03-15

1.  Support GCS Requester Pays feature that could be configured with new
    properties:

    ```
    fs.gs.requester.pays.mode (default: DISABLED)
    fs.gs.requester.pays.project.id (not set by default)
    fs.gs.requester.pays.buckets (not set by default)
    ```

1.  Change relocation package in shaded jar to be connector-specific.

1.  Add support for specifying marker files pattern that should be copied last
    during folder rename operation. Pattern is configured with property:

    ```
    fs.gs.marker.file.pattern
    ```

1.  Min required Java version now is Java 8.

### 1.7.0 - 2018-02-22

1.  Fixed an issue where JSON auth files containing user auth e.g.
    `application_default_credentials.json` does not work with
    `google.cloud.auth.service.account.json.keyfile`

1.  Honor `GOOGLE_APPLICATION_DEFAULT_CREDENTIALS` environment variable. For
    Google Application Default Credentials (but not other defaults).

1.  Make `fs.gs.project.id optional`. It is still required for listing buckets,
    creating buckets, and entire BigQuery connector.

1.  Relocate all dependencies in shaded jar.

1.  Update all dependencies to latest versions.

1.  Disable GCS Metadata Cache by default (e.g. set default value of
    `fs.gs.metadata.cache.enable` property to `false`).

### 1.6.2 - 2017-11-21

1.  Wire HTTP transport settings into Credential logic.

### 1.6.1 - 2017-04-14

1.  Added a polling loop when determining if a createEmptyObjects error can
    safely be ignored and expanded the cases in which we will attempt to
    determine if an empty object already exists.

    Previously, if a rate limiting exception was encountered while creating
    empty objects the connector would issue a single get request for that
    object. If the object exists and is zero length we would consider the
    createEmptyObjects call successful and suppress the rate limit exception.

    The new implementation will poll for the existence of the object, up to a
    user-configurable maximum, and will poll when either a rate limiting error
    occurs or when a 500-level error occurs. The maximum can be configured by
    the following setting:

    ```
    fs.gs.max.wait.for.empty.object.creation.ms
    ```

    Any positive value for this setting will be interpreted to mean "poll for up
    to this many milliseconds before making a final determination". The default
    value will cause a maximum wait of 3 seconds. Polling can be disabled by
    setting this key to 0.

### 1.6.0 - 2016-12-16

1.  Added new `PerformanceCachingGoogleCloudStorage`; unlike the existing
    `CacheSupplementedGoogleCloudStorage` which only serves as an advisory cache
    for enforcement of list consistency, the new optional caching layer is able
    to serving certain metadata and listing requests purely out of a short-lived
    in-memory cache to enhance performance of some workloads. By default this
    feature is disabled, and can be controlled with the config settings:

    ```
    fs.gs.performance.cache.enable=true (default: false)
    fs.gs.performance.cache.list.caching.enable=true (default: false)
    ```

    The first option enables the cache to serve `getFileStatus` requests, while
    the second option additionally enables serving `listStatus`. The duration of
    cache entries can be controlled with:

    ```
    fs.gs.performance.cache.max.entry.age.ms (default: 3000)
    ```

    It is not recommended to always run with this feature enabled; it should be
    used specifically to address cases where frameworks perform redundant
    sequential list/stat operations in a non-distributed manner, and on datasets
    which are not frequently changing. It is additionally advised to validate
    data integrity separately whenever using this feature. There is no
    cooperative cache invalidation between different processes when using this
    feature, so concurrent mutations to a location from multiple clients
    **will** produce inconsistent/stale results if this feature is enabled.

### 1.5.5 - 2016-11-04

1.  Minor refactoring of logic in `CacheSupplementedGoogleCloudStorage` to
    extract a reusable `ForwardingGoogleCloudStorage` that can be used for other
    GCS-delegating implementations.

### 1.5.4 - 2016-10-05

1.  Fixed a bug in `GoogleCloudStorageReadChannel` where multiple in-place seeks
    without any "read" in between could throw a range exception.

1.  Fixed plumbing of `GoogleCloudStorageReadOptions` into the in-memory test
    helpers to improve unittest alignment with integration tests.

1.  Fixed handling of parent timestamp updating when a full URI is provided as a
    path for which timestamps should be updated. This allows specifying
    `gs://bucket/p1/p2/object` instead of simply `p1/p2/object`.

1.  Updated Hadoop 2 dependency to 2.7.2.

1.  Imported full set of Hadoop FileSystem contract tests, except for the
    currently-unsupported Concat and Append tests. Minor changes to pass all the
    tests:

    *   `available()` now throws `ClosedChannelException` if called after
        `close()` instead of returning 0.

    *   `read()` and `seek()` throw `ClosedChannelException` if called after
        `close()` instead of `NullPointerException`.

    *   Out-of-bounds seeks now throw `EOFException` instead of
        `IllegalArgumentException`.

    *   Blocked overwrites throw
        `org.apache.hadoop.fs.FileAlreadyExistsException` instead of generic
        `IOException`.

    *   Deleting root `/` recursively or non-recursively when empty will no
        longer delete the underlying GCS bucket by default. To re-enable
        deletion of GCS buckets when recursively deleting root, set
        `fs.gs.bucket.delete.enable=true`.

### 1.5.3 - 2016-09-21

1.  Misc updates in credential acquisition on GCE.

### 1.5.2 - 2016-08-23

1.  Updated `AbstractGoogleAsyncWriteChannel` to always set the
    `X-Goog-Upload-Desired-Chunk-Granularity` header independently from the
    deprecated `X-Goog-Upload-Max-Raw-Size`; in general this improves
    performance of large uploads.

### 1.5.1 - 2016-07-29

1.  Optimized `InMemoryDirectoryListCache` to use a `TreeMap` internally instead
    of a `HashMap`, since most of its usage is "listing by prefix"; aside from
    some benefits for normal list-supplementation, glob listings with a large
    number of subdirectories should be orders of magnitude faster.

### 1.5.0 - 2016-07-15

1.  Changed the single-argument constructor
    `GoogleCloudStorageFileSystem(GoogleCloudStorage)` to inherit the inner
    `GoogleCloudStorageOptions` from the passed-in `GoogleCloudStorage` rather
    than simply falling back to default GoogleCloudStorageFileSystemOptions.

1.  Changed `RetryHttpInitializer` to treat HTTP code 429 as a retriable error
    with exponential backoff instead of erroring out.

1.  Added a new output stream type which can be used by setting:

    ```
    fs.gs.outputstream.type=SYNCABLE_COMPOSITE
    ```

    With the `SYNCABLE_COMPOSITE` have (limited) support for Hadoop's Syncable
    interface, where calling `hsync()` will commit the data written so far into
    persistent storage without closing the output stream; once a writer calls
    `hsync()`, readers will be able to discover and read the contents of the
    file written up to the last successful `hsync()` call immediately. This
    feature is implemented using "composite objects" in Google Cloud Storage,
    and thus has a current hard limit of `1023` calls to `hsync()` over the
    lifetime of the stream after which subsequent `hsync()` calls will throw a
    `CompositeLimitExceededException`, but will still allow writing additional
    data and closing the stream without losing data despite a failed `hsync()`.

1.  Added several optimizations and options controlling the behavior of the
    `GoogleHadoopFSInputStream`:

    *   Removed internal prepopulated ByteBuffer inside
        GoogleHadoopFSInputStream in favor of non-blocking buffering in the
        lower layer channel; this improves performance for independent small
        reads without noticeable impact on large reads. Old behavior can be
        specified by setting:

        ```
        fs.gs.inputstream.internalbuffer.enable=true (default: false)
        ```

    *   Added option to save an extra metadata GET on first read of a channel if
        objects are known not to use the 'Content-Encoding' header. To use this
        optimization set:

        ```
        fs.gs.inputstream.support.content.encoding.enable=false (default: true)
        ```

    *   Added option to save an extra metadata `GET` on `FileSystem.open(Path)`
        if objects are known to exist already, or the caller is resilient to
        delayed errors for nonexistent objects which occur at read time, rather
        than immediately on open(). To use this optimization set:

        ```
        fs.gs.inputstream.fast.fail.on.not.found.enable=false (default: true)
        ```

    *   Added support for "in-place" small seeks by defining a byte limit where
        forward seeks smaller than the limit will be done by reading/discarding
        bytes rather than opening a brand-new channel. This is set to 8MB by
        default, which is approximately the point where the cost of opening a
        new channel is equal to the cost of reading/discarding the bytes
        in-place. Disable by setting the value to 0, or adjust to other
        thresholds:

        ```
        fs.gs.inputstream.inplace.seek.limit=0 (default: 8388608)
        ```

### 1.4.5 - 2016-03-24

1.  Add support for paths that cannot be parsed by Java's URI.create method.
    This support is off by default, but can be enabled by setting Hadoop
    configuration key `fs.gs.path.encoding` to the string `uri-path`. The
    current behavior, and default value of `fs.gs.path.encoding`, is `legacy`.
    The new path encoding scheme will become the default in a future release.

1.  `VerificationAttributes` are now exposed in `GoogleCloudStorageItemInfo`.
    The current support is limited to reading these attributes from what was
    computed by GCS server side. A future release will add support for
    specifying `VerificationAttributes` in `CreateOptions` when creating new
    objects.

### 1.4.4 - 2016-02-02

1.  Add support for JSON keyfiles via a new configuration key:

    ```
    google.cloud.auth.service.account.json.keyfile
    ```

    This key should point to a file that is available locally to jobs to
    clusters.

### 1.4.3 - 2015-11-12

1.  Minor bug fixes and enhancements.

### 1.4.2 - 2015-09-15

1.  Added checking in `GoogleCloudStorageImpl.createEmptyObject(s)` to handle
    `rateLimitExceeded (429)` errors by fetching the fresh underlying info and
    ignoring the error if the object already exists with the intended metadata
    and size. This fixes an
    [issue](https://github.com/GoogleCloudDataproc/hadoop-connectors/issues/10)
    which mostly affects Spark.

1.  Added logging in `GoogleCloudStorageReadChannel` for high-level retries.

1.  Added support for configuring the permissions reported to the Hadoop
    `FileSystem` layer; the permissions are still fixed per `FileSystem`
    instance and aren't actually enforced, but can now be set with:

    ```
    fs.gs.reported.permissions [default = "700"]
    ```

    This allows working around some clients like Hive-related daemons and tools
    which pre-emptively check for certain assumptions about permissions.

### 1.4.1 - 2015-07-09

1.  Switched from the custom SeekableReadableByteChannel to Java 7's
    `java.nio.channels.SeekableByteChannel`.

1.  Removed the configurable but default-constrained 250GB upload limit; uploads
    can now exceed 250GB without needing to modify config settings.

1.  Added helper classes related to GCS retries.

1.  Added workaround support for read retries on objects with content-encoding
    set to gzip; such content encoding isn't generally correct to use since it
    means filesystem reported bytes will not match actual read bytes, but for
    cases which accept byte mismatches, the read channel can now manually seek
    to where it left off on retry rather than having a `GZIPInputStream` throw
    an exception for a malformed partial stream.

1.  Added an option for enabling "direct uploads" in
    GoogleCloudStorageWriteChannel which is not directly used by the Hadoop
    layer, but can be used by clients which directly access the lower
    GoogleCloudStorage layer.

1.  Added CreateBucketOptions to the `GoogleCloudStorage` interface so that
    clients using the low-level `GoogleCloudStorage` directly can create buckets
    with different locations and storage classes.

1.  Fixed
    [issue](https://github.com/GoogleCloudDataproc/hadoop-connectors/issues/5)
    where stale cache entries caused stuck phantom directories if the
    directories were deleted using non-Hadoop-based GCS clients.

1.  Fixed a bug which prevented the Apache HTTP transport from working with
    Hadoop 2 when no proxy was set.

1.  Misc updates in library dependencies; google.api.version
    (com.google.http-client, com.google.api-client) updated from 1.19.0 to
    1.20.0, google-api-services-storage from v1-rev16-1.19.0 to v1-rev35-1.20.0,
    and google-api-services-bigquery from v2-rev171-1.19.0 to v2-rev217-1.20.0,
    and Guava from 17.0 to 18.0.

### 1.4.0 - 2015-05-27

1.  The new inferImplicitDirectories option to `GoogleCloudStorage` tells it to
    infer the existence of a directory (such as `foo`) when that directory node
    does not exist in GCS but there are GCS files that start with that path
    (such as `foo/bar`). This allows the GCS connector to be used on
    read-only filesystems where those intermediate directory nodes can not be
    created by the connector. The value of this option can be controlled by the
    Hadoop boolean config option `fs.gs.implicit.dir.infer.enable`. The default
    value is true.

1.  Increased Hadoop dependency version to 2.6.0.

1.  Fixed a bug introduced in 1.3.2 where, during marker file creation, file
    info was not properly updated between attempts. This lead to
    backoff-retry-exhaustion with `412-preconditon-not-met` errors.

1.  Added support for changing the HttpTransport implementation to use, via
    `fs.gs.http.transport.type = [APACHE | JAVA_NET]`

1.  Added support for setting a proxy of the form `host:port` via
    `fs.gs.proxy.address`, which works for both `APACHE` and `JAVA_NET`
    `HttpTransport` options.

1.  All logging converted to use `slf4j` instead of the previous
    `org.apache.commons.logging.Log`; removed the `LogUtil` wrapper which
    previously wrapped `org.apache.commons.logging.Log`.

1.  Automatic retries for premature end-of-stream errors; the previous behavior
    was to throw an unrecoverable exception in such cases.

1.  Made `close()` idempotent for `GoogleCloudStorageReadChannel`.

1.  Added a low-level method for setting Content-Type metadata in the
    `GoogleCloudStorage` interface.

1.  Increased default `DirectoryListCache` TTL to 4 hours, wired out TTL
    settings as top-level config params:

    ```
    fs.gs.metadata.cache.max.age.entry.ms
    fs.gs.metadata.cache.max.age.info.ms
    ```

### 1.3.3 - 2015-02-26

1.  When performing a retry in `GoogleCloudStorageReadChannel`, attempts to
    `close()` the underlying channel are now performed explicitly instead of
    waiting for `performLazySeek()` to do it, so that `SSLException` can be
    caught and ignored; broken SSL sockets cannot be closed normally, and are
    responsible for already cleaning up on error.

1.  Added explicit check of `currentPosition == size` when `-1` is read from
    underlying stream in `GoogleCloudStorageReadChannel`, in case the stream
    fails to identify an error case and prematurely reaches end-of-stream.

### 1.3.2 - 2015-01-22

1.  In the create file path, marker file creation is now configurable. By
    default, marker files will not be created. The default is most suitable for
    MapReduce applications. Setting fs.gs.create.marker.files.enable to true in
    `core-site.xml` will re-enable marker files. The use of marker files should
    be considered for applications that depend on early failing when two
    concurrent writes attempt to write to the same file. Note that file
    overwrite semantics are preserved with or without marker files, but failures
    will occur sooner with marker files present.

### 1.3.1 - 2014-12-16

1.  Fixed a rare `NullPointerException` in `FileSystemBackedDirectoryListCache`
    which can occur if a directory being listed is purged from the cache between
    a call to `exists()` and `listFiles()`.

1.  Fixed a bug in GoogleHadoopFileSystemCacheCleaner where cache-cleaner fails
    to clean any contents when a bucket is non-empty but expired.

1.  Fixed a bug in `FileSystemBackedDirectoryListCache` which caused garbage
    collection to require several passes for large directory hierarchies; now we
    can successfully garbage-collect an entire expired tree in a single pass,
    and cache files are also processed in-place without having to create a
    complete in-memory list.

1.  Updated handling of new file creation, file copying, and file deletion so
    that all object modification requests sent to GCS contain preconditions that
    should prevent race-conditions in the face of retried operations.

### 1.3.0 - 2014-10-17

1.  Directory timestamp updating can now be controlled via user-settable
    properties `fs.gs.parent.timestamp.update.enable`,
    `fs.gs.parent.timestamp.update.substrings.excludes`, and
    `fs.gs.parent.timestamp.update.substrings.includes` in `core-site.xml`. By
    default, timestamp updating is enabled for the YARN done and intermediate
    done directories and excluded for everything else. Strings listed in
    includes take precedence over excludes.

1.  Directory timestamp updating will now occur on a background thread inside
    GoogleCloudStorageFileSystem.

1.  Attempting to acquire an OAuth access token will be now be retried when
    using `.p12` or installed application (JWT) credentials if there is a
    recoverable error such as an HTTP `5XX` response code or an `IOException`.

1.  Added FileSystemBackedDirectoryListCache, extracting a common interface for
    it to share with the `(InMemory)DirectoryListCache`; instead of using an
    in-memory HashMap to enforce only same-process list consistency, the
    FileSystemBacked version mirrors GCS objects as empty files on a local
    FileSystem, which may itself be an NFS mount for cluster-wide or even
    potentially cross-cluster consistency groups. This allows a cluster to be
    configured with a "consistent view", making it safe to use GCS as the
    `DEFAULT_FS` for arbitrary multi-stage or even multi-platform workloads.
    This is now enabled by default for machine-wide consistency, but it is
    strongly recommended to configure clusters with an NFS directory for
    cluster-wide strong consistency. Relevant configuration settings:

    ```
    fs.gs.metadata.cache.enable [default: true]
    fs.gs.metadata.cache.type [IN_MEMORY (default) | FILESYSTEM_BACKED]
    fs.gs.metadata.cache.directory [default: /tmp/gcs_connector_metadata_cache]
    ```

1.  Optimized seeks in GoogleHadoopFSDataInputStream which fit within the
    pre-fetched memory buffer by simply repositioning the buffer in-place
    instead of delegating to the underlying channel at all.

1.  Fixed a performance-hindering bug in globStatus where `foo/bar/*` would
    flat-list `foo/bar` instead of `foo/bar/`; causing the "candidate matches"
    to include things like `foo/bar1` and `foo/bar1/baz`, even though the
    results themselves would be correct due to filtering out the proper glob
    client-side in the end.

1.  The versions of java API clients were updated to 1.19 derived versions.

### 1.2.9 - 2014-09-18

1.  When directory contents are updated e.g., files or directories are added,
    removed, or renamed the GCS connector will now attempt to update a metadata
    property on the parent directory with a modification time. The modification
    time recorded will be used as the modification time in subsequent
    `FileSystem#getStatus(...)`, `FileSystem#listStatus` and
    `FileSystem#globStatus(...)` calls and is the time as reported by the system
    clock of the system that made the modification.

### 1.2.8 - 2014-08-07

1.  Changed the manner in which the GCS connector jar is built to A) reduce
    included dependencies to only those parts which are used and B) repackaged
    dependencies whose versions conflict with those bundled with Hadoop.

1.  Deprecated `fs.gs.system.bucket` config.

### 1.2.7 - 2014-06-23

1.  Fixed a bug where certain globs incorrectly reported the parent directory
    being not found (and thus erroring out) in Hadoop 2.2.0 due to an
    interaction with the `fs.gs.glob.flatlist.enable` feature; doesn't affect
    Hadoop 1.2.1 or 2.4.0.

### 1.2.6 - 2014-06-05

1.  When running in Hadoop 0.23+ (Hadoop 2+), listStatus will now throw a
    FileNotFoundException when a non-existent path is passed in.

1.  The GCS connector now uses the v1 JSON API when accessing Google Cloud
    Storage.

1.  The GoogleHadoopFileSystem now treats the parent of the root path as if it
    is the root path. This behavior mimics the POSIX behavior of `/..` being the
    same as `/`.

1.  When creating a new file, a zero-length marker file will be created before
    the FSDataOutputStream is returned in create(). This allows for early
    detection of overwrite conflicts that may occur and prevents certain race
    conditions that could be encountered when relying on a single exists()
    check.

1.  The dependencies on cglib and asm were removed from the GCS connector and
    the classes for these are no longer included in the JAR.

### 1.2.5 - 2014-05-08

1.  Fixed a bug where `fs.gs.auth.client.file` was unconditionally being
    overwritten by a default value.

1.  Enabled direct upload for directory creation to save one round-trip call.

1.  Added wiring for `GoogleHadoopFileSystem.close()` to call through to
    `close()` its underlying helper classes as well.

1.  Added a new batch mode for creating directories in parallel which requires
    manually parallelizing in the client. Speeds up nested directory creation
    and repairing large numbers of implicit directories in listStatus.

1.  Eliminated redundant API calls in listStatus, speeding it up by ~half.

1.  Fixed a bug where globStatus didn't correctly handle globs containing `?`.

1.  Implemented new version of globStatus which initially performs a flat
    listing before performing the recursive glob logic in-memory to dramatically
    speed up globs with lots of directories; the new behavior is default, but
    can disabled by setting `fs.gs.glob.flatlist.enable=false`.

### 1.2.4 - 2014-04-09

1.  The value of `fs.gs.io.buffersize.write` is now rounded up to 8MB if set to
    a lower value, otherwise the backend will error out on unaligned chunks.

1.  Misc refactoring to enable reuse of the resumable upload classes in other
    libraries.

### 1.2.3 - 2014-03-21

1.  Fixed a bug where renaming a directory could cause the file contents to get
    shuffled between files when the fully-qualified file paths have different
    lengths. Does not apply to renames on files directly, such as when using a
    glob expression inside a flat directory.

1.  Changed the behavior of batch request API calls such that they are retried
    on failure in the same manner as non-batch requests.

1.  Eliminated an unnecessary dependency on `com/google/protobuf` which could
    cause version-incompatibility issues with Apache Shark.

### 1.2.2 - 2014-02-12

1.  Fixed a bug where filenames with `+` were unreadable due to premature
    URL-decoding.

1.  Modified a check to allow `fs.gs.io.buffersize.write` to be a non-multiple
    of 8MB, just printing out a warning instead of check-failing.

1.  Added some debug-level logging of exceptions before throwing in cases where
    Hadoop tends to swallows the exception along with its useful info.

### 1.2.1 - 2014-01-23

1.  Added `CHANGES.txt` for release notes.

1.  Fixed a bug where accidental URI decoding make it impossible to use
    pre-escaped filenames, e.g. `foo%3Abar`. This is necessary for Pig to work.

1.  Fixed a bug where an `IOException` was thrown when trying to read a
    zero-byte file. Necessary for Pig to work.

### 1.2.0 - 2014-01-14

1.  Preview release of GCS connector.<|MERGE_RESOLUTION|>--- conflicted
+++ resolved
@@ -1,12 +1,9 @@
 # Release Notes
 
 ## Next
-<<<<<<< HEAD
 1. Add AUTO_RANDOM as new fadvise mode.
-=======
 1. Upgrade google-cloud-storage to 2.44.1
 1. Upgrade grpc to 1.67.1
->>>>>>> c7e47ff3
 
 ## 2.2.25 - 2024-08-01
 1. PR #1227 - Avoid registering subscriber class multiple times
