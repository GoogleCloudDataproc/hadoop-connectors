# Release Notes

## Next
<<<<<<< HEAD
1. Added HNS optimizations for mkdir, getFileInfo, list, rename and delete.
2. [Feature] Add support for cloud logging and prefix invocation ID to logs for correlation.
=======
1. Update documentation

## 3.0.12 - 2025-09-26
1. Enable move by default
>>>>>>> f67f0601

## 3.0.11 - 2025-09-09
1. PR #1484 - [Feature] Enabled write checksum by default
1. PR #1480 - [Bug] Fix infinite loop issue when EOF is reached during a skip operation in ReadChannel
1. PR #1463 - [Bug] Fix for Hadoop directory copy failures in gRPC client

## 3.0.10 - 2025-08-12
1. PR #1396 - [Bug] Throw correct exception when DeleteFolderOperation is timed out
1. PR #1385 - [Bug] Correcting checksum calculation when received buffer is already moved
1. PR #1413 - [Bug] Fixing DeleteFolder stalling issue where high CPU usage can cause timeouts

## 3.0.9 - 2025-06-15
1. Add checksum verification in upload

## 3.0.8 - 2025-05-28
1. Skip Soft delete using move API during rename
1. Use Apiary isHnBucket for HNS checks

## 3.0.7 - 2025-05-06
1. Optimize channel creation in vectoredRead
1. Update GhfsThreadLocalStats with read vectored metrices

## 3.0.6 - 2025-04-02
1. Add AUTO_RANDOM as new fadvise mode.

## 3.0.5 - 2025-02-26
1. PR #1274 - Upgrade google-cloud-storage to 2.44.1

1. Downgrade grpc to 1.67.1

## 3.0.4 - 2024-11-12
1. PR #1268 - [Bug] Fix a failure in gRPC path due to a dependency issue

## 3.0.3 - 2024-10-16
1. PR #1244 - Add open() API which takes FileStatus as parameter

1. Upgrade google-cloud-storage to 2.43.1

1. Upgrade grpc to 1.68.0

1. PR #1253 - Add getFileStatusWithHint() API

## 3.0.2 - 2024-08-06
1. PR #1230 - Avoid registering subscriber class multiple times

1. PR #1228 - Add backoff, retry and other metrics for GCS JSON API

## 3.0.1 - 2024-07-10
1.  Add readVectored API implementation.

1. Add gRPC configuration documentation.


## 3.0.0 - 2023-12-03

1.  Remove Hadoop 2.x support.

1.  Update all dependencies to the latest versions.

1.  Add support for downscoped tokens in `AccessTokenProvider`.

1.  Implement `FileSystem.openFile` to take advantage of the `FileStatus` if
    passed.

1.  Remove an obsolete `AuthorizationHandler` and related properties:

    ```
    fs.gs.authorization.handler.impl
    fs.gs.authorization.handler.properties.<AUTHORIZATION_HANDLER_PROPERTY>
    ```

1.  Remove support for Apache HTTP transport and related property:

    ```
    fs.gs.http.transport.type
    ```

1.  Support GCS fine-grained action in AuthorizationHandlers.

1.  Decrease log level for `hflush` rate limit log message.

1.  Remove Cooperative Locking support for directory operations and related
    properties:

    ```
    fs.gs.cooperative.locking.enable
    fs.gs.cooperative.locking.expiration.timeout.ms
    fs.gs.cooperative.locking.max.concurrent.operations
    ```

1.  Migrate authentication to `com.google.auth.Credentials` and remove obsolete
    properties:

    ```
    fs.gs.auth.service.account.email
    fs.gs.auth.service.account.keyfile
    fs.gs.auth.service.account.private.key
    fs.gs.auth.service.account.private.key.id
    ```

1.  Refactor authentication configuration to use an explicit `fs.gs.auth.type`
    enum property, instead of relying on inference of the authentication type
    based on the set configuration properties, and remove obsolete properties:

    ```
    fs.gs.auth.null.enable
    fs.gs.auth.service.account.enable
    ```

1.  Add support for a new `USER_CREDENTIALS` authentication type that retrieves
    a refresh token using the authorisation code grant flow configured via the
    following properties:

    ```
    fs.gs.auth.client.id
    fs.gs.auth.client.secret
    fs.gs.auth.refresh.token
    ```

1.  Merge all output stream types functionality in the default output stream
    that behaves similarly to the `FLUSHABLE_COMPOSITE` stream, and remove
    obsolete `fs.gs.outputstream.type` property.

1.  Set default value for `fs.gs.list.max.items.per.call` property to `5000`.

1.  Set socket read timeout (`fs.gs.http.read-timeout`) as early as possible on
    new sockets returned from the custom `SSLSocketFactory`. This guarantees the
    timeout is enforced during TLS handshakes when using Conscrypt as the
    security provider.

1.  The Google Cloud Storage Connector now can be used as a
    [Hadoop Credential Provider](https://hadoop.apache.org/docs/current/hadoop-project-dist/hadoop-common/CredentialProviderAPI.html).

1.  Added dependency on the Cloud Storage Client Library
    ([google-cloud-storage](https://github.com/googleapis/java-storage/tree/main/google-cloud-storage)).

1.  Rename `fs.gs.rewrite.max.bytes.per.call` property to
    `fs.gs.rewrite.max.chunk.size`.

1.  Remove support of the deprecated `fs.gs.io.buffersize.write` property.

1.  Add support for size suffixes (`k`, `m`, `g`, etc) in values of size-related
    properties:

    ```
    fs.gs.inputstream.inplace.seek.limit
    fs.gs.inputstream.min.range.request.size
    fs.gs.outputstream.buffer.size
    fs.gs.outputstream.pipe.buffer.size
    fs.gs.outputstream.upload.cache.size
    fs.gs.outputstream.upload.chunk.size
    fs.gs.rewrite.max.chunk.size
    ```

1.  Remove `.ms` suffix from names and add support for time suffixes (`ms`, `s`,
    `m`, etc) in values of time-related properties:

    ```
    fs.gs.http.connect-timeout
    fs.gs.http.read-timeout
    fs.gs.max.wait.for.empty.object.creation
    fs.gs.outputstream.sync.min.interval
    fs.gs.performance.cache.max.entry.age
    ```

1.  Change default values of properties:

    ```
    fs.gs.http.connect-timeout (default: 20s -> 5s)
    fs.gs.http.read-timeout (default: 20s -> 5s)
    fs.gs.outputstream.upload.chunk.size (default: 64m -> 24m)
    ```

1.  Upgrade Hadoop to 3.3.5.

1.  Upgrade java-storage to 2.25.0

1.  Add support for `WORKLOAD_IDENTITY_FEDERATION_CREDENTIAL_CONFIG_FILE` authentication type that retrieves a refresh token using workload identity federation configuraiton defined in: `fs.gs.auth.workload.identity.federation.credential.config.file`

### 2.2.2 - 2021-06-25

1.  Support footer prefetch in gRPC read channel.

1.  Fix in-place seek functionality in gRPC read channel.

1.  Add option to buffer requests for resumable upload over gRPC:

    ```
    fs.gs.grpc.write.buffered.requests (default : 20)
    ```

### 2.2.1 - 2021-05-04

1.  Fix proxy configuration for Apache HTTP transport.

1.  Update gRPC dependency to latest version.

### 2.2.0 - 2021-01-06

1.  Delete deprecated methods.

1.  Update all dependencies to latest versions.

1.  Add support for Cloud Storage objects CSEK encryption:

    ```
    fs.gs.encryption.algorithm (not set by default)
    fs.gs.encryption.key (not set by default)
    fs.gs.encryption.key.hash (not set by default)
    ```

1.  Add a property to override storage service path:

    ```
    fs.gs.storage.service.path (default: `storage/v1/`)
    ```

1.  Added a new output stream type which can be used by setting:

    ```
    fs.gs.outputstream.type=FLUSHABLE_COMPOSITE
    ```

    The `FLUSHABLE_COMPOSITE` output stream type behaves similarly to the
    `SYNCABLE_COMPOSITE` type, except it also supports `hflush()`, which uses
    the same implementation with `hsync()` in the `SYNCABLE_COMPOSITE` output
    stream type.

1.  Added a new output stream parameter

    ```
    fs.gs.outputstream.sync.min.interval.ms (default: 0)
    ```

    to configure the minimum time interval (milliseconds) between consecutive
    syncs. This is to avoid getting rate limited by GCS. Default is `0` - no
    wait between syncs. `hsync()` when rate limited will block on waiting for
    the permits, but `hflush()` will simply perform nothing and return.

1.  Added a new parameter to configure output stream pipe type:

    ```
    fs.gs.outputstream.pipe.type (default: IO_STREAM_PIPE)
    ```

    Valid values are `NIO_CHANNEL_PIPE` and `IO_STREAM_PIPE`.

    Output stream now supports (when property value set to `NIO_CHANNEL_PIPE`)
    [Java NIO Pipe](https://docs.oracle.com/javase/8/docs/api/java/nio/channels/Pipe.html)
    that allows to reliably write in the output stream from multiple threads
    without *"Pipe broken"* exceptions.

    Note that when using `NIO_CHANNEL_PIPE` option maximum upload throughput can
    decrease by 10%.

1.  Add a property to impersonate a service account:

    ```
    fs.gs.auth.impersonation.service.account (not set by default)
    ```

    If this property is set, an access token will be generated for this service
    account to access GCS. The caller who issues a request for the access token
    must have been granted the Service Account Token Creator role
    (`roles/iam.serviceAccountTokenCreator`) on the service account to
    impersonate.

1.  Throw `ClosedChannelException` in `GoogleHadoopOutputStream.write` methods
    if stream already closed. This fixes Spark Streaming jobs checkpointing to
    Cloud Storage.

1.  Add properties to impersonate a service account through user or group name:

    ```
    fs.gs.auth.impersonation.service.account.for.user.<USER_NAME> (not set by default)
    fs.gs.auth.impersonation.service.account.for.group.<GROUP_NAME> (not set by default)
    ```

    If any of these properties are set, an access token will be generated for
    the service account associated with specified username or group name in
    order to access GCS. The caller who issues a request for the access token
    must have been granted the Service Account Token Creator role
    (`roles/iam.serviceAccountTokenCreator`) on the service account to
    impersonate.

1.  Fix complex patterns globbing.

1.  Added support for an authorization handler for Cloud Storage requests. This
    feature is configurable through the properties:

    ```
    fs.gs.authorization.handler.impl=<FULLY_QUALIFIED_AUTHORIZATION_HANDLER_CLASS>
    fs.gs.authorization.handler.properties.<AUTHORIZATION_HANDLER_PROPERTY>=<VALUE>
    ```

    If the `fs.gs.authorization.handler.impl` property is set, the specified
    authorization handler will be used to authorize Cloud Storage API requests
    before executing them. The handler will throw `AccessDeniedException` for
    rejected requests if user does not have enough permissions (not authorized)
    to execute these requests.

    All properties with the `fs.gs.authorization.handler.properties.` prefix
    passed to an instance of the configured authorization handler class after
    instantiation before calling any Cloud Storage requests handling methods.

1.  Set default value for `fs.gs.status.parallel.enable` property to `true`.

1.  Tune exponential backoff configuration for Cloud Storage requests.

1.  Increment Hadoop `FileSystem.Statistics` counters for read and write
    operations.

1.  Always infer implicit directories and remove
    `fs.gs.implicit.dir.infer.enable` property.

1.  Replace 2 glob-related properties (`fs.gs.glob.flatlist.enable` and
    `fs.gs.glob.concurrent.enable`) with a single property to configure glob
    search algorithm:

    ```
    fs.gs.glob.algorithm (default: CONCURRENT)
    ```

1.  Do not create the parent directory objects (this includes buckets) when
    creating a new file or a directory, instead rely on the implicit directory
    inference.

1.  Use default logging backend for Google Flogger instead of Slf4j.

1.  Add `FsBenchmark` tool for benchmarking HCFS.

1.  Remove obsolete `fs.gs.inputstream.buffer.size` property and related
    functionality.

1.  Fix unauthenticated access support (`fs.gs.auth.null.enable=true`).

1.  Improve cache hit ratio when `fs.gs.performance.cache.enable` property is
    set to `true`.

1.  Remove obsolete configuration properties and related functionality:

    ```
    fs.gs.auth.client.id
    fs.gs.auth.client.file
    fs.gs.auth.client.secret
    ```

1.  Add a property that allows to disable HCFS semantic enforcement. If set to
    `false` GSC connector will not check if directory with same name already
    exists when creating a new file and vise versa.

    ```
    fs.gs.create.items.conflict.check.enable (default: true)
    ```

1.  Remove redundant properties:

    ```
    fs.gs.config.override.file
    fs.gs.copy.batch.threads
    fs.gs.copy.max.requests.per.batch
    ```

1.  Change default value of `fs.gs.inputstream.min.range.request.size` property
    from `524288` to `2097152`.

### 2.1.1 - 2020-03-11

1.  Add upload cache to support high-level retries of failed uploads. Cache size
    configured via property and disabled by default (zero or negative value):

    ```
    fs.gs.outputstream.upload.cache.size (deafult: 0)
    ```

### 2.1.0 - 2020-03-09

1.  Update all dependencies to latest versions.

1.  Use `storage.googleapis.com` API endpoint.

1.  Fix proxy authentication when using `JAVA_NET` transport.

1.  Remove Log4j backend for Google Flogger.

1.  Add properties to override Google Cloud API endpoints:

    ```
    fs.gs.storage.root.url (default: https://storage.googleapis.com/)
    fs.gs.token.server.url (default: https://oauth2.googleapis.com/token)
    ```

1.  Support adding custom HTTP headers to Cloud Storage API requests:

    ```
    fs.gs.storage.http.headers.<HEADER>=<VALUE> (not set by default)
    ```

    Example:

    ```
    fs.gs.storage.http.headers.some-custom-header=custom_value
    fs.gs.storage.http.headers.another-custom-header=another_custom_value
    ```

1.  Always set `generation` parameter for read requests and remove
    `fs.gs.generation.read.consistency` property.

1.  Always use URI path encoding and remove `fs.gs.path.encoding` property.

1.  Use Slf4j backend by default for Google Flogger.

1.  Remove list requests caching in the `PerformanceCachingGoogleCloudStorage`
    and `fs.gs.performance.cache.list.caching.enable` property.

1.  Stop caching non-existent (not found) items in performance cache.

### 2.0.1 - 2020-02-13

1.  Cooperative Locking FSCK tool: fix recovery of operations that failed before
    creating an operation log file.

1.  Change Gson dependency scope from `provided` to `compile` in `gcsio`
    library.

### 2.0.0 - 2019-08-23

1.  Remove Hadoop 1.x support.

1.  Do not convert path to directory path for inferred implicit directories.

1.  Do not parallelize GCS list requests, because it leads to too high QPS.

1.  Fix bug when GCS connector lists all files in directory instead of specified
    limit.

1.  Eagerly initialize `GoogleCloudStorageReadChannel` metadata if
    `fs.gs.inputstream.fast.fail.on.not.found.enable` set to true.

1.  Add support for Hadoop Delegation Tokens (based on
    [HADOOP-14556](https://issues.apache.org/jira/browse/HADOOP-14556)).
    Configurable via `fs.gs.delegation.token.binding` property.

1.  Remove obsolete `fs.gs.file.size.limit.250gb` property.

1.  Repair implicit directories during delete and rename operations instead of
    list and glob operations.

1.  Log HTTP `429 Too Many Requests` responses from GCS at 1 per 10 seconds
    rate.

1.  Remove obsolete `fs.gs.create.marker.files.enable` property.

1.  Remove system bucket feature and related properties:

    ```
    fs.gs.system.bucket
    fs.gs.system.bucket.create
    ```

1.  Remove obsolete `fs.gs.performance.cache.dir.metadata.prefetch.limit`
    property.

1.  Add a property to parallelize GCS requests in `getFileStatus` and
    `listStatus` methods to reduce latency:

    ```
    fs.gs.status.parallel.enable (default: false)
    ```

    Setting this property to `true` will cause GCS connector to send more GCS
    requests which will decrease latency but also increase cost of
    `getFileStatus` and `listStatus` method calls.

1.  Add a property to enable GCS direct upload:

    ```
    fs.gs.outputstream.direct.upload.enable (default: false)
    ```

1.  Update all dependencies to latest versions.

1.  Support Cooperative Locking for directory operations:

    ```
    fs.gs.cooperative.locking.enable (default: false)
    fs.gs.cooperative.locking.expiration.timeout.ms (default: 120,000)
    fs.gs.cooperative.locking.max.concurrent.operations (default: 20)
    ```

1.  Add FSCK tool for recovery of failed Cooperative Locking for directory
    operations:

    ```
    hadoop jar /usr/lib/hadoop/lib/gcs-connector.jar \
        com.google.cloud.hadoop.fs.gcs.CoopLockFsck \
        --{check,rollBack,rollForward} gs://<bucket_name> [all|<operation_id>]
    ```

1.  Implement Hadoop File System `append` method using GCS compose API.

1.  Disable support for reading GZIP encoded files (HTTP header
    `Content-Encoding: gzip`) because processing of
    [GZIP encoded](https://cloud.google.com/storage/docs/transcoding#decompressive_transcoding)
    files is inefficient and error-prone in Hadoop and Spark.

    This feature is configurable with the property:

    ```
    fs.gs.inputstream.support.gzip.encoding.enable (default: false)
    ```

1.  Remove parent directory timestamp update feature and related properties:

    ```
    fs.gs.parent.timestamp.update.enable
    fs.gs.parent.timestamp.update.substrings.excludes
    fs.gs.parent.timestamp.update.substrings.includes
    ```

    This feature was enabled by default only for job history files, but it's not
    necessary anymore for Job History Server to work properly after
    [MAPREDUCE-7101](https://issues.apache.org/jira/browse/MAPREDUCE-7101).

### 1.9.14 - 2019-02-13

1.  Implement Hadoop File System `concat` method using GCS compose API.

1.  Add Hadoop File System extended attributes support.

### 1.9.13 - 2019-02-04

1.  Fix implicit directories inference.

### 1.9.12 - 2019-01-30

1.  Update all dependencies to latest versions.

1.  Improve GCS IO exception messages.

1.  Reduce latency of GCS IO operations.

1.  Fix bug that could lead to data duplication when reading files with GZIP
    content encoding (HTTP header `Content-Encoding: gzip`) that have
    uncompressed size of more than 2.14 GiB.

### 1.9.11 - 2018-12-20

1.  Changed the default value of `fs.gs.path.encoding` to `uri-path`, the new
    codec introduced in 1.4.5. The old behavior can be restored by setting
    `fs.gs.path.encoding` to `legacy`.

1.  Update all dependencies to latest versions.

1.  Don't use `fs.gs.performance.cache.dir.metadata.prefetch.limit` property to
    prefetch metadata in `PerformanceCachingGoogleCloudStorage` - always use
    single objects list request, because prefetching metadata with multiple list
    requests (when directory contains a lot of files) could introduce
    performance penalties when using performance cache.

1.  Add an option to lazily initialize `GoogleHadoopFileSystem` instances:

    ```
    fs.gs.lazy.init.enable (default: false)
    ```

1.  Add ability to unset `fs.gs.system.bucket` with an empty string value:

    ```
    fs.gs.system.bucket=
    ```

1.  Set default value for `fs.gs.working.dir` property to `/`.

### 1.9.10 - 2018-11-01

1.  Use Hadoop `CredentialProvider` API to retrieve proxy credentials.

1.  Remove 1024 compose components limit from `SYNCABLE_COMPOSITE` output stream
    type.

### 1.9.9 - 2018-10-19

1.  Add an option for running flat and regular glob search algorithms in
    parallel:

    ```
    fs.gs.glob.concurrent.enable (default: true)
    ```

    Returns a result of an algorithm that finishes first and cancels the other
    algorithm.

1.  Add an option to provide path for configuration override file:

    ```
    fs.gs.config.override.file (default: null)
    ```

    Connector overrides its configuration with values provided in this file.
    This file should be in XML format that follows the same schema as Hadoop
    configuration files.

### 1.9.8 - 2018-10-03

1.  Expose `FileChecksum` in `GoogleHadoopFileSystem` via property:

    ```
    fs.gs.checksum.type (default: NONE)
    ```

    Valid values: `NONE`, `CRC32C`, `MD5`.

    CRC32c checksum is compatible with
    [HDFS-13056](https://issues.apache.org/jira/browse/HDFS-13056).

1.  Add support for proxy authentication for both `APACHE` and `JAVA_NET`
    `HttpTransport` options.

    Proxy authentication is configurable with properties:

    ```
    fs.gs.proxy.username (default: null)
    fs.gs.proxy.password (default: null)
    ```

1.  Update Apache HttpClient to the latest version.

### 1.9.7 - 2018-09-20

1.  Add an option to provide credentials directly in Hadoop Configuration,
    without having to place a file on every node, or associating service
    accounts with GCE VMs:

    ```
    fs.gs.auth.service.account.private.key.id
    fs.gs.auth.service.account.private.key
    ```

1.  Add an option to specify max bytes rewritten per rewrite request when
    `fs.gs.copy.with.rewrite.enable` is set to `true`:

    ```
    fs.gs.rewrite.max.bytes.per.call (default: 536870912)
    ```

    Even though GCS does not require this parameter for rewrite requests,
    rewrite requests are flaky without it.

### 1.9.6 - 2018-08-30

1.  Change default values for GCS batch/directory operations properties to
    improve performance:

    ```
    fs.gs.copy.max.requests.per.batch (default: 1 -> 15)
    fs.gs.copy.batch.threads (default: 50 -> 15)
    fs.gs.max.requests.per.batch (default: 25 -> 15)
    fs.gs.batch.threads (default: 25 -> 15)
    ```

1.  Migrate logging to Google Flogger.

    To configure Log4j as a Flogger backend set `flogger.backend_factory` system
    property to
    `com.google.common.flogger.backend.log4j.Log4jBackendFactory#getInstance` or
    `com.google.cloud.hadoop.repackaged.gcs.com.google.common.flogger.backend.log4j.Log4jBackendFactory#getInstance`
    if using shaded jar.

    For example:

    ```
    java -Dflogger.backend_factory=com.google.common.flogger.backend.log4j.Log4jBackendFactory#getInstance ...
    ```

1.  Delete read buffer in `GoogleHadoopFSInputStream` class and remove property
    that enables it:

    ```
    fs.gs.inputstream.internalbuffer.enable (default: false)
    ```

1.  Disable read buffer in `GoogleCloudStorageReadChannel` by default because it
    does not provide significant performance benefits:

    ```
    fs.gs.io.buffersize (default: 8388608 -> 0)
    ```

1.  Add configuration properties for buffers in `GoogleHadoopOutputStream`:

    ```
    fs.gs.outputstream.buffer.size (default: 8388608)
    fs.gs.outputstream.pipe.buffer.size (default: 1048576)
    ```

1.  Deprecate and replace properties with new one:

    ```
    fs.gs.io.buffersize -> fs.gs.inputstream.buffer.size (default: 0)
    fs.gs.io.buffersize.write -> fs.gs.outputstream.upload.chunk.size (default: 67108864)
    ```

1.  Enable fadvise `AUTO` mode by default:

    ```
    fs.gs.inputstream.fadvise (default: SEQUENTIAL -> AUTO)
    ```

1.  Update all dependencies to latest versions.

### 1.9.5 - 2018-08-09

1.  Improve build configuration (`pom.xml`s) compatibility with Maven release
    plugin.

    Changes version string from `1.9.5-hadoop2` to `hadoop2-1.9.5`.

1.  Update Maven plugins versions.

1.  Do not send batch request when performing operations (rename, delete, copy)
    on 1 object.

1.  Add `fs.gs.performance.cache.dir.metadata.prefetch.limit` (default: `1000`)
    configuration property to control number of prefetched metadata objects in
    the same directory by `PerformanceCachingGoogleCloudStorage`.

    To disable metadata prefetching set property value to `0`.

    To prefetch all objects metadata in a directory set property value to `-1`.

1.  Add configuration properties to control batching of copy operations
    separately from other operations:

    ```
    fs.gs.copy.max.requests.per.batch (default: 30)
    fs.gs.copy.batch.threads (default: 0)
    ```

1.  Fix `RejectedExecutionException` during parallel execution of GCS batch
    requests.

1.  Change default values for GCS batch/directory operations properties:

    ```
    fs.gs.copy.with.rewrite.enable (default: false -> true)
    fs.gs.copy.max.requests.per.batch (default: 30 -> 1)
    fs.gs.copy.batch.threads (default: 0 -> 50)
    fs.gs.max.requests.per.batch (default: 30 -> 25)
    fs.gs.batch.threads (default: 0 -> 25)
    ```

### 1.9.4 - 2018-08-07

1.  Add `fs.gs.generation.read.consistency (default: LATEST)` property to
    determine read consistency across different generations of a GCS object.

    Three modes are supported:

    *   `LATEST`: this is the default behavior. The connector will ignore
        generation ID of the GCS objects and always try to read the live
        version.

    *   `BEST_EFFORT`: The connector will try to read the generation determined
        when the `GoogleCloudStorageReadChannel` is first established. However,
        if that generation cannot be found anymore, connector will fall back to
        read the live version. This mode allows to improve the performance by
        requesting the same object generation from GCS. Using this mode
        connector can read changing objects from GCS buckets with disabled
        object versioning without failure.

    *   `STRICT`: The connector will always try to read the generation
        determined when the `GoogleCloudStorageReadChannel` is first
        established, and report error (`FileNotFound`) when that generation
        cannot be found anymore.

    Note that this property will only apply to new streams opened after
    generation is determined. It won't affect read from any streams that are
    already open, pre-fetched footer, or the metadata of the object.

1.  Support parallel execution of GCS batch requests.

    Number of threads to execute batch requests configurable via property:

    ```
    fs.gs.batch.threads (default: 0)
    ```

    If `fs.gs.batch.threads` value is set to 0 then batch requests will be
    executed sequentially by caller thread.

1.  Do not fail-fast when creating `GoogleCloudStorageReadChannel` instance for
    non-existing object to avoid GCS metadata request.

1.  Add property to fail fast with `FileNotFoundException` when calling
    `GoogleCloudStorageImpl#open` method (costs additional GCS metadata
    request):

    ```
    fs.gs.inputstream.fast.fail.on.not.found.enable (default: true)
    ```

1.  Lazily initialize `GoogleCloudStorageReadChannel` metadata after first read
    operation.

1.  Lazily pre-fetch footer in `AUTO` and `RANDOM` fadvise modes when reading
    end of the file using `GoogleCloudStorageReadChannel`.

1.  Delete `fs.gs.inputstream.footer.prefetch.size` property and use
    `fs.gs.inputstream.min.range.request.size` property for determining lazy
    footer prefetch size.

    Because `GoogleCloudStorageReadChannel` makes first read without knowing
    object size it uses heuristic to lazily prefetch at most
    `fs.gs.inputstream.min.range.request.size / 2` bytes before read channel
    position in case this is a footer read. This logic simplifies performance
    tuning and renders `fs.gs.inputstream.footer.prefetch.size` property to be
    obsolete.

1.  Delete unused `fs.gs.inputstream.support.content.encoding.enable` property.

1.  Update all dependencies to latest versions.

### 1.9.3 - 2018-07-25

1.  Ignore `fs.gs.io.buffer` property when determining HTTP range request size
    in fadvise `RANDOM` mode which is used to limit minimum size of HTTP range
    request.

1.  Reuse prefetched footer when reading end of the file.

1.  Always skip in place for gzip-encoded files.

1.  Fix Ivy compatibility - resolve artifact versions in released `pom.xml`
    files.

### 1.9.2 - 2018-07-18

1.  Report the UGI user in FileStatus instead of process owner.

1.  Implement automatic fadvise (adaptive range reads). In this mode, connector
    starts to send bounded range requests instead of streaming range requests
    when reading non gzip encoded files after first backward read or forward
    read for more than `fs.gs.inputstream.inplace.seek.limit` bytes was
    detected.

    To activate this behavior set the property:

    ```
    fs.gs.inputstream.fadvise=AUTO (default: SEQUENTIAL)
    ```

1.  Add an option to prefetch footer when creating
    `GoogleCloudStorageReadChannel` in `AUTO` and `RANDOM` fadvise mode.
    Prefetch size is configured via property:

    ```
    fs.gs.inputstream.footer.prefetch.size (default: 0)
    ```

    This optimization is helpful when reading objects in format that stores
    metadata at the end of the file in footer, like Parquet and ORC.

    Note: for this optimization to work, specified footer prefetch size should
    be greater or equal to an actual metadata size stored in the file footer.

    To disable footer pre-fetching set this property to 0.

1.  Cache objects metadata in `PerformanceCachingGoogleCloudStorage` using GCS
    `ListObjects` requests.

1.  Change default values of properties:

    ```
    fs.gs.inputstream.min.range.request.size (default: 1048576 -> 524288)
    fs.gs.performance.cache.max.entry.age.ms (default: 3000 -> 5000)
    fs.gs.performance.cache.list.caching.enable (default: true -> false)
    ```

1.  Change default OAuth 2.0 token server URL to
    `https://oauth2.googleapis.com/token`.

    Default OAuth 2.0 token server URL could be changed via environment
    variable:

    ```
    GOOGLE_OAUTH_TOKEN_SERVER_URL
    ```

### 1.9.1 - 2018-07-11

1.  Fix `PerformanceCachingGoogleCloudStorage`.

1.  Send only 1 GCS metadata request per `GoogleCloudStorageReadChannel` object
    lifecycle to reduce number of GCS requests when reading objects.

1.  Always fail-fast when creating `GoogleCloudStorageReadChannel` instance for
    non-existing GCS object. Remove property that disables this:

    ```
    fs.gs.inputstream.fast.fail.on.not.found.enable
    ```

1.  For gzip-encoded objects always return `Long.MAX_VALUE` size in
    `GoogleCloudStorageReadChannel.size()` method, until object will be fully
    read. This fixes a bug, when clients that rely on `size` method could stop
    reading object prematurely.

1.  Implement fadvise feature that allows to read objects in random mode in
    addition to sequential mode (current behavior).

    In random mode connector will send bounded range requests (HTTP Range
    header) to GCS which are more efficient in some cases (e.g. reading objects
    in row-columnar file formats like ORC, Parquet, etc).

    Range request size is limited by whatever is greater, `fs.gs.io.buffer` or
    read buffer size passed by client.

    To avoid sending too small range requests (couple bytes) what could happen
    if `fs.gs.io.buffer` is 0 and client passes very small read buffer, min
    range request size is limited to 1 MiB by default. To override this limit
    and set minimum range request size to different value, use property:

    ```
    fs.gs.inputstream.min.range.request.size (default: 1048576)
    ```

    To enable fadvise random mode set property:

    ```
    fs.gs.inputstream.fadvise=RANDOM (default: SEQUENTIAL)
    ```

1.  Do not close GCS read channel when calling
    `GoogleCloudStorageReadChannel.position(long)` method.

1.  Remove property that disables use of `includeTrailingDelimiter` GCS
    parameter after it was verified in production for a while:

    ```
    fs.gs.list.directory.objects.enable
    ```

### 1.9.0 - 2018-06-15

1.  Update all dependencies to latest versions.

1.  Delete metadata cache functionality because Cloud Storage has strong native
    list operation consistency already. Deleted properties:

    ```
    fs.gs.metadata.cache.enable
    fs.gs.metadata.cache.type
    fs.gs.metadata.cache.directory
    fs.gs.metadata.cache.max.age.info.ms
    fs.gs.metadata.cache.max.age.entry.ms
    ```

1.  Decrease default value for max requests per batch from 1,000 to 30.

1.  Make max requests per batch value configurable with property:

    ```
    fs.gs.max.requests.per.batch (default: 30)
    ```

1.  Support Hadoop 3.

1.  Change Maven project structure to be better compatible with IDEs.

1.  Delete deprecated `GoogleHadoopGlobalRootedFileSystem`.

1.  Fix thread leaks that were occurring when YARN log aggregation uploaded logs
    to GCS.

1.  Add interface through which user can directly provide the access token.

1.  Add more retries and error handling in GoogleCloudStorageReadChannel, to
    make it more resilient to network errors; also add a property to allow users
    to specify number of retries on low level GCS HTTP requests in case of
    server errors and I/O errors.

1.  Add properties to allow users to specify connect timeout and read timeout on
    low level GCS HTTP requests.

1.  Include prefix/directory objects metadata into `storage.objects.list`
    requests response to improve performance (i.e. set
    `includeTrailingDelimiter` parameter for `storage.objects.list` GCS requests
    to `true`).

### 1.8.1 - 2018-03-29

1.  Add `AUTO` mode support for Cloud Storage Requester Pays feature.

1.  Add support for using Cloud Storage Rewrite requests for copy operation:

    ```
    fs.gs.copy.with.rewrite.enable (default: false)
    ```

    This allows to copy files between different locations and storage classes.

### 1.8.0 - 2018-03-15

1.  Support GCS Requester Pays feature that could be configured with new
    properties:

    ```
    fs.gs.requester.pays.mode (default: DISABLED)
    fs.gs.requester.pays.project.id (not set by default)
    fs.gs.requester.pays.buckets (not set by default)
    ```

1.  Change relocation package in shaded jar to be connector-specific.

1.  Add support for specifying marker files pattern that should be copied last
    during folder rename operation. Pattern is configured with property:

    ```
    fs.gs.marker.file.pattern
    ```

1.  Min required Java version now is Java 8.

### 1.7.0 - 2018-02-22

1.  Fixed an issue where JSON auth files containing user auth e.g.
    `application_default_credentials.json` does not work with
    `google.cloud.auth.service.account.json.keyfile`

1.  Honor `GOOGLE_APPLICATION_DEFAULT_CREDENTIALS` environment variable. For
    Google Application Default Credentials (but not other defaults).

1.  Make `fs.gs.project.id optional`. It is still required for listing buckets,
    creating buckets, and entire BigQuery connector.

1.  Relocate all dependencies in shaded jar.

1.  Update all dependencies to latest versions.

1.  Disable GCS Metadata Cache by default (e.g. set default value of
    `fs.gs.metadata.cache.enable` property to `false`).

### 1.6.2 - 2017-11-21

1.  Wire HTTP transport settings into Credential logic.

### 1.6.1 - 2017-04-14

1.  Added a polling loop when determining if a createEmptyObjects error can
    safely be ignored and expanded the cases in which we will attempt to
    determine if an empty object already exists.

    Previously, if a rate limiting exception was encountered while creating
    empty objects the connector would issue a single get request for that
    object. If the object exists and is zero length we would consider the
    createEmptyObjects call successful and suppress the rate limit exception.

    The new implementation will poll for the existence of the object, up to a
    user-configurable maximum, and will poll when either a rate limiting error
    occurs or when a 500-level error occurs. The maximum can be configured by
    the following setting:

    ```
    fs.gs.max.wait.for.empty.object.creation.ms
    ```

    Any positive value for this setting will be interpreted to mean "poll for up
    to this many milliseconds before making a final determination". The default
    value will cause a maximum wait of 3 seconds. Polling can be disabled by
    setting this key to 0.

### 1.6.0 - 2016-12-16

1.  Added new `PerformanceCachingGoogleCloudStorage`; unlike the existing
    `CacheSupplementedGoogleCloudStorage` which only serves as an advisory cache
    for enforcement of list consistency, the new optional caching layer is able
    to serving certain metadata and listing requests purely out of a short-lived
    in-memory cache to enhance performance of some workloads. This feature is
    disabled by default, and can be controlled with the config settings:

    ```
    fs.gs.performance.cache.enable=true (default: false)
    fs.gs.performance.cache.list.caching.enable=true (default: false)
    ```

    The first option enables the cache to serve `getFileStatus` requests, while
    the second option additionally enables serving `listStatus`. The duration of
    cache entries can be controlled with:

    ```
    fs.gs.performance.cache.max.entry.age.ms (default: 3000)
    ```

    It is not recommended to always run with this feature enabled; it should be
    used specifically to address cases where frameworks perform redundant
    sequential list/stat operations in a non-distributed manner, and on datasets
    which are not frequently changing. It is additionally advised to validate
    data integrity separately whenever using this feature. There is no
    cooperative cache invalidation between different processes when using this
    feature, so concurrent mutations to a location from multiple clients
    **will** produce inconsistent/stale results if this feature is enabled.

### 1.5.5 - 2016-11-04

1.  Minor refactoring of logic in `CacheSupplementedGoogleCloudStorage` to
    extract a reusable `ForwardingGoogleCloudStorage` that can be used for other
    GCS-delegating implementations.

### 1.5.4 - 2016-10-05

1.  Fixed a bug in `GoogleCloudStorageReadChannel` where multiple in-place seeks
    without any "read" in between could throw a range exception.

1.  Fixed plumbing of `GoogleCloudStorageReadOptions` into the in-memory test
    helpers to improve unittest alignment with integration tests.

1.  Fixed handling of parent timestamp updating when a full URI is provided as a
    path for which timestamps should be updated. This allows specifying
    `gs://bucket/p1/p2/object` instead of simply `p1/p2/object`.

1.  Updated Hadoop 2 dependency to 2.7.2.

1.  Imported full set of Hadoop FileSystem contract tests, except for the
    currently-unsupported Concat and Append tests. Minor changes to pass all the
    tests:

    *   `available()` now throws `ClosedChannelException` if called after
        `close()` instead of returning 0.

    *   `read()` and `seek()` throw `ClosedChannelException` if called after
        `close()` instead of `NullPointerException`.

    *   Out-of-bounds seeks now throw `EOFException` instead of
        `IllegalArgumentException`.

    *   Blocked overwrites throw
        `org.apache.hadoop.fs.FileAlreadyExistsException` instead of generic
        `IOException`.

    *   Deleting root `/` recursively or non-recursively when empty will no
        longer delete the underlying GCS bucket by default. To re-enable
        deletion of GCS buckets when recursively deleting root, set
        `fs.gs.bucket.delete.enable=true`.

### 1.5.3 - 2016-09-21

1.  Misc updates in credential acquisition on GCE.

### 1.5.2 - 2016-08-23

1.  Updated `AbstractGoogleAsyncWriteChannel` to always set the
    `X-Goog-Upload-Desired-Chunk-Granularity` header independently of the
    deprecated `X-Goog-Upload-Max-Raw-Size`; in general this improves
    performance of large uploads.

### 1.5.1 - 2016-07-29

1.  Optimized `InMemoryDirectoryListCache` to use a `TreeMap` internally instead
    of a `HashMap`, since most of its usage is "listing by prefix"; aside from
    some benefits for normal list-supplementation, glob listings with a large
    number of subdirectories should be orders of magnitude faster.

### 1.5.0 - 2016-07-15

1.  Changed the single-argument constructor
    `GoogleCloudStorageFileSystem(GoogleCloudStorage)` to inherit the inner
    `GoogleCloudStorageOptions` from the passed-in `GoogleCloudStorage` rather
    than simply falling back to default GoogleCloudStorageFileSystemOptions.

1.  Changed `RetryHttpInitializer` to treat HTTP code 429 as a retriable error
    with exponential backoff instead of erroring out.

1.  Added a new output stream type which can be used by setting:

    ```
    fs.gs.outputstream.type=SYNCABLE_COMPOSITE
    ```

    With the `SYNCABLE_COMPOSITE` have (limited) support for Hadoop's Syncable
    interface, where calling `hsync()` will commit the data written so far into
    persistent storage without closing the output stream; once a writer calls
    `hsync()`, readers will be able to discover and read the contents of the
    file written up to the last successful `hsync()` call immediately. This
    feature is implemented using "composite objects" in Google Cloud Storage,
    and thus has a current hard limit of `1023` calls to `hsync()` over the
    lifetime of the stream after which subsequent `hsync()` calls will throw a
    `CompositeLimitExceededException`, but will still allow writing additional
    data and closing the stream without losing data despite a failed `hsync()`.

1.  Added several optimizations and options controlling the behavior of the
    `GoogleHadoopFSInputStream`:

    *   Removed internal prepopulated ByteBuffer inside
        GoogleHadoopFSInputStream in favor of non-blocking buffering in the
        lower layer channel; this improves performance for independent small
        reads without noticeable impact on large reads. Old behavior can be
        specified by setting:

        ```
        fs.gs.inputstream.internalbuffer.enable=true (default: false)
        ```

    *   Added option to save an extra metadata GET on first read of a channel if
        objects are known not to use the 'Content-Encoding' header. To use this
        optimization set:

        ```
        fs.gs.inputstream.support.content.encoding.enable=false (default: true)
        ```

    *   Added option to save an extra metadata `GET` on `FileSystem.open(Path)`
        if objects are known to exist already, or the caller is resilient to
        delayed errors for nonexistent objects which occur at read time, rather
        than immediately on open(). To use this optimization set:

        ```
        fs.gs.inputstream.fast.fail.on.not.found.enable=false (default: true)
        ```

    *   Added support for "in-place" small seeks by defining a byte limit where
        forward seeks smaller than the limit will be done by reading/discarding
        bytes rather than opening a brand-new channel. This is set to 8MB by
        default, which is approximately the point where the cost of opening a
        new channel is equal to the cost of reading/discarding the bytes
        in-place. Disable by setting the value to 0, or adjust to other
        thresholds:

        ```
        fs.gs.inputstream.inplace.seek.limit=0 (default: 8388608)
        ```

### 1.4.5 - 2016-03-24

1.  Add support for paths that cannot be parsed by Java's URI.create method.
    This support is off by default, but can be enabled by setting Hadoop
    configuration key `fs.gs.path.encoding` to the string `uri-path`. The
    current behavior, and default value of `fs.gs.path.encoding`, is `legacy`.
    The new path encoding scheme will become the default in a future release.

1.  `VerificationAttributes` are now exposed in `GoogleCloudStorageItemInfo`.
    The current support is limited to reading these attributes from what was
    computed by GCS server side. A future release will add support for
    specifying `VerificationAttributes` in `CreateOptions` when creating new
    objects.

### 1.4.4 - 2016-02-02

1.  Add support for JSON keyfiles via a new configuration key:

    ```
    google.cloud.auth.service.account.json.keyfile
    ```

    This key should point to a file that is available locally to jobs to
    cluster.

### 1.4.3 - 2015-11-12

1.  Minor bug fixes and enhancements.

### 1.4.2 - 2015-09-15

1.  Added checking in `GoogleCloudStorageImpl.createEmptyObject(s)` to handle
    `rateLimitExceeded (429)` errors by fetching the fresh underlying info and
    ignoring the error if the object already exists with the intended metadata
    and size. This fixes an
    [issue](https://github.com/GoogleCloudDataproc/hadoop-connectors/issues/10)
    which mostly affects Spark.

1.  Added logging in `GoogleCloudStorageReadChannel` for high-level retries.

1.  Added support for configuring the permissions reported to the Hadoop
    `FileSystem` layer; the permissions are still fixed per `FileSystem`
    instance and aren't actually enforced, but can now be set with:

    ```
    fs.gs.reported.permissions [default = "700"]
    ```

    This allows working around some clients like Hive-related daemons and tools
    which pre-emptively check for certain assumptions about permissions.

### 1.4.1 - 2015-07-09

1.  Switched from the custom SeekableReadableByteChannel to Java 7's
    `java.nio.channels.SeekableByteChannel`.

1.  Removed the configurable but default-constrained 250GB upload limit; uploads
    can now exceed 250GB without needing to modify config settings.

1.  Added helper classes related to GCS retries.

1.  Added workaround support for read retries on objects with content-encoding
    set to gzip; such content encoding isn't generally correct to use since it
    means filesystem reported bytes will not match actual read bytes, but for
    cases which accept byte mismatches, the read channel can now manually seek
    to where it left off on retry rather than having a `GZIPInputStream` throw
    an exception for a malformed partial stream.

1.  Added an option for enabling "direct uploads" in
    GoogleCloudStorageWriteChannel which is not directly used by the Hadoop
    layer, but can be used by clients which directly access the lower
    GoogleCloudStorage layer.

1.  Added CreateBucketOptions to the `GoogleCloudStorage` interface so that
    clients using the low-level `GoogleCloudStorage` directly can create buckets
    with different locations and storage classes.

1.  Fixed
    [issue](https://github.com/GoogleCloudDataproc/hadoop-connectors/issues/5)
    where stale cache entries caused stuck phantom directories if the
    directories were deleted using non-Hadoop-based GCS clients.

1.  Fixed a bug which prevented the Apache HTTP transport from working with
    Hadoop 2 when no proxy was set.

1.  Misc updates in library dependencies; google.api.version
    (com.google.http-client, com.google.api-client) updated from 1.19.0 to
    1.20.0, google-api-services-storage from v1-rev16-1.19.0 to v1-rev35-1.20.0,
    and google-api-services-bigquery from v2-rev171-1.19.0 to v2-rev217-1.20.0,
    and Guava from 17.0 to 18.0.

### 1.4.0 - 2015-05-27

1.  The new inferImplicitDirectories option to `GoogleCloudStorage` tells it to
    infer the existence of a directory (such as `foo`) when that directory node
    does not exist in GCS but there are GCS files that start with that path
    (such as `foo/bar`). This allows the GCS connector to be used on read-only
    filesystems where those intermediate directory nodes can not be created by
    the connector. The value of this option can be controlled by the Hadoop
    boolean config option `fs.gs.implicit.dir.infer.enable`. The default value
    is true.

1.  Increased Hadoop dependency version to 2.6.0.

1.  Fixed a bug introduced in 1.3.2 where, during marker file creation, file
    info was not properly updated between attempts. This lead to
    backoff-retry-exhaustion with `412-preconditon-not-met` errors.

1.  Added support for changing the HttpTransport implementation to use, via
    `fs.gs.http.transport.type = [APACHE | JAVA_NET]`

1.  Added support for setting a proxy of the form `host:port` via
    `fs.gs.proxy.address`, which works for both `APACHE` and `JAVA_NET`
    `HttpTransport` options.

1.  All logging converted to use `slf4j` instead of the previous
    `org.apache.commons.logging.Log`; removed the `LogUtil` wrapper which
    previously wrapped `org.apache.commons.logging.Log`.

1.  Automatic retries for premature end-of-stream errors; the previous behavior
    was to throw an unrecoverable exception in such cases.

1.  Made `close()` idempotent for `GoogleCloudStorageReadChannel`.

1.  Added a low-level method for setting Content-Type metadata in the
    `GoogleCloudStorage` interface.

1.  Increased default `DirectoryListCache` TTL to 4 hours, wired out TTL
    settings as top-level config params:

    ```
    fs.gs.metadata.cache.max.age.entry.ms
    fs.gs.metadata.cache.max.age.info.ms
    ```

### 1.3.3 - 2015-02-26

1.  When performing a retry in `GoogleCloudStorageReadChannel`, attempts to
    `close()` the underlying channel are now performed explicitly instead of
    waiting for `performLazySeek()` to do it, so that `SSLException` can be
    caught and ignored; broken SSL sockets cannot be closed normally, and are
    responsible for already cleaning up on error.

1.  Added explicit check of `currentPosition == size` when `-1` is read from
    underlying stream in `GoogleCloudStorageReadChannel`, in case the stream
    fails to identify an error case and prematurely reaches end-of-stream.

### 1.3.2 - 2015-01-22

1.  In the create file path, marker file creation is now configurable. By
    default, marker files will not be created. The default is most suitable for
    MapReduce applications. Setting fs.gs.create.marker.files.enable to true in
    `core-site.xml` will re-enable marker files. The use of marker files should
    be considered for applications that depend on early failing when two
    concurrent writes attempt to write to the same file. Note that file
    overwrites semantics are preserved with or without marker files, but
    failures will occur sooner with marker files present.

### 1.3.1 - 2014-12-16

1.  Fixed a rare `NullPointerException` in `FileSystemBackedDirectoryListCache`
    which can occur if a directory being listed is purged from the cache between
    a call to `exists()` and `listFiles()`.

1.  Fixed a bug in GoogleHadoopFileSystemCacheCleaner where cache-cleaner fails
    to clean any contents when a bucket is non-empty but expired.

1.  Fixed a bug in `FileSystemBackedDirectoryListCache` which caused garbage
    collection to require several passes for large directory hierarchies; now we
    can successfully garbage-collect an entire expired tree in a single pass,
    and cache files are also processed in-place without having to create a
    complete in-memory list.

1.  Updated handling of new file creation, file copying, and file deletion so
    that all object modification requests sent to GCS contain preconditions that
    should prevent race-conditions in the face of retried operations.

### 1.3.0 - 2014-10-17

1.  Directory timestamp updating can now be controlled via user-settable
    properties `fs.gs.parent.timestamp.update.enable`,
    `fs.gs.parent.timestamp.update.substrings.excludes`, and
    `fs.gs.parent.timestamp.update.substrings.includes` in `core-site.xml`. By
    default, timestamp updating is enabled for the YARN done and intermediate
    done directories and excluded for everything else. Strings listed in
    includes take precedence over excludes.

1.  Directory timestamp updating will now occur on a background thread inside
    GoogleCloudStorageFileSystem.

1.  Attempting to acquire an OAuth access token will be now be retried when
    using `.p12` or installed application (JWT) credentials if there is a
    recoverable error such as an HTTP `5XX` response code or an `IOException`.

1.  Added FileSystemBackedDirectoryListCache, extracting a common interface for
    it to share with the `(InMemory)DirectoryListCache`; instead of using an
    in-memory HashMap to enforce only same-process list consistency, the
    FileSystemBacked version mirrors GCS objects as empty files on a local
    FileSystem, which may itself be an NFS mount for cluster-wide or even
    potentially cross-cluster consistency groups. This allows a cluster to be
    configured with a "consistent view", making it safe to use GCS as the
    `DEFAULT_FS` for arbitrary multi-stage or even multi-platform workloads.
    This is now enabled by default for machine-wide consistency, but it is
    strongly recommended configuring clusters with an NFS directory for
    cluster-wide strong consistency. Relevant configuration settings:

    ```
    fs.gs.metadata.cache.enable [default: true]
    fs.gs.metadata.cache.type [IN_MEMORY (default) | FILESYSTEM_BACKED]
    fs.gs.metadata.cache.directory [default: /tmp/gcs_connector_metadata_cache]
    ```

1.  Optimized seeks in GoogleHadoopFSDataInputStream which fit within the
    pre-fetched memory buffer by simply repositioning the buffer in-place
    instead of delegating to the underlying channel at all.

1.  Fixed a performance-hindering bug in globStatus where `foo/bar/*` would
    flat-list `foo/bar` instead of `foo/bar/`; causing the "candidate matches"
    to include things like `foo/bar1` and `foo/bar1/baz`, even though the
    results themselves would be correct due to filtering out the proper glob
    client-side in the end.

1.  The versions of java API clients were updated to 1.19 derived versions.

### 1.2.9 - 2014-09-18

1.  When directory contents are updated e.g., files or directories are added,
    removed, or renamed the GCS connector will now attempt to update a metadata
    property on the parent directory with a modification time. The modification
    time recorded will be used as the modification time in subsequent
    `FileSystem#getStatus(...)`, `FileSystem#listStatus` and
    `FileSystem#globStatus(...)` calls and is the time as reported by the system
    clock of the system that made the modification.

### 1.2.8 - 2014-08-07

1.  Changed the manner in which the GCS connector jar is built to A) reduce
    included dependencies to only those parts which are used and B) repackaged
    dependencies whose versions conflict with those bundled with Hadoop.

1.  Deprecated `fs.gs.system.bucket` config.

### 1.2.7 - 2014-06-23

1.  Fixed a bug where certain globs incorrectly reported the parent directory
    being not found (and thus erroring out) in Hadoop 2.2.0 due to an
    interaction with the `fs.gs.glob.flatlist.enable` feature; doesn't affect
    Hadoop 1.2.1 or 2.4.0.

### 1.2.6 - 2014-06-05

1.  When running in Hadoop 0.23+ (Hadoop 2+), listStatus will now throw a
    FileNotFoundException when a non-existent path is passed in.

1.  The GCS connector now uses the v1 JSON API when accessing Google Cloud
    Storage.

1.  The GoogleHadoopFileSystem now treats the parent of the root path as if it
    is the root path. This behavior mimics the POSIX behavior of `/..` being the
    same as `/`.

1.  When creating a new file, a zero-length marker file will be created before
    the FSDataOutputStream is returned in create(). This allows for early
    detection of overwrite conflicts that may occur and prevents certain race
    conditions that could be encountered when relying on a single exists()
    check.

1.  The dependencies on cglib and asm were removed from the GCS connector and
    the classes for these are no longer included in the JAR.

### 1.2.5 - 2014-05-08

1.  Fixed a bug where `fs.gs.auth.client.file` was unconditionally being
    overwritten by a default value.

1.  Enabled direct upload for directory creation to save one round-trip call.

1.  Added wiring for `GoogleHadoopFileSystem.close()` to call through to
    `close()` its underlying helper classes as well.

1.  Added a new batch mode for creating directories in parallel which requires
    manually parallelizing in the client. Speeds up nested directory creation
    and repairing large numbers of implicit directories in listStatus.

1.  Eliminated redundant API calls in listStatus, speeding it up by ~half.

1.  Fixed a bug where globStatus didn't correctly handle globs containing `?`.

1.  Implemented new version of globStatus which initially performs a flat
    listing before performing the recursive glob logic in-memory to dramatically
    speed up globs with lots of directories; the new behavior is default, but
    can be disabled by setting `fs.gs.glob.flatlist.enable=false`.

### 1.2.4 - 2014-04-09

1.  The value of `fs.gs.io.buffersize.write` is now rounded up to 8MB if set to
    a lower value, otherwise the backend will error out on unaligned chunks.

1.  Misc refactoring to enable reuse of the resumable upload classes in other
    libraries.

### 1.2.3 - 2014-03-21

1.  Fixed a bug where renaming a directory could cause the file contents to get
    shuffled between files when the fully-qualified file paths have different
    lengths. Does not apply to rename on files directly, such as when using a
    glob expression inside a flat directory.

1.  Changed the behavior of batch request API calls such that they are retried
    on failure in the same manner as non-batch requests.

1.  Eliminated an unnecessary dependency on `com/google/protobuf` which could
    cause version-incompatibility issues with Apache Shark.

### 1.2.2 - 2014-02-12

1.  Fixed a bug where filenames with `+` were unreadable due to premature
    URL-decoding.

1.  Modified a check to allow `fs.gs.io.buffersize.write` to be a non-multiple
    of 8MB, just printing out a warning instead of check-failing.

1.  Added some debug-level logging of exceptions before throwing in cases where
    Hadoop tends to swallow the exception along with its useful info.

### 1.2.1 - 2014-01-23

1.  Added `CHANGES.txt` for release notes.

1.  Fixed a bug where accidental URI decoding make it impossible to use
    pre-escaped filenames, e.g. `foo%3Abar`. This is necessary for Pig to work.

1.  Fixed a bug where an `IOException` was thrown when trying to read a
    zero-byte file. Necessary for Pig to work.

### 1.2.0 - 2014-01-14

1.  Preview release of GCS connector.<|MERGE_RESOLUTION|>--- conflicted
+++ resolved
@@ -1,15 +1,11 @@
 # Release Notes
 
 ## Next
-<<<<<<< HEAD
 1. Added HNS optimizations for mkdir, getFileInfo, list, rename and delete.
-2. [Feature] Add support for cloud logging and prefix invocation ID to logs for correlation.
-=======
-1. Update documentation
+1. [Feature] Add support for cloud logging and prefix invocation ID to logs for correlation.
 
 ## 3.0.12 - 2025-09-26
 1. Enable move by default
->>>>>>> f67f0601
 
 ## 3.0.11 - 2025-09-09
 1. PR #1484 - [Feature] Enabled write checksum by default
