# Release Notes

## Next
<<<<<<< HEAD
1. [Feature] Add support for cloud logging and prefix invocation ID to logs for correlation.
=======
1. PR #1511 - [Feature] Storage Client Caching for downscoped token
2. Enable move by default.

## 3.1.7 - 2025-09-10
1. PR #1484 - [Feature] Enabled write checksum by default
1. PR #1480 - [Bug] Fix infinite loop issue when EOF is reached during a skip operation in ReadChannel

## 3.1.6 - 2025-09-04
1. Add listStatusStartingFrom API.

## 3.1.5 - 2025-09-01
1. Fix cloud logging issue.

## 3.1.4 - 2025-08-28
1. Add checksum verification in upload.
2. PR #1463: [Bug] Fix for Hadoop directory copy failures in gRPC client.
3. PR #1420: Update readBytes via vectoredRead
>>>>>>> 5a1280ec

## 3.1.3 - 2025-05-29
1. Skip Soft delete using move API during rename
2. Use Apiary isHnBucket for HNS checks

## 3.1.2 - 2025-05-06
1. Upgrade to use cloud-storage libraries-bom
1. Add AUTO_RANDOM as new fadvise mode.

## 3.1.1 - 2025-04-07
1. PR #1323: Fix a bug where gRPC path was failing due to some of the dependencies not getting shaded.

## 3.1.0 - 2025-03-27
1. Release 3.1.x

### 3.0.x
1. Add getFileStatusWithHint() API

1. Upgrade google-cloud-storage to 2.43.1

1. Upgrade grpc to 1.68.0

1. Add gRPC configuration documentation

1.  Remove Hadoop 2.x support.

1.  Update all dependencies to the latest versions.

1.  Add support for downscoped tokens in `AccessTokenProvider`.

1.  Implement `FileSystem.openFile` to take advantage of the `FileStatus` if
    passed.

1.  Remove an obsolete `AuthorizationHandler` and related properties:

    ```
    fs.gs.authorization.handler.impl
    fs.gs.authorization.handler.properties.<AUTHORIZATION_HANDLER_PROPERTY>
    ```

1.  Remove support for Apache HTTP transport and related property:

    ```
    fs.gs.http.transport.type
    ```

1.  Support GCS fine-grained action in AuthorizationHandlers.

1.  Decrease log level for `hflush` rate limit log message.

1.  Remove Cooperative Locking support for directory operations and related
    properties:

    ```
    fs.gs.cooperative.locking.enable
    fs.gs.cooperative.locking.expiration.timeout.ms
    fs.gs.cooperative.locking.max.concurrent.operations
    ```

1.  Migrate authentication to `com.google.auth.Credentials` and remove obsolete
    properties:

    ```
    fs.gs.auth.service.account.email
    fs.gs.auth.service.account.keyfile
    fs.gs.auth.service.account.private.key
    fs.gs.auth.service.account.private.key.id
    ```

1.  Refactor authentication configuration to use an explicit `fs.gs.auth.type`
    enum property, instead of relying on inference of the authentication type
    based on the set configuration properties, and remove obsolete properties:

    ```
    fs.gs.auth.null.enable
    fs.gs.auth.service.account.enable
    ```

1.  Add support for a new `USER_CREDENTIALS` authentication type that retrieves
    a refresh token using the authorisation code grant flow configured via the
    following properties:

    ```
    fs.gs.auth.client.id
    fs.gs.auth.client.secret
    fs.gs.auth.refresh.token
    ```

1.  Merge all output stream types functionality in the default output stream
    that behaves similarly to the `FLUSHABLE_COMPOSITE` stream, and remove
    obsolete `fs.gs.outputstream.type` property.

1.  Set default value for `fs.gs.list.max.items.per.call` property to `5000`.

1.  Set socket read timeout (`fs.gs.http.read-timeout`) as early as possible on
    new sockets returned from the custom `SSLSocketFactory`. This guarantees the
    timeout is enforced during TLS handshakes when using Conscrypt as the
    security provider.

1.  The Google Cloud Storage Connector now can be used as a
    [Hadoop Credential Provider](https://hadoop.apache.org/docs/current/hadoop-project-dist/hadoop-common/CredentialProviderAPI.html).

1.  Added dependency on the Cloud Storage Client Library
    ([google-cloud-storage](https://github.com/googleapis/java-storage/tree/main/google-cloud-storage)).

1.  Rename `fs.gs.rewrite.max.bytes.per.call` property to
    `fs.gs.rewrite.max.chunk.size`.

1.  Remove support of the deprecated `fs.gs.io.buffersize.write` property.

1.  Add support for size suffixes (`k`, `m`, `g`, etc) in values of size-related
    properties:

    ```
    fs.gs.inputstream.inplace.seek.limit
    fs.gs.inputstream.min.range.request.size
    fs.gs.outputstream.buffer.size
    fs.gs.outputstream.pipe.buffer.size
    fs.gs.outputstream.upload.cache.size
    fs.gs.outputstream.upload.chunk.size
    fs.gs.rewrite.max.chunk.size
    ```

1.  Remove `.ms` suffix from names and add support for time suffixes (`ms`, `s`,
    `m`, etc) in values of time-related properties:

    ```
    fs.gs.http.connect-timeout
    fs.gs.http.read-timeout
    fs.gs.max.wait.for.empty.object.creation
    fs.gs.outputstream.sync.min.interval
    fs.gs.performance.cache.max.entry.age
    ```

1.  Change default values of properties:

    ```
    fs.gs.http.connect-timeout (default: 20s -> 5s)
    fs.gs.http.read-timeout (default: 20s -> 5s)
    fs.gs.outputstream.upload.chunk.size (default: 64m -> 24m)
    ```

1.  Upgrade Hadoop to 3.3.5.

1.  Upgrade java-storage to 2.29.0

1.  Add support for `WORKLOAD_IDENTITY_FEDERATION_CREDENTIAL_CONFIG_FILE` authentication type that retrieves a refresh token using workload identity federation configuraiton defined in: `fs.gs.auth.workload.identity.federation.credential.config.file`

### 2.2.2 - 2021-06-25

1.  Support footer prefetch in gRPC read channel.

1.  Fix in-place seek functionality in gRPC read channel.

1.  Add option to buffer requests for resumable upload over gRPC:

    ```
    fs.gs.grpc.write.buffered.requests (default : 20)
    ```

### 2.2.1 - 2021-05-04

1.  Fix proxy configuration for Apache HTTP transport.

1.  Update gRPC dependency to latest version.

### 2.2.0 - 2021-01-06

1.  Delete deprecated methods.

1.  Update all dependencies to latest versions.

1.  Add support for Cloud Storage objects CSEK encryption:

    ```
    fs.gs.encryption.algorithm (not set by default)
    fs.gs.encryption.key (not set by default)
    fs.gs.encryption.key.hash (not set by default)
    ```

1.  Add a property to override storage service path:

    ```
    fs.gs.storage.service.path (default: `storage/v1/`)
    ```

1.  Added a new output stream type which can be used by setting:

    ```
    fs.gs.outputstream.type=FLUSHABLE_COMPOSITE
    ```

    The `FLUSHABLE_COMPOSITE` output stream type behaves similarly to the
    `SYNCABLE_COMPOSITE` type, except it also supports `hflush()`, which uses
    the same implementation with `hsync()` in the `SYNCABLE_COMPOSITE` output
    stream type.

1.  Added a new output stream parameter

    ```
    fs.gs.outputstream.sync.min.interval.ms (default: 0)
    ```

    to configure the minimum time interval (milliseconds) between consecutive
    syncs. This is to avoid getting rate limited by GCS. Default is `0` - no
    wait between syncs. `hsync()` when rate limited will block on waiting for
    the permits, but `hflush()` will simply perform nothing and return.

1.  Added a new parameter to configure output stream pipe type:

    ```
    fs.gs.outputstream.pipe.type (default: IO_STREAM_PIPE)
    ```

    Valid values are `NIO_CHANNEL_PIPE` and `IO_STREAM_PIPE`.

    Output stream now supports (when property value set to `NIO_CHANNEL_PIPE`)
    [Java NIO Pipe](https://docs.oracle.com/javase/8/docs/api/java/nio/channels/Pipe.html)
    that allows to reliably write in the output stream from multiple threads
    without *"Pipe broken"* exceptions.

    Note that when using `NIO_CHANNEL_PIPE` option maximum upload throughput can
    decrease by 10%.

1.  Add a property to impersonate a service account:

    ```
    fs.gs.auth.impersonation.service.account (not set by default)
    ```

    If this property is set, an access token will be generated for this service
    account to access GCS. The caller who issues a request for the access token
    must have been granted the Service Account Token Creator role
    (`roles/iam.serviceAccountTokenCreator`) on the service account to
    impersonate.

1.  Throw `ClosedChannelException` in `GoogleHadoopOutputStream.write` methods
    if stream already closed. This fixes Spark Streaming jobs checkpointing to
    Cloud Storage.

1.  Add properties to impersonate a service account through user or group name:

    ```
    fs.gs.auth.impersonation.service.account.for.user.<USER_NAME> (not set by default)
    fs.gs.auth.impersonation.service.account.for.group.<GROUP_NAME> (not set by default)
    ```

    If any of these properties are set, an access token will be generated for
    the service account associated with specified username or group name in
    order to access GCS. The caller who issues a request for the access token
    must have been granted the Service Account Token Creator role
    (`roles/iam.serviceAccountTokenCreator`) on the service account to
    impersonate.

1.  Fix complex patterns globbing.

1.  Added support for an authorization handler for Cloud Storage requests. This
    feature is configurable through the properties:

    ```
    fs.gs.authorization.handler.impl=<FULLY_QUALIFIED_AUTHORIZATION_HANDLER_CLASS>
    fs.gs.authorization.handler.properties.<AUTHORIZATION_HANDLER_PROPERTY>=<VALUE>
    ```

    If the `fs.gs.authorization.handler.impl` property is set, the specified
    authorization handler will be used to authorize Cloud Storage API requests
    before executing them. The handler will throw `AccessDeniedException` for
    rejected requests if user does not have enough permissions (not authorized)
    to execute these requests.

    All properties with the `fs.gs.authorization.handler.properties.` prefix
    passed to an instance of the configured authorization handler class after
    instantiation before calling any Cloud Storage requests handling methods.

1.  Set default value for `fs.gs.status.parallel.enable` property to `true`.

1.  Tune exponential backoff configuration for Cloud Storage requests.

1.  Increment Hadoop `FileSystem.Statistics` counters for read and write
    operations.

1.  Always infer implicit directories and remove
    `fs.gs.implicit.dir.infer.enable` property.

1.  Replace 2 glob-related properties (`fs.gs.glob.flatlist.enable` and
    `fs.gs.glob.concurrent.enable`) with a single property to configure glob
    search algorithm:

    ```
    fs.gs.glob.algorithm (default: CONCURRENT)
    ```

1.  Do not create the parent directory objects (this includes buckets) when
    creating a new file or a directory, instead rely on the implicit directory
    inference.

1.  Use default logging backend for Google Flogger instead of Slf4j.

1.  Add `FsBenchmark` tool for benchmarking HCFS.

1.  Remove obsolete `fs.gs.inputstream.buffer.size` property and related
    functionality.

1.  Fix unauthenticated access support (`fs.gs.auth.null.enable=true`).

1.  Improve cache hit ratio when `fs.gs.performance.cache.enable` property is
    set to `true`.

1.  Remove obsolete configuration properties and related functionality:

    ```
    fs.gs.auth.client.id
    fs.gs.auth.client.file
    fs.gs.auth.client.secret
    ```

1.  Add a property that allows to disable HCFS semantic enforcement. If set to
    `false` GSC connector will not check if directory with same name already
    exists when creating a new file and vise versa.

    ```
    fs.gs.create.items.conflict.check.enable (default: true)
    ```

1.  Remove redundant properties:

    ```
    fs.gs.config.override.file
    fs.gs.copy.batch.threads
    fs.gs.copy.max.requests.per.batch
    ```

1.  Change default value of `fs.gs.inputstream.min.range.request.size` property
    from `524288` to `2097152`.

1.  Add readVectored API implementation.

### 2.1.1 - 2020-03-11

1.  Add upload cache to support high-level retries of failed uploads. Cache size
    configured via property and disabled by default (zero or negative value):

    ```
    fs.gs.outputstream.upload.cache.size (deafult: 0)
    ```

### 2.1.0 - 2020-03-09

1.  Update all dependencies to latest versions.

1.  Use `storage.googleapis.com` API endpoint.

1.  Fix proxy authentication when using `JAVA_NET` transport.

1.  Remove Log4j backend for Google Flogger.

1.  Add properties to override Google Cloud API endpoints:

    ```
    fs.gs.storage.root.url (default: https://storage.googleapis.com/)
    fs.gs.token.server.url (default: https://oauth2.googleapis.com/token)
    ```

1.  Support adding custom HTTP headers to Cloud Storage API requests:

    ```
    fs.gs.storage.http.headers.<HEADER>=<VALUE> (not set by default)
    ```

    Example:

    ```
    fs.gs.storage.http.headers.some-custom-header=custom_value
    fs.gs.storage.http.headers.another-custom-header=another_custom_value
    ```

1.  Always set `generation` parameter for read requests and remove
    `fs.gs.generation.read.consistency` property.

1.  Always use URI path encoding and remove `fs.gs.path.encoding` property.

1.  Use Slf4j backend by default for Google Flogger.

1.  Remove list requests caching in the `PerformanceCachingGoogleCloudStorage`
    and `fs.gs.performance.cache.list.caching.enable` property.

1.  Stop caching non-existent (not found) items in performance cache.

### 2.0.1 - 2020-02-13

1.  Cooperative Locking FSCK tool: fix recovery of operations that failed before
    creating an operation log file.

1.  Change Gson dependency scope from `provided` to `compile` in `gcsio`
    library.

### 2.0.0 - 2019-08-23

1.  Remove Hadoop 1.x support.

1.  Do not convert path to directory path for inferred implicit directories.

1.  Do not parallelize GCS list requests, because it leads to too high QPS.

1.  Fix bug when GCS connector lists all files in directory instead of specified
    limit.

1.  Eagerly initialize `GoogleCloudStorageReadChannel` metadata if
    `fs.gs.inputstream.fast.fail.on.not.found.enable` set to true.

1.  Add support for Hadoop Delegation Tokens (based on
    [HADOOP-14556](https://issues.apache.org/jira/browse/HADOOP-14556)).
    Configurable via `fs.gs.delegation.token.binding` property.

1.  Remove obsolete `fs.gs.file.size.limit.250gb` property.

1.  Repair implicit directories during delete and rename operations instead of
    list and glob operations.

1.  Log HTTP `429 Too Many Requests` responses from GCS at 1 per 10 seconds
    rate.

1.  Remove obsolete `fs.gs.create.marker.files.enable` property.

1.  Remove system bucket feature and related properties:

    ```
    fs.gs.system.bucket
    fs.gs.system.bucket.create
    ```

1.  Remove obsolete `fs.gs.performance.cache.dir.metadata.prefetch.limit`
    property.

1.  Add a property to parallelize GCS requests in `getFileStatus` and
    `listStatus` methods to reduce latency:

    ```
    fs.gs.status.parallel.enable (default: false)
    ```

    Setting this property to `true` will cause GCS connector to send more GCS
    requests which will decrease latency but also increase cost of
    `getFileStatus` and `listStatus` method calls.

1.  Add a property to enable GCS direct upload:

    ```
    fs.gs.outputstream.direct.upload.enable (default: false)
    ```

1.  Update all dependencies to latest versions.

1.  Support Cooperative Locking for directory operations:

    ```
    fs.gs.cooperative.locking.enable (default: false)
    fs.gs.cooperative.locking.expiration.timeout.ms (default: 120,000)
    fs.gs.cooperative.locking.max.concurrent.operations (default: 20)
    ```

1.  Add FSCK tool for recovery of failed Cooperative Locking for directory
    operations:

    ```
    hadoop jar /usr/lib/hadoop/lib/gcs-connector.jar \
        com.google.cloud.hadoop.fs.gcs.CoopLockFsck \
        --{check,rollBack,rollForward} gs://<bucket_name> [all|<operation_id>]
    ```

1.  Implement Hadoop File System `append` method using GCS compose API.

1.  Disable support for reading GZIP encoded files (HTTP header
    `Content-Encoding: gzip`) because processing of
    [GZIP encoded](https://cloud.google.com/storage/docs/transcoding#decompressive_transcoding)
    files is inefficient and error-prone in Hadoop and Spark.

    This feature is configurable with the property:

    ```
    fs.gs.inputstream.support.gzip.encoding.enable (default: false)
    ```

1.  Remove parent directory timestamp update feature and related properties:

    ```
    fs.gs.parent.timestamp.update.enable
    fs.gs.parent.timestamp.update.substrings.excludes
    fs.gs.parent.timestamp.update.substrings.includes
    ```

    This feature was enabled by default only for job history files, but it's not
    necessary anymore for Job History Server to work properly after
    [MAPREDUCE-7101](https://issues.apache.org/jira/browse/MAPREDUCE-7101).

### 1.9.14 - 2019-02-13

1.  Implement Hadoop File System `concat` method using GCS compose API.

1.  Add Hadoop File System extended attributes support.

### 1.9.13 - 2019-02-04

1.  Fix implicit directories inference.

### 1.9.12 - 2019-01-30

1.  Update all dependencies to latest versions.

1.  Improve GCS IO exception messages.

1.  Reduce latency of GCS IO operations.

1.  Fix bug that could lead to data duplication when reading files with GZIP
    content encoding (HTTP header `Content-Encoding: gzip`) that have
    uncompressed size of more than 2.14 GiB.

### 1.9.11 - 2018-12-20

1.  Changed the default value of `fs.gs.path.encoding` to `uri-path`, the new
    codec introduced in 1.4.5. The old behavior can be restored by setting
    `fs.gs.path.encoding` to `legacy`.

1.  Update all dependencies to latest versions.

1.  Don't use `fs.gs.performance.cache.dir.metadata.prefetch.limit` property to
    prefetch metadata in `PerformanceCachingGoogleCloudStorage` - always use
    single objects list request, because prefetching metadata with multiple list
    requests (when directory contains a lot of files) could introduce
    performance penalties when using performance cache.

1.  Add an option to lazily initialize `GoogleHadoopFileSystem` instances:

    ```
    fs.gs.lazy.init.enable (default: false)
    ```

1.  Add ability to unset `fs.gs.system.bucket` with an empty string value:

    ```
    fs.gs.system.bucket=
    ```

1.  Set default value for `fs.gs.working.dir` property to `/`.

### 1.9.10 - 2018-11-01

1.  Use Hadoop `CredentialProvider` API to retrieve proxy credentials.

1.  Remove 1024 compose components limit from `SYNCABLE_COMPOSITE` output stream
    type.

### 1.9.9 - 2018-10-19

1.  Add an option for running flat and regular glob search algorithms in
    parallel:

    ```
    fs.gs.glob.concurrent.enable (default: true)
    ```

    Returns a result of an algorithm that finishes first and cancels the other
    algorithm.

1.  Add an option to provide path for configuration override file:

    ```
    fs.gs.config.override.file (default: null)
    ```

    Connector overrides its configuration with values provided in this file.
    This file should be in XML format that follows the same schema as Hadoop
    configuration files.

### 1.9.8 - 2018-10-03

1.  Expose `FileChecksum` in `GoogleHadoopFileSystem` via property:

    ```
    fs.gs.checksum.type (default: NONE)
    ```

    Valid values: `NONE`, `CRC32C`, `MD5`.

    CRC32c checksum is compatible with
    [HDFS-13056](https://issues.apache.org/jira/browse/HDFS-13056).

1.  Add support for proxy authentication for both `APACHE` and `JAVA_NET`
    `HttpTransport` options.

    Proxy authentication is configurable with properties:

    ```
    fs.gs.proxy.username (default: null)
    fs.gs.proxy.password (default: null)
    ```

1.  Update Apache HttpClient to the latest version.

### 1.9.7 - 2018-09-20

1.  Add an option to provide credentials directly in Hadoop Configuration,
    without having to place a file on every node, or associating service
    accounts with GCE VMs:

    ```
    fs.gs.auth.service.account.private.key.id
    fs.gs.auth.service.account.private.key
    ```

1.  Add an option to specify max bytes rewritten per rewrite request when
    `fs.gs.copy.with.rewrite.enable` is set to `true`:

    ```
    fs.gs.rewrite.max.bytes.per.call (default: 536870912)
    ```

    Even though GCS does not require this parameter for rewrite requests,
    rewrite requests are flaky without it.

### 1.9.6 - 2018-08-30

1.  Change default values for GCS batch/directory operations properties to
    improve performance:

    ```
    fs.gs.copy.max.requests.per.batch (default: 1 -> 15)
    fs.gs.copy.batch.threads (default: 50 -> 15)
    fs.gs.max.requests.per.batch (default: 25 -> 15)
    fs.gs.batch.threads (default: 25 -> 15)
    ```

1.  Migrate logging to Google Flogger.

    To configure Log4j as a Flogger backend set `flogger.backend_factory` system
    property to
    `com.google.common.flogger.backend.log4j.Log4jBackendFactory#getInstance` or
    `com.google.cloud.hadoop.repackaged.gcs.com.google.common.flogger.backend.log4j.Log4jBackendFactory#getInstance`
    if using shaded jar.

    For example:

    ```
    java -Dflogger.backend_factory=com.google.common.flogger.backend.log4j.Log4jBackendFactory#getInstance ...
    ```

1.  Delete read buffer in `GoogleHadoopFSInputStream` class and remove property
    that enables it:

    ```
    fs.gs.inputstream.internalbuffer.enable (default: false)
    ```

1.  Disable read buffer in `GoogleCloudStorageReadChannel` by default because it
    does not provide significant performance benefits:

    ```
    fs.gs.io.buffersize (default: 8388608 -> 0)
    ```

1.  Add configuration properties for buffers in `GoogleHadoopOutputStream`:

    ```
    fs.gs.outputstream.buffer.size (default: 8388608)
    fs.gs.outputstream.pipe.buffer.size (default: 1048576)
    ```

1.  Deprecate and replace properties with new one:

    ```
    fs.gs.io.buffersize -> fs.gs.inputstream.buffer.size (default: 0)
    fs.gs.io.buffersize.write -> fs.gs.outputstream.upload.chunk.size (default: 67108864)
    ```

1.  Enable fadvise `AUTO` mode by default:

    ```
    fs.gs.inputstream.fadvise (default: SEQUENTIAL -> AUTO)
    ```

1.  Update all dependencies to latest versions.

### 1.9.5 - 2018-08-09

1.  Improve build configuration (`pom.xml`s) compatibility with Maven release
    plugin.

    Changes version string from `1.9.5-hadoop2` to `hadoop2-1.9.5`.

1.  Update Maven plugins versions.

1.  Do not send batch request when performing operations (rename, delete, copy)
    on 1 object.

1.  Add `fs.gs.performance.cache.dir.metadata.prefetch.limit` (default: `1000`)
    configuration property to control number of prefetched metadata objects in
    the same directory by `PerformanceCachingGoogleCloudStorage`.

    To disable metadata prefetching set property value to `0`.

    To prefetch all objects metadata in a directory set property value to `-1`.

1.  Add configuration properties to control batching of copy operations
    separately from other operations:

    ```
    fs.gs.copy.max.requests.per.batch (default: 30)
    fs.gs.copy.batch.threads (default: 0)
    ```

1.  Fix `RejectedExecutionException` during parallel execution of GCS batch
    requests.

1.  Change default values for GCS batch/directory operations properties:

    ```
    fs.gs.copy.with.rewrite.enable (default: false -> true)
    fs.gs.copy.max.requests.per.batch (default: 30 -> 1)
    fs.gs.copy.batch.threads (default: 0 -> 50)
    fs.gs.max.requests.per.batch (default: 30 -> 25)
    fs.gs.batch.threads (default: 0 -> 25)
    ```

### 1.9.4 - 2018-08-07

1.  Add `fs.gs.generation.read.consistency (default: LATEST)` property to
    determine read consistency across different generations of a GCS object.

    Three modes are supported:

    *   `LATEST`: this is the default behavior. The connector will ignore
        generation ID of the GCS objects and always try to read the live
        version.

    *   `BEST_EFFORT`: The connector will try to read the generation determined
        when the `GoogleCloudStorageReadChannel` is first established. However,
        if that generation cannot be found anymore, connector will fall back to
        read the live version. This mode allows to improve the performance by
        requesting the same object generation from GCS. Using this mode
        connector can read changing objects from GCS buckets with disabled
        object versioning without failure.

    *   `STRICT`: The connector will always try to read the generation
        determined when the `GoogleCloudStorageReadChannel` is first
        established, and report error (`FileNotFound`) when that generation
        cannot be found anymore.

    Note that this property will only apply to new streams opened after
    generation is determined. It won't affect read from any streams that are
    already open, pre-fetched footer, or the metadata of the object.

1.  Support parallel execution of GCS batch requests.

    Number of threads to execute batch requests configurable via property:

    ```
    fs.gs.batch.threads (default: 0)
    ```

    If `fs.gs.batch.threads` value is set to 0 then batch requests will be
    executed sequentially by caller thread.

1.  Do not fail-fast when creating `GoogleCloudStorageReadChannel` instance for
    non-existing object to avoid GCS metadata request.

1.  Add property to fail fast with `FileNotFoundException` when calling
    `GoogleCloudStorageImpl#open` method (costs additional GCS metadata
    request):

    ```
    fs.gs.inputstream.fast.fail.on.not.found.enable (default: true)
    ```

1.  Lazily initialize `GoogleCloudStorageReadChannel` metadata after first read
    operation.

1.  Lazily pre-fetch footer in `AUTO` and `RANDOM` fadvise modes when reading
    end of the file using `GoogleCloudStorageReadChannel`.

1.  Delete `fs.gs.inputstream.footer.prefetch.size` property and use
    `fs.gs.inputstream.min.range.request.size` property for determining lazy
    footer prefetch size.

    Because `GoogleCloudStorageReadChannel` makes first read without knowing
    object size it uses heuristic to lazily prefetch at most
    `fs.gs.inputstream.min.range.request.size / 2` bytes before read channel
    position in case this is a footer read. This logic simplifies performance
    tuning and renders `fs.gs.inputstream.footer.prefetch.size` property to be
    obsolete.

1.  Delete unused `fs.gs.inputstream.support.content.encoding.enable` property.

1.  Update all dependencies to latest versions.

### 1.9.3 - 2018-07-25

1.  Ignore `fs.gs.io.buffer` property when determining HTTP range request size
    in fadvise `RANDOM` mode which is used to limit minimum size of HTTP range
    request.

1.  Reuse prefetched footer when reading end of the file.

1.  Always skip in place for gzip-encoded files.

1.  Fix Ivy compatibility - resolve artifact versions in released `pom.xml`
    files.

### 1.9.2 - 2018-07-18

1.  Report the UGI user in FileStatus instead of process owner.

1.  Implement automatic fadvise (adaptive range reads). In this mode, connector
    starts to send bounded range requests instead of streaming range requests
    when reading non gzip encoded files after first backward read or forward
    read for more than `fs.gs.inputstream.inplace.seek.limit` bytes was
    detected.

    To activate this behavior set the property:

    ```
    fs.gs.inputstream.fadvise=AUTO (default: SEQUENTIAL)
    ```

1.  Add an option to prefetch footer when creating
    `GoogleCloudStorageReadChannel` in `AUTO` and `RANDOM` fadvise mode.
    Prefetch size is configured via property:

    ```
    fs.gs.inputstream.footer.prefetch.size (default: 0)
    ```

    This optimization is helpful when reading objects in format that stores
    metadata at the end of the file in footer, like Parquet and ORC.

    Note: for this optimization to work, specified footer prefetch size should
    be greater or equal to an actual metadata size stored in the file footer.

    To disable footer pre-fetching set this property to 0.

1.  Cache objects metadata in `PerformanceCachingGoogleCloudStorage` using GCS
    `ListObjects` requests.

1.  Change default values of properties:

    ```
    fs.gs.inputstream.min.range.request.size (default: 1048576 -> 524288)
    fs.gs.performance.cache.max.entry.age.ms (default: 3000 -> 5000)
    fs.gs.performance.cache.list.caching.enable (default: true -> false)
    ```

1.  Change default OAuth 2.0 token server URL to
    `https://oauth2.googleapis.com/token`.

    Default OAuth 2.0 token server URL could be changed via environment
    variable:

    ```
    GOOGLE_OAUTH_TOKEN_SERVER_URL
    ```

### 1.9.1 - 2018-07-11

1.  Fix `PerformanceCachingGoogleCloudStorage`.

1.  Send only 1 GCS metadata request per `GoogleCloudStorageReadChannel` object
    lifecycle to reduce number of GCS requests when reading objects.

1.  Always fail-fast when creating `GoogleCloudStorageReadChannel` instance for
    non-existing GCS object. Remove property that disables this:

    ```
    fs.gs.inputstream.fast.fail.on.not.found.enable
    ```

1.  For gzip-encoded objects always return `Long.MAX_VALUE` size in
    `GoogleCloudStorageReadChannel.size()` method, until object will be fully
    read. This fixes a bug, when clients that rely on `size` method could stop
    reading object prematurely.

1.  Implement fadvise feature that allows to read objects in random mode in
    addition to sequential mode (current behavior).

    In random mode connector will send bounded range requests (HTTP Range
    header) to GCS which are more efficient in some cases (e.g. reading objects
    in row-columnar file formats like ORC, Parquet, etc).

    Range request size is limited by whatever is greater, `fs.gs.io.buffer` or
    read buffer size passed by client.

    To avoid sending too small range requests (couple bytes) what could happen
    if `fs.gs.io.buffer` is 0 and client passes very small read buffer, min
    range request size is limited to 1 MiB by default. To override this limit
    and set minimum range request size to different value, use property:

    ```
    fs.gs.inputstream.min.range.request.size (default: 1048576)
    ```

    To enable fadvise random mode set property:

    ```
    fs.gs.inputstream.fadvise=RANDOM (default: SEQUENTIAL)
    ```

1.  Do not close GCS read channel when calling
    `GoogleCloudStorageReadChannel.position(long)` method.

1.  Remove property that disables use of `includeTrailingDelimiter` GCS
    parameter after it was verified in production for a while:

    ```
    fs.gs.list.directory.objects.enable
    ```

### 1.9.0 - 2018-06-15

1.  Update all dependencies to latest versions.

1.  Delete metadata cache functionality because Cloud Storage has strong native
    list operation consistency already. Deleted properties:

    ```
    fs.gs.metadata.cache.enable
    fs.gs.metadata.cache.type
    fs.gs.metadata.cache.directory
    fs.gs.metadata.cache.max.age.info.ms
    fs.gs.metadata.cache.max.age.entry.ms
    ```

1.  Decrease default value for max requests per batch from 1,000 to 30.

1.  Make max requests per batch value configurable with property:

    ```
    fs.gs.max.requests.per.batch (default: 30)
    ```

1.  Support Hadoop 3.

1.  Change Maven project structure to be better compatible with IDEs.

1.  Delete deprecated `GoogleHadoopGlobalRootedFileSystem`.

1.  Fix thread leaks that were occurring when YARN log aggregation uploaded logs
    to GCS.

1.  Add interface through which user can directly provide the access token.

1.  Add more retries and error handling in GoogleCloudStorageReadChannel, to
    make it more resilient to network errors; also add a property to allow users
    to specify number of retries on low level GCS HTTP requests in case of
    server errors and I/O errors.

1.  Add properties to allow users to specify connect timeout and read timeout on
    low level GCS HTTP requests.

1.  Include prefix/directory objects metadata into `storage.objects.list`
    requests response to improve performance (i.e. set
    `includeTrailingDelimiter` parameter for `storage.objects.list` GCS requests
    to `true`).

### 1.8.1 - 2018-03-29

1.  Add `AUTO` mode support for Cloud Storage Requester Pays feature.

1.  Add support for using Cloud Storage Rewrite requests for copy operation:

    ```
    fs.gs.copy.with.rewrite.enable (default: false)
    ```

    This allows to copy files between different locations and storage classes.

### 1.8.0 - 2018-03-15

1.  Support GCS Requester Pays feature that could be configured with new
    properties:

    ```
    fs.gs.requester.pays.mode (default: DISABLED)
    fs.gs.requester.pays.project.id (not set by default)
    fs.gs.requester.pays.buckets (not set by default)
    ```

1.  Change relocation package in shaded jar to be connector-specific.

1.  Add support for specifying marker files pattern that should be copied last
    during folder rename operation. Pattern is configured with property:

    ```
    fs.gs.marker.file.pattern
    ```

1.  Min required Java version now is Java 8.

### 1.7.0 - 2018-02-22

1.  Fixed an issue where JSON auth files containing user auth e.g.
    `application_default_credentials.json` does not work with
    `google.cloud.auth.service.account.json.keyfile`

1.  Honor `GOOGLE_APPLICATION_DEFAULT_CREDENTIALS` environment variable. For
    Google Application Default Credentials (but not other defaults).

1.  Make `fs.gs.project.id optional`. It is still required for listing buckets,
    creating buckets, and entire BigQuery connector.

1.  Relocate all dependencies in shaded jar.

1.  Update all dependencies to latest versions.

1.  Disable GCS Metadata Cache by default (e.g. set default value of
    `fs.gs.metadata.cache.enable` property to `false`).

### 1.6.2 - 2017-11-21

1.  Wire HTTP transport settings into Credential logic.

### 1.6.1 - 2017-04-14

1.  Added a polling loop when determining if a createEmptyObjects error can
    safely be ignored and expanded the cases in which we will attempt to
    determine if an empty object already exists.

    Previously, if a rate limiting exception was encountered while creating
    empty objects the connector would issue a single get request for that
    object. If the object exists and is zero length we would consider the
    createEmptyObjects call successful and suppress the rate limit exception.

    The new implementation will poll for the existence of the object, up to a
    user-configurable maximum, and will poll when either a rate limiting error
    occurs or when a 500-level error occurs. The maximum can be configured by
    the following setting:

    ```
    fs.gs.max.wait.for.empty.object.creation.ms
    ```

    Any positive value for this setting will be interpreted to mean "poll for up
    to this many milliseconds before making a final determination". The default
    value will cause a maximum wait of 3 seconds. Polling can be disabled by
    setting this key to 0.

### 1.6.0 - 2016-12-16

1.  Added new `PerformanceCachingGoogleCloudStorage`; unlike the existing
    `CacheSupplementedGoogleCloudStorage` which only serves as an advisory cache
    for enforcement of list consistency, the new optional caching layer is able
    to serving certain metadata and listing requests purely out of a short-lived
    in-memory cache to enhance performance of some workloads. This feature is
    disabled by default, and can be controlled with the config settings:

    ```
    fs.gs.performance.cache.enable=true (default: false)
    fs.gs.performance.cache.list.caching.enable=true (default: false)
    ```

    The first option enables the cache to serve `getFileStatus` requests, while
    the second option additionally enables serving `listStatus`. The duration of
    cache entries can be controlled with:

    ```
    fs.gs.performance.cache.max.entry.age.ms (default: 3000)
    ```

    It is not recommended to always run with this feature enabled; it should be
    used specifically to address cases where frameworks perform redundant
    sequential list/stat operations in a non-distributed manner, and on datasets
    which are not frequently changing. It is additionally advised to validate
    data integrity separately whenever using this feature. There is no
    cooperative cache invalidation between different processes when using this
    feature, so concurrent mutations to a location from multiple clients
    **will** produce inconsistent/stale results if this feature is enabled.

### 1.5.5 - 2016-11-04

1.  Minor refactoring of logic in `CacheSupplementedGoogleCloudStorage` to
    extract a reusable `ForwardingGoogleCloudStorage` that can be used for other
    GCS-delegating implementations.

### 1.5.4 - 2016-10-05

1.  Fixed a bug in `GoogleCloudStorageReadChannel` where multiple in-place seeks
    without any "read" in between could throw a range exception.

1.  Fixed plumbing of `GoogleCloudStorageReadOptions` into the in-memory test
    helpers to improve unittest alignment with integration tests.

1.  Fixed handling of parent timestamp updating when a full URI is provided as a
    path for which timestamps should be updated. This allows specifying
    `gs://bucket/p1/p2/object` instead of simply `p1/p2/object`.

1.  Updated Hadoop 2 dependency to 2.7.2.

1.  Imported full set of Hadoop FileSystem contract tests, except for the
    currently-unsupported Concat and Append tests. Minor changes to pass all the
    tests:

    *   `available()` now throws `ClosedChannelException` if called after
        `close()` instead of returning 0.

    *   `read()` and `seek()` throw `ClosedChannelException` if called after
        `close()` instead of `NullPointerException`.

    *   Out-of-bounds seeks now throw `EOFException` instead of
        `IllegalArgumentException`.

    *   Blocked overwrites throw
        `org.apache.hadoop.fs.FileAlreadyExistsException` instead of generic
        `IOException`.

    *   Deleting root `/` recursively or non-recursively when empty will no
        longer delete the underlying GCS bucket by default. To re-enable
        deletion of GCS buckets when recursively deleting root, set
        `fs.gs.bucket.delete.enable=true`.

### 1.5.3 - 2016-09-21

1.  Misc updates in credential acquisition on GCE.

### 1.5.2 - 2016-08-23

1.  Updated `AbstractGoogleAsyncWriteChannel` to always set the
    `X-Goog-Upload-Desired-Chunk-Granularity` header independently of the
    deprecated `X-Goog-Upload-Max-Raw-Size`; in general this improves
    performance of large uploads.

### 1.5.1 - 2016-07-29

1.  Optimized `InMemoryDirectoryListCache` to use a `TreeMap` internally instead
    of a `HashMap`, since most of its usage is "listing by prefix"; aside from
    some benefits for normal list-supplementation, glob listings with a large
    number of subdirectories should be orders of magnitude faster.

### 1.5.0 - 2016-07-15

1.  Changed the single-argument constructor
    `GoogleCloudStorageFileSystem(GoogleCloudStorage)` to inherit the inner
    `GoogleCloudStorageOptions` from the passed-in `GoogleCloudStorage` rather
    than simply falling back to default GoogleCloudStorageFileSystemOptions.

1.  Changed `RetryHttpInitializer` to treat HTTP code 429 as a retriable error
    with exponential backoff instead of erroring out.

1.  Added a new output stream type which can be used by setting:

    ```
    fs.gs.outputstream.type=SYNCABLE_COMPOSITE
    ```

    With the `SYNCABLE_COMPOSITE` have (limited) support for Hadoop's Syncable
    interface, where calling `hsync()` will commit the data written so far into
    persistent storage without closing the output stream; once a writer calls
    `hsync()`, readers will be able to discover and read the contents of the
    file written up to the last successful `hsync()` call immediately. This
    feature is implemented using "composite objects" in Google Cloud Storage,
    and thus has a current hard limit of `1023` calls to `hsync()` over the
    lifetime of the stream after which subsequent `hsync()` calls will throw a
    `CompositeLimitExceededException`, but will still allow writing additional
    data and closing the stream without losing data despite a failed `hsync()`.

1.  Added several optimizations and options controlling the behavior of the
    `GoogleHadoopFSInputStream`:

    *   Removed internal prepopulated ByteBuffer inside
        GoogleHadoopFSInputStream in favor of non-blocking buffering in the
        lower layer channel; this improves performance for independent small
        reads without noticeable impact on large reads. Old behavior can be
        specified by setting:

        ```
        fs.gs.inputstream.internalbuffer.enable=true (default: false)
        ```

    *   Added option to save an extra metadata GET on first read of a channel if
        objects are known not to use the 'Content-Encoding' header. To use this
        optimization set:

        ```
        fs.gs.inputstream.support.content.encoding.enable=false (default: true)
        ```

    *   Added option to save an extra metadata `GET` on `FileSystem.open(Path)`
        if objects are known to exist already, or the caller is resilient to
        delayed errors for nonexistent objects which occur at read time, rather
        than immediately on open(). To use this optimization set:

        ```
        fs.gs.inputstream.fast.fail.on.not.found.enable=false (default: true)
        ```

    *   Added support for "in-place" small seeks by defining a byte limit where
        forward seeks smaller than the limit will be done by reading/discarding
        bytes rather than opening a brand-new channel. This is set to 8MB by
        default, which is approximately the point where the cost of opening a
        new channel is equal to the cost of reading/discarding the bytes
        in-place. Disable by setting the value to 0, or adjust to other
        thresholds:

        ```
        fs.gs.inputstream.inplace.seek.limit=0 (default: 8388608)
        ```

### 1.4.5 - 2016-03-24

1.  Add support for paths that cannot be parsed by Java's URI.create method.
    This support is off by default, but can be enabled by setting Hadoop
    configuration key `fs.gs.path.encoding` to the string `uri-path`. The
    current behavior, and default value of `fs.gs.path.encoding`, is `legacy`.
    The new path encoding scheme will become the default in a future release.

1.  `VerificationAttributes` are now exposed in `GoogleCloudStorageItemInfo`.
    The current support is limited to reading these attributes from what was
    computed by GCS server side. A future release will add support for
    specifying `VerificationAttributes` in `CreateOptions` when creating new
    objects.

### 1.4.4 - 2016-02-02

1.  Add support for JSON keyfiles via a new configuration key:

    ```
    google.cloud.auth.service.account.json.keyfile
    ```

    This key should point to a file that is available locally to jobs to
    cluster.

### 1.4.3 - 2015-11-12

1.  Minor bug fixes and enhancements.

### 1.4.2 - 2015-09-15

1.  Added checking in `GoogleCloudStorageImpl.createEmptyObject(s)` to handle
    `rateLimitExceeded (429)` errors by fetching the fresh underlying info and
    ignoring the error if the object already exists with the intended metadata
    and size. This fixes an
    [issue](https://github.com/GoogleCloudDataproc/hadoop-connectors/issues/10)
    which mostly affects Spark.

1.  Added logging in `GoogleCloudStorageReadChannel` for high-level retries.

1.  Added support for configuring the permissions reported to the Hadoop
    `FileSystem` layer; the permissions are still fixed per `FileSystem`
    instance and aren't actually enforced, but can now be set with:

    ```
    fs.gs.reported.permissions [default = "700"]
    ```

    This allows working around some clients like Hive-related daemons and tools
    which pre-emptively check for certain assumptions about permissions.

### 1.4.1 - 2015-07-09

1.  Switched from the custom SeekableReadableByteChannel to Java 7's
    `java.nio.channels.SeekableByteChannel`.

1.  Removed the configurable but default-constrained 250GB upload limit; uploads
    can now exceed 250GB without needing to modify config settings.

1.  Added helper classes related to GCS retries.

1.  Added workaround support for read retries on objects with content-encoding
    set to gzip; such content encoding isn't generally correct to use since it
    means filesystem reported bytes will not match actual read bytes, but for
    cases which accept byte mismatches, the read channel can now manually seek
    to where it left off on retry rather than having a `GZIPInputStream` throw
    an exception for a malformed partial stream.

1.  Added an option for enabling "direct uploads" in
    GoogleCloudStorageWriteChannel which is not directly used by the Hadoop
    layer, but can be used by clients which directly access the lower
    GoogleCloudStorage layer.

1.  Added CreateBucketOptions to the `GoogleCloudStorage` interface so that
    clients using the low-level `GoogleCloudStorage` directly can create buckets
    with different locations and storage classes.

1.  Fixed
    [issue](https://github.com/GoogleCloudDataproc/hadoop-connectors/issues/5)
    where stale cache entries caused stuck phantom directories if the
    directories were deleted using non-Hadoop-based GCS clients.

1.  Fixed a bug which prevented the Apache HTTP transport from working with
    Hadoop 2 when no proxy was set.

1.  Misc updates in library dependencies; google.api.version
    (com.google.http-client, com.google.api-client) updated from 1.19.0 to
    1.20.0, google-api-services-storage from v1-rev16-1.19.0 to v1-rev35-1.20.0,
    and google-api-services-bigquery from v2-rev171-1.19.0 to v2-rev217-1.20.0,
    and Guava from 17.0 to 18.0.

### 1.4.0 - 2015-05-27

1.  The new inferImplicitDirectories option to `GoogleCloudStorage` tells it to
    infer the existence of a directory (such as `foo`) when that directory node
    does not exist in GCS but there are GCS files that start with that path
    (such as `foo/bar`). This allows the GCS connector to be used on read-only
    filesystems where those intermediate directory nodes can not be created by
    the connector. The value of this option can be controlled by the Hadoop
    boolean config option `fs.gs.implicit.dir.infer.enable`. The default value
    is true.

1.  Increased Hadoop dependency version to 2.6.0.

1.  Fixed a bug introduced in 1.3.2 where, during marker file creation, file
    info was not properly updated between attempts. This lead to
    backoff-retry-exhaustion with `412-preconditon-not-met` errors.

1.  Added support for changing the HttpTransport implementation to use, via
    `fs.gs.http.transport.type = [APACHE | JAVA_NET]`

1.  Added support for setting a proxy of the form `host:port` via
    `fs.gs.proxy.address`, which works for both `APACHE` and `JAVA_NET`
    `HttpTransport` options.

1.  All logging converted to use `slf4j` instead of the previous
    `org.apache.commons.logging.Log`; removed the `LogUtil` wrapper which
    previously wrapped `org.apache.commons.logging.Log`.

1.  Automatic retries for premature end-of-stream errors; the previous behavior
    was to throw an unrecoverable exception in such cases.

1.  Made `close()` idempotent for `GoogleCloudStorageReadChannel`.

1.  Added a low-level method for setting Content-Type metadata in the
    `GoogleCloudStorage` interface.

1.  Increased default `DirectoryListCache` TTL to 4 hours, wired out TTL
    settings as top-level config params:

    ```
    fs.gs.metadata.cache.max.age.entry.ms
    fs.gs.metadata.cache.max.age.info.ms
    ```

### 1.3.3 - 2015-02-26

1.  When performing a retry in `GoogleCloudStorageReadChannel`, attempts to
    `close()` the underlying channel are now performed explicitly instead of
    waiting for `performLazySeek()` to do it, so that `SSLException` can be
    caught and ignored; broken SSL sockets cannot be closed normally, and are
    responsible for already cleaning up on error.

1.  Added explicit check of `currentPosition == size` when `-1` is read from
    underlying stream in `GoogleCloudStorageReadChannel`, in case the stream
    fails to identify an error case and prematurely reaches end-of-stream.

### 1.3.2 - 2015-01-22

1.  In the create file path, marker file creation is now configurable. By
    default, marker files will not be created. The default is most suitable for
    MapReduce applications. Setting fs.gs.create.marker.files.enable to true in
    `core-site.xml` will re-enable marker files. The use of marker files should
    be considered for applications that depend on early failing when two
    concurrent writes attempt to write to the same file. Note that file
    overwrites semantics are preserved with or without marker files, but
    failures will occur sooner with marker files present.

### 1.3.1 - 2014-12-16

1.  Fixed a rare `NullPointerException` in `FileSystemBackedDirectoryListCache`
    which can occur if a directory being listed is purged from the cache between
    a call to `exists()` and `listFiles()`.

1.  Fixed a bug in GoogleHadoopFileSystemCacheCleaner where cache-cleaner fails
    to clean any contents when a bucket is non-empty but expired.

1.  Fixed a bug in `FileSystemBackedDirectoryListCache` which caused garbage
    collection to require several passes for large directory hierarchies; now we
    can successfully garbage-collect an entire expired tree in a single pass,
    and cache files are also processed in-place without having to create a
    complete in-memory list.

1.  Updated handling of new file creation, file copying, and file deletion so
    that all object modification requests sent to GCS contain preconditions that
    should prevent race-conditions in the face of retried operations.

### 1.3.0 - 2014-10-17

1.  Directory timestamp updating can now be controlled via user-settable
    properties `fs.gs.parent.timestamp.update.enable`,
    `fs.gs.parent.timestamp.update.substrings.excludes`, and
    `fs.gs.parent.timestamp.update.substrings.includes` in `core-site.xml`. By
    default, timestamp updating is enabled for the YARN done and intermediate
    done directories and excluded for everything else. Strings listed in
    includes take precedence over excludes.

1.  Directory timestamp updating will now occur on a background thread inside
    GoogleCloudStorageFileSystem.

1.  Attempting to acquire an OAuth access token will be now be retried when
    using `.p12` or installed application (JWT) credentials if there is a
    recoverable error such as an HTTP `5XX` response code or an `IOException`.

1.  Added FileSystemBackedDirectoryListCache, extracting a common interface for
    it to share with the `(InMemory)DirectoryListCache`; instead of using an
    in-memory HashMap to enforce only same-process list consistency, the
    FileSystemBacked version mirrors GCS objects as empty files on a local
    FileSystem, which may itself be an NFS mount for cluster-wide or even
    potentially cross-cluster consistency groups. This allows a cluster to be
    configured with a "consistent view", making it safe to use GCS as the
    `DEFAULT_FS` for arbitrary multi-stage or even multi-platform workloads.
    This is now enabled by default for machine-wide consistency, but it is
    strongly recommended configuring clusters with an NFS directory for
    cluster-wide strong consistency. Relevant configuration settings:

    ```
    fs.gs.metadata.cache.enable [default: true]
    fs.gs.metadata.cache.type [IN_MEMORY (default) | FILESYSTEM_BACKED]
    fs.gs.metadata.cache.directory [default: /tmp/gcs_connector_metadata_cache]
    ```

1.  Optimized seeks in GoogleHadoopFSDataInputStream which fit within the
    pre-fetched memory buffer by simply repositioning the buffer in-place
    instead of delegating to the underlying channel at all.

1.  Fixed a performance-hindering bug in globStatus where `foo/bar/*` would
    flat-list `foo/bar` instead of `foo/bar/`; causing the "candidate matches"
    to include things like `foo/bar1` and `foo/bar1/baz`, even though the
    results themselves would be correct due to filtering out the proper glob
    client-side in the end.

1.  The versions of java API clients were updated to 1.19 derived versions.

### 1.2.9 - 2014-09-18

1.  When directory contents are updated e.g., files or directories are added,
    removed, or renamed the GCS connector will now attempt to update a metadata
    property on the parent directory with a modification time. The modification
    time recorded will be used as the modification time in subsequent
    `FileSystem#getStatus(...)`, `FileSystem#listStatus` and
    `FileSystem#globStatus(...)` calls and is the time as reported by the system
    clock of the system that made the modification.

### 1.2.8 - 2014-08-07

1.  Changed the manner in which the GCS connector jar is built to A) reduce
    included dependencies to only those parts which are used and B) repackaged
    dependencies whose versions conflict with those bundled with Hadoop.

1.  Deprecated `fs.gs.system.bucket` config.

### 1.2.7 - 2014-06-23

1.  Fixed a bug where certain globs incorrectly reported the parent directory
    being not found (and thus erroring out) in Hadoop 2.2.0 due to an
    interaction with the `fs.gs.glob.flatlist.enable` feature; doesn't affect
    Hadoop 1.2.1 or 2.4.0.

### 1.2.6 - 2014-06-05

1.  When running in Hadoop 0.23+ (Hadoop 2+), listStatus will now throw a
    FileNotFoundException when a non-existent path is passed in.

1.  The GCS connector now uses the v1 JSON API when accessing Google Cloud
    Storage.

1.  The GoogleHadoopFileSystem now treats the parent of the root path as if it
    is the root path. This behavior mimics the POSIX behavior of `/..` being the
    same as `/`.

1.  When creating a new file, a zero-length marker file will be created before
    the FSDataOutputStream is returned in create(). This allows for early
    detection of overwrite conflicts that may occur and prevents certain race
    conditions that could be encountered when relying on a single exists()
    check.

1.  The dependencies on cglib and asm were removed from the GCS connector and
    the classes for these are no longer included in the JAR.

### 1.2.5 - 2014-05-08

1.  Fixed a bug where `fs.gs.auth.client.file` was unconditionally being
    overwritten by a default value.

1.  Enabled direct upload for directory creation to save one round-trip call.

1.  Added wiring for `GoogleHadoopFileSystem.close()` to call through to
    `close()` its underlying helper classes as well.

1.  Added a new batch mode for creating directories in parallel which requires
    manually parallelizing in the client. Speeds up nested directory creation
    and repairing large numbers of implicit directories in listStatus.

1.  Eliminated redundant API calls in listStatus, speeding it up by ~half.

1.  Fixed a bug where globStatus didn't correctly handle globs containing `?`.

1.  Implemented new version of globStatus which initially performs a flat
    listing before performing the recursive glob logic in-memory to dramatically
    speed up globs with lots of directories; the new behavior is default, but
    can be disabled by setting `fs.gs.glob.flatlist.enable=false`.

### 1.2.4 - 2014-04-09

1.  The value of `fs.gs.io.buffersize.write` is now rounded up to 8MB if set to
    a lower value, otherwise the backend will error out on unaligned chunks.

1.  Misc refactoring to enable reuse of the resumable upload classes in other
    libraries.

### 1.2.3 - 2014-03-21

1.  Fixed a bug where renaming a directory could cause the file contents to get
    shuffled between files when the fully-qualified file paths have different
    lengths. Does not apply to rename on files directly, such as when using a
    glob expression inside a flat directory.

1.  Changed the behavior of batch request API calls such that they are retried
    on failure in the same manner as non-batch requests.

1.  Eliminated an unnecessary dependency on `com/google/protobuf` which could
    cause version-incompatibility issues with Apache Shark.

### 1.2.2 - 2014-02-12

1.  Fixed a bug where filenames with `+` were unreadable due to premature
    URL-decoding.

1.  Modified a check to allow `fs.gs.io.buffersize.write` to be a non-multiple
    of 8MB, just printing out a warning instead of check-failing.

1.  Added some debug-level logging of exceptions before throwing in cases where
    Hadoop tends to swallow the exception along with its useful info.

### 1.2.1 - 2014-01-23

1.  Added `CHANGES.txt` for release notes.

1.  Fixed a bug where accidental URI decoding make it impossible to use
    pre-escaped filenames, e.g. `foo%3Abar`. This is necessary for Pig to work.

1.  Fixed a bug where an `IOException` was thrown when trying to read a
    zero-byte file. Necessary for Pig to work.

### 1.2.0 - 2014-01-14

1.  Preview release of GCS connector.<|MERGE_RESOLUTION|>--- conflicted
+++ resolved
@@ -1,11 +1,9 @@
 # Release Notes
 
 ## Next
-<<<<<<< HEAD
-1. [Feature] Add support for cloud logging and prefix invocation ID to logs for correlation.
-=======
 1. PR #1511 - [Feature] Storage Client Caching for downscoped token
 2. Enable move by default.
+3. [Feature] Add support for cloud logging and prefix invocation ID to logs for correlation.
 
 ## 3.1.7 - 2025-09-10
 1. PR #1484 - [Feature] Enabled write checksum by default
@@ -21,7 +19,6 @@
 1. Add checksum verification in upload.
 2. PR #1463: [Bug] Fix for Hadoop directory copy failures in gRPC client.
 3. PR #1420: Update readBytes via vectoredRead
->>>>>>> 5a1280ec
 
 ## 3.1.3 - 2025-05-29
 1. Skip Soft delete using move API during rename
