### 2.1.0 - 2020-XX-XX

1.  Update all dependencies to latest versions.

1.  Use `storage.googleapis.com` API endpoint.

1.  Fix proxy authentication when using `JAVA_NET` transport.

1.  Remove Log4j backend for Google Flogger.

1.  Add properties to override Google Cloud API endpoints:

        fs.gs.storage.root.url
        fs.gs.token.server.url

1.  Support adding custom HTTP headers to Cloud Storage API requests:

        fs.gs.storage.http.headers.<HEADER>=<VALUE> (not set by default)

    Example:

    ```bash
    fs.gs.storage.http.headers.x-goog-encryption-algorithm=AES256
    fs.gs.storage.http.headers.x-goog-encryption-key=NwbyGGmcKAX4FxGpOERG2Ap33m5NVOgmXznSGTEvG0I=
    fs.gs.storage.http.headers.x-goog-encryption-key-sha256=+eBzkZBt1Mj2CZx69L3c8yXoZB6DtRLlSvXMJB9JGIQ=
    ```

1.  Always set `generation` parameter for read requests and remove
    `fs.gs.generation.read.consistency` property.

<<<<<<< HEAD
1.  Use Slf4j backend by default for Google Flogger.
=======
1.  Always use URI path encoding and remove `fs.gs.path.encoding` property.
>>>>>>> 7e806528

### 2.0.1 - 2020-02-13

1.  Cooperative Locking FSCK tool: fix recovery of operations that failed before
    creating an operation log file.

1.  Change Gson dependency scope from `provided` to `compile` in `gsio` library.

### 2.0.0 - 2019-08-23

1.  Remove Hadoop 1.x support.

1.  Do not convert path to directory path for inferred implicit directories.

1.  Do not parallelize GCS list requests, because it leads to too high QPS.

1.  Fix bug when GCS connector lists all files in directory instead of specified
    limit.

1.  Eagerly initialize `GoogleCloudStorageReadChannel` metadata if
    `fs.gs.inputstream.fast.fail.on.not.found.enable` set to true.

1.  Add support for Hadoop Delegation Tokens (based on
    [HADOOP-14556](https://issues.apache.org/jira/browse/HADOOP-14556)).
    Configurable via `fs.gs.delegation.token.binding` property.

1.  Remove obsolete `fs.gs.file.size.limit.250gb` property.

1.  Repair implicit directories during delete and rename operations instead of
    list and glob operations.

1.  Log HTTP `429 Too Many Requests` responses from GCS at 1 per 10 seconds
    rate.

1.  Remove obsolete `fs.gs.create.marker.files.enable` property.

1.  Remove system bucket feature and related properties:

        fs.gs.system.bucket
        fs.gs.system.bucket.create

1.  Remove obsolete `fs.gs.performance.cache.dir.metadata.prefetch.limit`
    property.

1.  Add a property to parallelize GCS requests in `getFileStatus` and
    `listStatus` methods to reduce latency:

        fs.gs.status.parallel.enable (default: false)

    Setting this property to `true` will cause GCS connector to send more GCS
    requests which will decrease latency but also increase cost of
    `getFileStatus` and `listStatus` method calls.

1.  Add a property to enable GCS direct upload:

        fs.gs.outputstream.direct.upload.enable (default: false)

1.  Update all dependencies to latest versions.

1.  Support Cooperative Locking for directory operations:

        fs.gs.cooperative.locking.enable (default: false)
        fs.gs.cooperative.locking.expiration.timeout.ms (default: 120,000)
        fs.gs.cooperative.locking.max.concurrent.operations (default: 20)

1.  Add FSCK tool for recovery of failed Cooperative Locking for directory
    operations:

        hadoop jar /usr/lib/hadoop/lib/gcs-connector.jar \
            com.google.cloud.hadoop.fs.gcs.CoopLockFsck \
            --{check,rollBack,rollForward} gs://<bucket_name> [all|<operation_id>]

1.  Implement Hadoop File System `append` method using GCS compose API.

1.  Disable support for reading GZIP encoded files (HTTP header
    `Content-Encoding: gzip`) because processing of
    [GZIP encoded](https://cloud.google.com/storage/docs/transcoding#decompressive_transcoding)
    files is inefficient and error-prone in Hadoop and Spark.

    This feature is configurable with the property:

        fs.gs.inputstream.support.gzip.encoding.enable (default: false)

1.  Remove parent directory timestamp update feature and related properties:

        fs.gs.parent.timestamp.update.enable
        fs.gs.parent.timestamp.update.substrings.excludes
        fs.gs.parent.timestamp.update.substrings.includes

    This feature was enabled by default only for job history files, but it's not
    necessary anymore for Job History Server to work properly after
    [MAPREDUCE-7101](https://issues.apache.org/jira/browse/MAPREDUCE-7101).

### 1.9.14 - 2019-02-13

1.  Implement Hadoop File System `concat` method using GCS compose API.

1.  Add Hadoop File System extended attributes support.

### 1.9.13 - 2019-02-04

1.  Fix implicit directories inference.

### 1.9.12 - 2019-01-30

1.  Update all dependencies to latest versions.

1.  Improve GCS IO exception messages.

1.  Reduce latency of GCS IO operations.

1.  Fix bug that could lead to data duplication when reading files with GZIP
    content encoding (HTTP header `Content-Encoding: gzip`) that have
    uncompressed size of more than 2.14 GiB.

### 1.9.11 - 2018-12-20

1.  Changed the default value of `fs.gs.path.encoding` to `uri-path`, the new
    codec introduced in 1.4.5. The old behavior can be restored by setting
    `fs.gs.path.encoding` to `legacy`.

1.  Update all dependencies to latest versions.

1.  Don't use `fs.gs.performance.cache.dir.metadata.prefetch.limit` property to
    prefetch metadata in `PerformanceCachingGoogleCloudStorage` - always use
    single objects list request, because prefetching metadata with multiple list
    requests (when directory contains a lot of files) could introduce
    performance penalties when using performance cache.

1.  Add an option to lazily initialize `GoogleHadoopFileSystem` instances:

        fs.gs.lazy.init.enable (default: false)

1.  Add ability to unset `fs.gs.system.bucket` with an empty string value:

        fs.gs.system.bucket=

1.  Set default value for `fs.gs.working.dir` property to `/`.

### 1.9.10 - 2018-11-01

1.  Use Hadoop `CredentialProvider` API to retrieve proxy credentials.

1.  Remove 1024 compose components limit from `SYNCABLE_COMPOSITE` output stream
    type.

### 1.9.9 - 2018-10-19

1.  Add an option for running flat and regular glob search algorithms in
    parallel:

        fs.gs.glob.concurrent.enable (default: true)

    Returns a result of an algorithm that finishes first and cancels the other
    algorithm.

1.  Add an option to provide path for configuration override file:

        fs.gs.config.override.file (default: null)

    Connector overrides its configuration with values provided in this file.
    This file should be in XML format that follows the same schema as Hadoop
    configuration files.

### 1.9.8 - 2018-10-03

1.  Expose `FileChecksum` in `GoogleHadoopFileSystem` via property:

        fs.gs.checksum.type (default: NONE)

    Valid property values: `NONE`, `CRC32C`, `MD5`.

    CRC32c checksum is compatible with
    [HDFS-13056](https://issues.apache.org/jira/browse/HDFS-13056).

1.  Add support for proxy authentication for both `APACHE` and `JAVA_NET`
    `HttpTransport` options.

    Proxy authentication is configurable with properties:

        fs.gs.proxy.username (default: null)
        fs.gs.proxy.password (default: null)

1.  Update Apache HttpClient to the latest version.

### 1.9.7 - 2018-09-20

1.  Add an option to provide credentials directly in Hadoop Configuration,
    without having to place a file on every node, or associating service
    accounts with GCE VMs:

        fs.gs.auth.service.account.private.key.id
        fs.gs.auth.service.account.private.key

1.  Add an option to specify max bytes rewritten per rewrite request when
    `fs.gs.copy.with.rewrite.enable` is set to `true`:

        fs.gs.rewrite.max.bytes.per.call (default: 536870912)

    Even though GCS does not require this parameter for rewrite requests,
    rewrite requests are flaky without it.

### 1.9.6 - 2018-08-30

1.  Change default values for GCS batch/directory operations properties to
    improve performance:

        fs.gs.copy.max.requests.per.batch (default: 1 -> 15)
        fs.gs.copy.batch.threads (default: 50 -> 15)
        fs.gs.max.requests.per.batch (default: 25 -> 15)
        fs.gs.batch.threads (default: 25 -> 15)

1.  Migrate logging to Google Flogger.

    To configure Log4j as a Flogger backend set `flogger.backend_factory` system
    property to
    `com.google.common.flogger.backend.log4j.Log4jBackendFactory#getInstance` or
    `com.google.cloud.hadoop.repackaged.gcs.com.google.common.flogger.backend.log4j.Log4jBackendFactory#getInstance`
    if using shaded jar.

    For example:

        java -Dflogger.backend_factory=com.google.common.flogger.backend.log4j.Log4jBackendFactory#getInstance ...

1.  Delete read buffer in `GoogleHadoopFSInputStream` class and remove property
    that enables it:

        fs.gs.inputstream.internalbuffer.enable (default: false)

1.  Disable read buffer in `GoogleCloudStorageReadChannel` by default because it
    does not provide significant performance benefits:

        fs.gs.io.buffersize (default: 8388608 -> 0)

1.  Add configuration properties for buffers in `GoogleHadoopOutputStream`:

        fs.gs.outputstream.buffer.size (default: 8388608)
        fs.gs.outputstream.pipe.buffer.size (default: 1048576)

1.  Deprecate and replace properties with new one:

        fs.gs.io.buffersize -> fs.gs.inputstream.buffer.size (default: 0)
        fs.gs.io.buffersize.write -> fs.gs.outputstream.upload.chunk.size (default: 67108864)

1.  Enable fadvise `AUTO` mode by default:

        fs.gs.inputstream.fadvise (default: SEQUENTIAL -> AUTO)

1.  Update all dependencies to latest versions.

### 1.9.5 - 2018-08-09

1.  Improve build configuration (`pom.xml`s) compatibility with Maven release
    plugin.

    Changes version string from `1.9.5-hadoop2` to `hadoop2-1.9.5`.

1.  Update Maven plugins versions.

1.  Do not send batch request when performing operations (rename, delete, copy)
    on 1 object.

1.  Add `fs.gs.performance.cache.dir.metadata.prefetch.limit` (default=`1000`)
    configuration property to control number of prefetched metadata objects in
    the same directory by `PerformanceCachingGoogleCloudStorage`.

    To disable metadata prefetching set property value to `0`.

    To prefetch all objects metadata in a directory set property value to `-1`.

1.  Add configuration properties to control batching of copy operations
    separately from other operations:

        fs.gs.copy.max.requests.per.batch (default: 30)
        fs.gs.copy.batch.threads (default: 0)

1.  Fix `RejectedExecutionException` during parallel execution of GCS batch
    requests.

1.  Change default values for GCS batch/directory operations properties:

        fs.gs.copy.with.rewrite.enable (default: false -> true)
        fs.gs.copy.max.requests.per.batch (default: 30 -> 1)
        fs.gs.copy.batch.threads (default: 0 -> 50)
        fs.gs.max.requests.per.batch (default: 30 -> 25)
        fs.gs.batch.threads (default: 0 -> 25)

### 1.9.4 - 2018-08-07

1.  Add `fs.gs.generation.read.consistency (default : LATEST)` property to
    determine read consistency across different generations of a GCS object.

    Three modes are supported:

    *   `LATEST`: this is the default behavior. The connector will ignore
        generation ID of the GCS objects and always try to read the live
        version.

    *   `BEST_EFFORT`: The connector will try to read the generation determined
        when the `GoogleCloudStorageReadChannel` is first established. However
        if that generation cannot be found anymore, connector will fall back to
        read the live version. This mode allows to improve performance by
        requesting the same object generation from GCS. Using this mode
        connector can read changing objects from GCS buckets with disabled
        object versioning without failure.

    *   `STRICT`: The connector will always try to read the generation
        determined when the `GoogleCloudStorageReadChannel` is first
        established, and report error (`FileNotFound`) when that generation
        cannot be found anymore.

    Note that this property will only apply to new streams opened after
    generation is determined. It won't affect read from any streams that are
    already open, pre-fetched footer, or the metadata of the object.

1.  Support parallel execution of GCS batch requests.

    Number of threads to execute batch requests configurable via property:

        fs.gs.batch.threads (default: 0)

    If `fs.gs.batch.threads` value is set to 0 then batch requests will be
    executed sequentially by caller thread.

1.  Do not fail-fast when creating `GoogleCloudStorageReadChannel` instance for
    non-existing object to avoid GCS metadata request.

1.  Add property to fail fast with `FileNotFoundException` when calling
    `GoogleCloudStorageImpl#open` method (costs additional GCS metadata
    request):

        fs.gs.inputstream.fast.fail.on.not.found.enable (default: true)

1.  Lazily initialize `GoogleCloudStorageReadChannel` metadata after first read
    operation.

1.  Lazily pre-fetch footer in `AUTO` and `RANDOM` fadvise modes when reading
    end of the file using `GoogleCloudStorageReadChannel`.

1.  Delete `fs.gs.inputstream.footer.prefetch.size` property and use
    `fs.gs.inputstream.min.range.request.size` property for determining lazy
    footer prefetch size.

    Because `GoogleCloudStorageReadChannel` makes first read without knowing
    object size it uses heuristic to lazily prefetch at most
    `fs.gs.inputstream.min.range.request.size / 2` bytes before read channel
    position in case this is a footer read. This logic simplifies performance
    tuning and renders `fs.gs.inputstream.footer.prefetch.size` property to be
    obsolete.

1.  Delete unused `fs.gs.inputstream.support.content.encoding.enable` property.

1.  Update all dependencies to latest versions.

### 1.9.3 - 2018-07-25

1.  Ignore `fs.gs.io.buffer` property when determining HTTP range request size
    in fadvise `RANDOM` mode which is used to limit minimum size of HTTP range
    request.

1.  Reuse prefetched footer when reading end of the file.

1.  Always skip in place for gzip-encoded files.

1.  Fix Ivy compatibility - resolve artifact versions in released `pom.xml`
    files.

### 1.9.2 - 2018-07-18

1.  Report the UGI user in FileStatus instead of process owner.

1.  Implement automatic fadvise (adaptive range reads). In this mode, connector
    starts to send bounded range requests instead of streaming range requests
    when reading non gzip encoded files after first backward read or forward
    read for more than `fs.gs.inputstream.inplace.seek.limit` bytes was
    detected.

    To activate this behavior set the property:

        fs.gs.inputstream.fadvise=AUTO (default: SEQUENTIAL)

1.  Add an option to prefetch footer when creating
    `GoogleCloudStorageReadChannel` in `AUTO` and `RANDOM` fadvise mode.
    Prefetch size is configured via property:

        fs.gs.inputstream.footer.prefetch.size (default: 0)

    This optimization is helpful when reading objects in format that stores
    metadata at the end of the file in footer, like Parquet and ORC.

    Note: for this optimization to work, specified footer prefetch size should
    be greater or equal to an actual metadata size stored in the file footer.

    To disable footer pre-fetching set this property to 0.

1.  Cache objects metadata in `PerformanceCachingGoogleCloudStorage` using GCS
    `ListObjects` requests.

1.  Change default values of properties:

        fs.gs.inputstream.min.range.request.size (default: 1048576 -> 524288)
        fs.gs.performance.cache.max.entry.age.ms (default: 3000 -> 5000)
        fs.gs.performance.cache.list.caching.enable (default: true -> false)

1.  Change default OAuth 2.0 token server URL to
    `https://oauth2.googleapis.com/token`.

    Default OAuth 2.0 token server URL could be changed via environment
    variable:

        GOOGLE_OAUTH_TOKEN_SERVER_URL

### 1.9.1 - 2018-07-11

1.  Fix `PerformanceCachingGoogleCloudStorage`.

1.  Send only 1 GCS metadata request per `GoogleCloudStorageReadChannel` object
    lifecycle to reduce number of GCS requests when reading objects.

1.  Always fail-fast when creating `GoogleCloudStorageReadChannel` instance for
    non-existing GCS object. Remove property that disables this:

        fs.gs.inputstream.fast.fail.on.not.found.enable

1.  For gzip-encoded objects always return `Long.MAX_VALUE` size in
    `GoogleCloudStorageReadChannel.size()` method, until object will be fully
    read. This fixes a bug, when clients that rely on `size` method could stop
    reading object prematurely.

1.  Implement fadvise feature that allows to read objects in random mode in
    addition to sequential mode (current behavior).

    In random mode connector will send bounded range requests (HTTP Range
    header) to GCS which are more efficient in some cases (e.g. reading objects
    in row-columnar file formats like ORC, Parquet, etc).

    Range request size is limited by whatever is greater, `fs.gs.io.buffer` or
    read buffer size passed by client.

    To avoid sending too small range requests (couple bytes) what could happen
    if `fs.gs.io.buffer` is 0 and client passes very small read buffer, min
    range request size is limited to 1 MiB by default. To override this limit
    and set minimum range request size to different value, use property:

        fs.gs.inputstream.min.range.request.size (default: 1048576)

    To enable fadvise random mode set property:

        fs.gs.inputstream.fadvise=RANDOM (default: SEQUENTIAL)

1.  Do not close GCS read channel when calling
    `GoogleCloudStorageReadChannel.position(long)` method.

1.  Remove property that disables use of `includeTrailingDelimiter` GCS
    parameter after it was verified in production for a while:

        fs.gs.list.directory.objects.enable

### 1.9.0 - 2018-06-15

1.  Update all dependencies to latest versions.

1.  Delete metadata cache functionality because Cloud Storage has strong native
    list operation consistency already. Deleted properties:

        fs.gs.metadata.cache.enable
        fs.gs.metadata.cache.type
        fs.gs.metadata.cache.directory
        fs.gs.metadata.cache.max.age.info.ms
        fs.gs.metadata.cache.max.age.entry.ms

1.  Decrease default value for max requests per batch from 1,000 to 30.

1.  Make max requests per batch value configurable with property:

        fs.gs.max.requests.per.batch (default: 30)

1.  Support Hadoop 3.

1.  Change Maven project structure to be better compatible with IDEs.

1.  Delete deprecated `GoogleHadoopGlobalRootedFileSystem`.

1.  Fix thread leaks that were occurring when YARN log aggregation uploaded logs
    to GCS.

1.  Add interface through which user can directly provide the access token.

1.  Add more retries and error handling in GoogleCloudStorageReadChannel, to
    make it more resilient to network errors; also add a property to allow users
    to specify number of retries on low level GCS HTTP requests in case of
    server errors and I/O errors.

1.  Add properties to allow users to specify connect timeout and read timeout on
    low level GCS HTTP requests.

1.  Include prefix/directory objects metadata into `storage.objects.list`
    requests response to improve performance (i.e. set
    `includeTrailingDelimiter` parameter for `storage.objects.list` GCS requests
    to `true`).

### 1.8.1 - 2018-03-29

1.  Add `AUTO` mode support for Cloud Storage Requester Pays feature.

1.  Add support for using Cloud Storage Rewrite requests for copy operation:

        fs.gs.copy.with.rewrite.enable (default: false)

    This allows to copy files between different locations and storage classes.

### 1.8.0 - 2018-03-15

1.  Support GCS Requester Pays feature that could be configured with new
    properties:

        fs.gs.requester.pays.mode (default=DISABLED)
        fs.gs.requester.pays.project.id (no default value)
        fs.gs.requester.pays.buckets (no default value)

1.  Change relocation package in shaded jar to be connector-specific.

1.  Add support for specifying marker files pattern that should be copied last
    during folder rename operation. Pattern is configured with property:

        fs.gs.marker.file.pattern

1.  Min required Java version now is Java 8.

### 1.7.0 - 2018-02-22

1.  Fixed an issue where JSON auth files containing user auth e.g.
    `application_default_credentials.json` does not work with
    `google.cloud.auth.service.account.json.keyfile`

1.  Honor `GOOGLE_APPLICATION_DEFAULT_CREDENTIALS` environment variable. For
    Google Application Default Credentials (but not other defaults).

1.  Make `fs.gs.project.id optional`. It is still required for listing buckets,
    creating buckets, and entire BigQuery connector.

1.  Relocate all dependencies in shaded jar.

1.  Update all dependencies to latest versions.

1.  Disable GCS Metadata Cache by default (e.g. set default value of
    `fs.gs.metadata.cache.enable` property to `false`).

### 1.6.2 - 2017-11-21

1.  Wire HTTP transport settings into Credential logic.

### 1.6.1 - 2017-04-14

1.  Added a polling loop when determining if a createEmptyObjects error can
    safely be ignored and expanded the cases in which we will attempt to
    determine if an empty object already exists.

    Previously, if a rate limiting exception was encountered while creating
    empty objects the connector would issue a single get request for that
    object. If the object exists and is zero length we would consider the
    createEmptyObjects call successful and suppress the rate limit exception.

    The new implementation will poll for the existence of the object, up to a
    user-configurable maximum, and will poll when either a rate limiting error
    occurs or when a 500-level error occurs. The maximum can be configured by
    the following setting:

        fs.gs.max.wait.for.empty.object.creation.ms

    Any positive value for this setting will be interpreted to mean "poll for up
    to this many milliseconds before making a final determination". The default
    value will cause a maximum wait of 3 seconds. Polling can be disabled by
    setting this key to 0.

### 1.6.0 - 2016-12-16

1.  Added new `PerformanceCachingGoogleCloudStorage`; unlike the existing
    `CacheSupplementedGoogleCloudStorage` which only serves as an advisory cache
    for enforcement of list consistency, the new optional caching layer is able
    to serving certain metadata and listing requests purely out of a short-lived
    in-memory cache to enhance performance of some workloads. By default this
    feature is disabled, and can be controlled with the config settings:

        fs.gs.performance.cache.enable=true (default=false)
        fs.gs.performance.cache.list.caching.enable=true (default=false)

    The first option enables the cache to serve `getFileStatus` requests, while
    the second option additionally enables serving `listStatus`. The duration of
    cache entries can be controlled with:

        fs.gs.performance.cache.max.entry.age.ms (default=3000)

    It is not recommended to always run with this feature enabled; it should be
    used specifically to address cases where frameworks perform redundant
    sequential list/stat operations in a non-distributed manner, and on datasets
    which are not frequently changing. It is additionally advised to validate
    data integrity separately whenever using this feature. There is no
    cooperative cache invalidation between different processes when using this
    feature, so concurrent mutations to a location from multiple clients
    **will** produce inconsistent/stale results if this feature is enabled.

### 1.5.5 - 2016-11-04

1.  Minor refactoring of logic in `CacheSupplementedGoogleCloudStorage` to
    extract a reusable `ForwardingGoogleCloudStorage` that can be used for other
    GCS-delegating implementations.

### 1.5.4 - 2016-10-05

1.  Fixed a bug in `GoogleCloudStorageReadChannel` where multiple in-place seeks
    without any "read" in between could throw a range exception.

1.  Fixed plumbing of `GoogleCloudStorageReadOptions` into the in-memory test
    helpers to improve unittest alignment with integration tests.

1.  Fixed handling of parent timestamp updating when a full URI is provided as a
    path for which timestamps should be updated. This allows specifying
    `gs://bucket/p1/p2/object` instead of simply `p1/p2/object`.

1.  Updated Hadoop 2 dependency to 2.7.2.

1.  Imported full set of Hadoop FileSystem contract tests, except for the
    currently-unsupported Concat and Append tests. Minor changes to pass all the
    tests:

    *   `available()` now throws `ClosedChannelException` if called after
        `close()` instead of returning 0.

    *   `read()` and `seek()` throw `ClosedChannelException` if called after
        `close()` instead of `NullPointerException`.

    *   Out-of-bounds seeks now throw `EOFException` instead of
        `IllegalArgumentException`.

    *   Blocked overwrites throw
        `org.apache.hadoop.fs.FileAlreadyExistsException` instead of generic
        `IOException`.

    *   Deleting root `/` recursively or non-recursively when empty will no
        longer delete the underlying GCS bucket by default. To re-enable
        deletion of GCS buckets when recursively deleting root, set
        `fs.gs.bucket.delete.enable=true`.

### 1.5.3 - 2016-09-21

1.  Misc updates in credential acquisition on GCE.

### 1.5.2 - 2016-08-23

1.  Updated `AbstractGoogleAsyncWriteChannel` to always set the
    `X-Goog-Upload-Desired-Chunk-Granularity` header independently from the
    deprecated `X-Goog-Upload-Max-Raw-Size`; in general this improves
    performance of large uploads.

### 1.5.1 - 2016-07-29

1.  Optimized `InMemoryDirectoryListCache` to use a `TreeMap` internally instead
    of a `HashMap`, since most of its usage is "listing by prefix"; aside from
    some benefits for normal list-supplementation, glob listings with a large
    number of subdirectories should be orders of magnitude faster.

### 1.5.0 - 2016-07-15

1.  Changed the single-argument constructor
    `GoogleCloudStorageFileSystem(GoogleCloudStorage)` to inherit the inner
    `GoogleCloudStorageOptions` from the passed-in `GoogleCloudStorage` rather
    than simply falling back to default GoogleCloudStorageFileSystemOptions.

1.  Changed `RetryHttpInitializer` to treat HTTP code 429 as a retriable error
    with exponential backoff instead of erroring out.

1.  Added a new output stream type which can be used by setting:

        fs.gs.outputstream.type=SYNCABLE_COMPOSITE

    With the `SYNCABLE_COMPOSITE` have (limited) support for Hadoop's Syncable
    interface, where calling `hsync()` will commit the data written so far into
    persistent storage without closing the output stream; once a writer calls
    `hsync()`, readers will be able to discover and read the contents of the
    file written up to the last successful `hsync()` call immediately. This
    feature is implemented using "composite objects" in Google Cloud Storage,
    and thus has a current hard limit of `1023` calls to `hsync()` over the
    lifetime of the stream after which subsequent `hsync()` calls will throw a
    `CompositeLimitExceededException`, but will still allow writing additional
    data and closing the stream without losing data despite a failed `hsync()`.

1.  Added several optimizations and options controlling the behavior of the
    `GoogleHadoopFSInputStream`:

    *   Removed internal prepopulated ByteBuffer inside
        GoogleHadoopFSInputStream in favor of non-blocking buffering in the
        lower layer channel; this improves performance for independent small
        reads without noticeable impact on large reads. Old behavior can be
        specified by setting:

            fs.gs.inputstream.internalbuffer.enable=true (default=false)

    *   Added option to save an extra metadata GET on first read of a channel if
        objects are known not to use the 'Content-Encoding' header. To use this
        optimization set:

            fs.gs.inputstream.support.content.encoding.enable=false (default=true)

    *   Added option to save an extra metadata `GET` on `FileSystem.open(Path)`
        if objects are known to exist already, or the caller is resilient to
        delayed errors for nonexistent objects which occur at read time, rather
        than immediately on open(). To use this optimization set:

            fs.gs.inputstream.fast.fail.on.not.found.enable=false (default=true)

    *   Added support for "in-place" small seeks by defining a byte limit where
        forward seeks smaller than the limit will be done by reading/discarding
        bytes rather than opening a brand-new channel. This is set to 8MB by
        default, which is approximately the point where the cost of opening a
        new channel is equal to the cost of reading/discarding the bytes
        in-place. Disable by setting the value to 0, or adjust to other
        thresholds:

            fs.gs.inputstream.inplace.seek.limit=0 (default=8388608)

### 1.4.5 - 2016-03-24

1.  Add support for paths that cannot be parsed by Java's URI.create method.
    This support is off by default, but can be enabled by setting Hadoop
    configuration key `fs.gs.path.encoding` to the string `uri-path`. The
    current behavior, and default value of `fs.gs.path.encoding`, is `legacy`.
    The new path encoding scheme will become the default in a future release.

1.  `VerificationAttributes` are now exposed in `GoogleCloudStorageItemInfo`.
    The current support is limited to reading these attributes from what was
    computed by GCS server side. A future release will add support for
    specifying `VerificationAttributes` in `CreateOptions` when creating new
    objects.

### 1.4.4 - 2016-02-02

1.  Add support for JSON keyfiles via a new configuration key:

        google.cloud.auth.service.account.json.keyfile

    This key should point to a file that is available locally to jobs to
    clusters.

### 1.4.3 - 2015-11-12

1.  Minor bug fixes and enhancements.

### 1.4.2 - 2015-09-15

1.  Added checking in `GoogleCloudStorageImpl.createEmptyObject(s)` to handle
    `rateLimitExceeded (429)` errors by fetching the fresh underlying info and
    ignoring the error if the object already exists with the intended metadata
    and size. This fixes an
    [issue](https://github.com/GoogleCloudDataproc/hadoop-connectors/issues/10)
    which mostly affects Spark.

1.  Added logging in `GoogleCloudStorageReadChannel` for high-level retries.

1.  Added support for configuring the permissions reported to the Hadoop
    `FileSystem` layer; the permissions are still fixed per `FileSystem`
    instance and aren't actually enforced, but can now be set with:

        fs.gs.reported.permissions [default = "700"]

    This allows working around some clients like Hive-related daemons and tools
    which pre-emptively check for certain assumptions about permissions.

### 1.4.1 - 2015-07-09

1.  Switched from the custom SeekableReadableByteChannel to Java 7's
    `java.nio.channels.SeekableByteChannel`.

1.  Removed the configurable but default-constrained 250GB upload limit; uploads
    can now exceed 250GB without needing to modify config settings.

1.  Added helper classes related to GCS retries.

1.  Added workaround support for read retries on objects with content-encoding
    set to gzip; such content encoding isn't generally correct to use since it
    means filesystem reported bytes will not match actual read bytes, but for
    cases which accept byte mismatches, the read channel can now manually seek
    to where it left off on retry rather than having a `GZIPInputStream` throw
    an exception for a malformed partial stream.

1.  Added an option for enabling "direct uploads" in
    GoogleCloudStorageWriteChannel which is not directly used by the Hadoop
    layer, but can be used by clients which directly access the lower
    GoogleCloudStorage layer.

1.  Added CreateBucketOptions to the `GoogleCloudStorage` interface so that
    clients using the low-level `GoogleCloudStorage` directly can create buckets
    with different locations and storage classes.

1.  Fixed
    [issue](https://github.com/GoogleCloudDataproc/hadoop-connectors/issues/5)
    where stale cache entries caused stuck phantom directories if the
    directories were deleted using non-Hadoop-based GCS clients.

1.  Fixed a bug which prevented the Apache HTTP transport from working with
    Hadoop 2 when no proxy was set.

1.  Misc updates in library dependencies; google.api.version
    (com.google.http-client, com.google.api-client) updated from 1.19.0 to
    1.20.0, google-api-services-storage from v1-rev16-1.19.0 to v1-rev35-1.20.0,
    and google-api-services-bigquery from v2-rev171-1.19.0 to v2-rev217-1.20.0,
    and Guava from 17.0 to 18.0.

### 1.4.0 - 2015-05-27

1.  The new inferImplicitDirectories option to `GoogleCloudStorage` tells it to
    infer the existence of a directory (such as `foo`) when that directory node
    does not exist in GCS but there are GCS files that start with that path
    (such as as `foo/bar`). This allows the GCS connector to be used on
    read-only filesystems where those intermediate directory nodes can not be
    created by the connector. The value of this option can be controlled by the
    Hadoop boolean config option `fs.gs.implicit.dir.infer.enable`. The default
    value is true.

1.  Increased Hadoop dependency version to 2.6.0.

1.  Fixed a bug introduced in 1.3.2 where, during marker file creation, file
    info was not properly updated between attempts. This lead to
    backoff-retry-exhaustion with `412-preconditon-not-met` errors.

1.  Added support for changing the HttpTransport implementation to use, via
    `fs.gs.http.transport.type = [APACHE | JAVA_NET]`

1.  Added support for setting a proxy of the form `host:port` via
    `fs.gs.proxy.address`, which works for both `APACHE` and `JAVA_NET`
    `HttpTransport` options.

1.  All logging converted to use `slf4j` instead of the previous
    `org.apache.commons.logging.Log`; removed the `LogUtil` wrapper which
    previously wrapped `org.apache.commons.logging.Log`.

1.  Automatic retries for premature end-of-stream errors; the previous behavior
    was to throw an unrecoverable exception in such cases.

1.  Made `close()` idempotent for `GoogleCloudStorageReadChannel`.

1.  Added a low-level method for setting Content-Type metadata in the
    `GoogleCloudStorage` interface.

1.  Increased default `DirectoryListCache` TTL to 4 hours, wired out TTL
    settings as top-level config params:

        fs.gs.metadata.cache.max.age.entry.ms
        fs.gs.metadata.cache.max.age.info.ms

### 1.3.3 - 2015-02-26

1.  When performing a retry in `GoogleCloudStorageReadChannel`, attempts to
    `close()` the underlying channel are now performed explicitly instead of
    waiting for `performLazySeek()` to do it, so that `SSLException` can be
    caught and ignored; broken SSL sockets cannot be closed normally, and are
    responsible for already cleaning up on error.

1.  Added explicit check of `currentPosition == size` when `-1` is read from
    underlying stream in `GoogleCloudStorageReadChannel`, in case the stream
    fails to identify an error case and prematurely reaches end-of-stream.

### 1.3.2 - 2015-01-22

1.  In the create file path, marker file creation is now configurable. By
    default, marker files will not be created. The default is most suitable for
    MapReduce applications. Setting fs.gs.create.marker.files.enable to true in
    `core-site.xml` will re-enable marker files. The use of marker files should
    be considered for applications that depend on early failing when two
    concurrent writes attempt to write to the same file. Note that file
    overwrite semantics are preserved with or without marker files, but failures
    will occur sooner with marker files present.

### 1.3.1 - 2014-12-16

1.  Fixed a rare `NullPointerException` in `FileSystemBackedDirectoryListCache`
    which can occur if a directory being listed is purged from the cache between
    a call to `exists()` and `listFiles()`.

1.  Fixed a bug in GoogleHadoopFileSystemCacheCleaner where cache-cleaner fails
    to clean any contents when a bucket is non-empty but expired.

1.  Fixed a bug in `FileSystemBackedDirectoryListCache` which caused garbage
    collection to require several passes for large directory hierarchies; now we
    can successfully garbage-collect an entire expired tree in a single pass,
    and cache files are also processed in-place without having to create a
    complete in-memory list.

1.  Updated handling of new file creation, file copying, and file deletion so
    that all object modification requests sent to GCS contain preconditions that
    should prevent race-conditions in the face of retried operations.

### 1.3.0 - 2014-10-17

1.  Directory timestamp updating can now be controlled via user-settable
    properties `fs.gs.parent.timestamp.update.enable`,
    `fs.gs.parent.timestamp.update.substrings.excludes`. and
    `fs.gs.parent.timestamp.update.substrings.includes` in `core-site.xml`. By
    default, timestamp updating is enabled for the YARN done and intermediate
    done directories and excluded for everything else. Strings listed in
    includes take precedence over excludes.

1.  Directory timestamp updating will now occur on a background thread inside
    GoogleCloudStorageFileSystem.

1.  Attempting to acquire an OAuth access token will be now be retried when
    using `.p12` or installed application (JWT) credentials if there is a
    recoverable error such as an HTTP `5XX` response code or an `IOException`.

1.  Added FileSystemBackedDirectoryListCache, extracting a common interface for
    it to share with the `(InMemory)DirectoryListCache`; instead of using an
    in-memory HashMap to enforce only same-process list consistency, the
    FileSystemBacked version mirrors GCS objects as empty files on a local
    FileSystem, which may itself be an NFS mount for cluster-wide or even
    potentially cross-cluster consistency groups. This allows a cluster to be
    configured with a "consistent view", making it safe to use GCS as the
    `DEFAULT_FS` for arbitrary multi-stage or even multi-platform workloads.
    This is now enabled by default for machine-wide consistency, but it is
    strongly recommended to configure clusters with an NFS directory for
    cluster-wide strong consistency. Relevant configuration settings:

        fs.gs.metadata.cache.enable [default: true]
        fs.gs.metadata.cache.type [IN_MEMORY (default) | FILESYSTEM_BACKED]
        fs.gs.metadata.cache.directory [default: /tmp/gcs_connector_metadata_cache]

1.  Optimized seeks in GoogleHadoopFSDataInputStream which fit within the
    pre-fetched memory buffer by simply repositioning the buffer in-place
    instead of delegating to the underlying channel at all.

1.  Fixed a performance-hindering bug in globStatus where `foo/bar/*` would
    flat-list `foo/bar` instead of `foo/bar/`; causing the "candidate matches"
    to include things like `foo/bar1` and `foo/bar1/baz`, even though the
    results themselves would be correct due to filtering out the proper glob
    client-side in the end.

1.  The versions of java API clients were updated to 1.19 derived versions.

### 1.2.9 - 2014-09-18

1.  When directory contents are updated e.g., files or directories are added,
    removed, or renamed the GCS connector will now attempt to update a metadata
    property on the parent directory with a modification time. The modification
    time recorded will be used as the modification time in subsequent
    `FileSystem#getStatus(...)`, `FileSystem#listStatus` and
    `FileSystem#globStatus(...)` calls and is the time as reported by the system
    clock of the system that made the modification.

### 1.2.8 - 2014-08-07

1.  Changed the manner in which the GCS connector jar is built to A) reduce
    included dependencies to only those parts which are used and B) repackaged
    dependencies whose versions conflict with those bundled with Hadoop.

1.  Deprecated `fs.gs.system.bucket` config.

### 1.2.7 - 2014-06-23

1.  Fixed a bug where certain globs incorrectly reported the parent directory
    being not found (and thus erroring out) in Hadoop 2.2.0 due to an
    interaction with the `fs.gs.glob.flatlist.enable` feature; doesn't affect
    Hadoop 1.2.1 or 2.4.0.

### 1.2.6 - 2014-06-05

1.  When running in Hadoop 0.23+ (Hadoop 2+), listStatus will now throw a
    FileNotFoundException when a non-existent path is passed in.

1.  The GCS connector now uses the v1 JSON API when accessing Google Cloud
    Storage.

1.  The GoogleHadoopFileSystem now treats the parent of the root path as if it
    is the root path. This behavior mimics the POSIX behavior of `/..` being the
    same as `/`.

1.  When creating a new file, a zero-length marker file will be created before
    the FSDataOutputStream is returned in create(). This allows for early
    detection of overwrite conflicts that may occur and prevents certain race
    conditions that could be encountered when relying on a single exists()
    check.

1.  The dependencies on cglib and asm were removed from the GCS connector and
    the classes for these are no longer included in the JAR.

### 1.2.5 - 2014-05-08

1.  Fixed a bug where `fs.gs.auth.client.file` was unconditionally being
    overwritten by a default value.

1.  Enabled direct upload for directory creation to save one round-trip call.

1.  Added wiring for `GoogleHadoopFileSystem.close()` to call through to
    `close()` its underlying helper classes as well.

1.  Added a new batch mode for creating directories in parallel which requires
    manually parallelizing in the client. Speeds up nested directory creation
    and repairing large numbers of implicit directories in listStatus.

1.  Eliminated redundant API calls in listStatus, speeding it up by ~half.

1.  Fixed a bug where globStatus didn't correctly handle globs containing `?`.

1.  Implemented new version of globStatus which initially performs a flat
    listing before performing the recursive glob logic in-memory to dramatically
    speed up globs with lots of directories; the new behavior is default, but
    can disabled by setting `fs.gs.glob.flatlist.enable=false`.

### 1.2.4 - 2014-04-09

1.  The value of `fs.gs.io.buffersize.write` is now rounded up to 8MB if set to
    a lower value, otherwise the backend will error out on unaligned chunks.

1.  Misc refactoring to enable reuse of the resumable upload classes in other
    libraries.

### 1.2.3 - 2014-03-21

1.  Fixed a bug where renaming a directory could cause the file contents to get
    shuffled between files when the fully-qualified file paths have different
    lengths. Does not apply to renames on files directly, such as when using a
    glob expression inside a flat directory.

1.  Changed the behavior of batch request API calls such that they are retried
    on failure in the same manner as non-batch requests.

1.  Eliminated an unnecessary dependency on `com/google/protobuf` which could
    cause version-incompatibility issues with Apache Shark.

### 1.2.2 - 2014-02-12

1.  Fixed a bug where filenames with `+` were unreadable due to premature
    URL-decoding.

1.  Modified a check to allow `fs.gs.io.buffersize.write` to be a non-multiple
    of 8MB, just printing out a warning instead of check-failing.

1.  Added some debug-level logging of exceptions before throwing in cases where
    Hadoop tends to swallows the exception along with its useful info.

### 1.2.1 - 2014-01-23

1.  Added `CHANGES.txt` for release notes.

1.  Fixed a bug where accidental URI decoding make it impossible to use
    pre-escaped filenames, e.g. `foo%3Abar`. This is necessary for Pig to work.

1.  Fixed a bug where an `IOException` was thrown when trying to read a
    zero-byte file. Necessary for Pig to work.

### 1.2.0 - 2014-01-14

1.  Preview release of GCS connector.<|MERGE_RESOLUTION|>--- conflicted
+++ resolved
@@ -28,11 +28,9 @@
 1.  Always set `generation` parameter for read requests and remove
     `fs.gs.generation.read.consistency` property.
 
-<<<<<<< HEAD
+1.  Always use URI path encoding and remove `fs.gs.path.encoding` property.
+
 1.  Use Slf4j backend by default for Google Flogger.
-=======
-1.  Always use URI path encoding and remove `fs.gs.path.encoding` property.
->>>>>>> 7e806528
 
 ### 2.0.1 - 2020-02-13
 
