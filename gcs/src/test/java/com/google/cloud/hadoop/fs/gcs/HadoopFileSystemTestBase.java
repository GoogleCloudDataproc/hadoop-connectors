/*
 * Copyright 2014 Google Inc. All Rights Reserved.
 *
 *  Licensed under the Apache License, Version 2.0 (the "License"); you may not use this file except
 * in compliance with the License. You may obtain a copy of the License at
 *
 *  http://www.apache.org/licenses/LICENSE-2.0
 *
 *  Unless required by applicable law or agreed to in writing, software distributed under the
 * License is distributed on an "AS IS" BASIS, WITHOUT WARRANTIES OR CONDITIONS OF ANY KIND, either
 * express or implied. See the License for the specific language governing permissions and
 * limitations under the License.
 */

package com.google.cloud.hadoop.fs.gcs;

import static com.google.cloud.hadoop.fs.gcs.GhfsStatistic.STREAM_READ_BYTES;
import static com.google.cloud.hadoop.fs.gcs.GhfsStatistic.STREAM_READ_CLOSE_OPERATIONS;
import static com.google.cloud.hadoop.fs.gcs.GhfsStatistic.STREAM_READ_OPERATIONS;
import static com.google.cloud.hadoop.fs.gcs.GhfsStatistic.STREAM_READ_SEEK_BACKWARD_OPERATIONS;
import static com.google.cloud.hadoop.fs.gcs.GhfsStatistic.STREAM_READ_SEEK_BYTES_BACKWARDS;
import static com.google.cloud.hadoop.fs.gcs.GhfsStatistic.STREAM_READ_SEEK_BYTES_SKIPPED;
import static com.google.cloud.hadoop.fs.gcs.GhfsStatistic.STREAM_READ_SEEK_FORWARD_OPERATIONS;
import static com.google.cloud.hadoop.fs.gcs.GhfsStatistic.STREAM_READ_SEEK_OPERATIONS;
import static com.google.cloud.hadoop.fs.gcs.GhfsStatistic.STREAM_READ_TOTAL_BYTES;
import static com.google.cloud.hadoop.fs.gcs.GhfsStatistic.STREAM_WRITE_BYTES;
import static com.google.common.truth.Truth.assertThat;
import static com.google.common.truth.Truth.assertWithMessage;
import static java.nio.charset.StandardCharsets.UTF_8;
import static java.util.concurrent.TimeUnit.MINUTES;
import static org.junit.Assert.assertThrows;

import com.google.cloud.hadoop.gcsio.GoogleCloudStorageFileSystemIntegrationTest;
import com.google.cloud.hadoop.gcsio.StringPaths;
import com.google.common.base.Strings;
import com.google.common.collect.ImmutableList;
import java.io.FileNotFoundException;
import java.io.IOException;
import java.net.URI;
import java.time.Instant;
import java.util.ArrayList;
import java.util.HashMap;
import java.util.HashSet;
import java.util.List;
import java.util.Map;
import java.util.Set;
import java.util.concurrent.ExecutionException;
import java.util.concurrent.ExecutorService;
import java.util.concurrent.Executors;
import java.util.concurrent.Future;
import org.apache.hadoop.fs.FSDataInputStream;
import org.apache.hadoop.fs.FSDataOutputStream;
import org.apache.hadoop.fs.FileStatus;
import org.apache.hadoop.fs.FileSystem;
import org.apache.hadoop.fs.Path;
import org.junit.ClassRule;
import org.junit.Test;

/**
 * Abstract base class with extended tests against the base Hadoop FileSystem interface but with
 * coverage of tricky edge cases relevant to GoogleHadoopFileSystem. Tests here are intended to be
 * useful for all different FileSystem implementations.
 *
 * <p>We reuse test code from GoogleCloudStorageIntegrationTest and
 * GoogleCloudStorageFileSystemIntegrationTest.
 */
public abstract class HadoopFileSystemTestBase extends GoogleCloudStorageFileSystemIntegrationTest {

  // GHFS access instance.
  static FileSystem ghfs;
  static FileSystemDescriptor ghfsFileSystemDescriptor;

  protected static HadoopFileSystemIntegrationHelper ghfsHelper;

  public static void postCreateInit() throws IOException {
    postCreateInit(new HadoopFileSystemIntegrationHelper(ghfs, ghfsFileSystemDescriptor));
  }

  /** Perform initialization after creating test instances. */
  public static void postCreateInit(HadoopFileSystemIntegrationHelper helper) throws IOException {
    ghfsHelper = helper;
    ghfsHelper.ghfs.mkdirs(
        new Path(ghfsHelper.ghfsFileSystemDescriptor.getFileSystemRoot().toUri()));
    GoogleCloudStorageFileSystemIntegrationTest.postCreateInit(ghfsHelper);

    // Ensures that we do not accidentally end up testing wrong functionality.
    gcsfs = null;
  }

  @ClassRule
  public static NotInheritableExternalResource storageResource =
      new NotInheritableExternalResource(HadoopFileSystemTestBase.class) {
        @Override
        public void after() {
          if (ghfs != null) {
            if (ghfs instanceof GoogleHadoopFileSystemBase) {
              gcs = ((GoogleHadoopFileSystemBase) ghfs).getGcsFs().getGcs();
            }
            GoogleCloudStorageFileSystemIntegrationTest.storageResource.after();
            try {
              ghfs.close();
            } catch (IOException e) {
              throw new RuntimeException("Unexpected exception", e);
            }
            ghfs = null;
            ghfsFileSystemDescriptor = null;
          }
        }
      };

  // -----------------------------------------------------------------
  // Overridden methods from GCS test.
  // -----------------------------------------------------------------

  /**
   * Actual logic for validating the GoogleHadoopFileSystemBase-specific FileStatus returned by
   * getFileStatus() or listStatus().
   */
  private void validateFileStatusInternal(
      String bucketName, String objectName, boolean expectedToExist, FileStatus fileStatus)
      throws IOException {
    assertWithMessage("Existence of bucketName '%s', objectName '%s'", bucketName, objectName)
        .that(fileStatus != null)
        .isEqualTo(expectedToExist);

    if (fileStatus != null) {
      // File/dir exists, check its attributes.
      long expectedSize = ghfsHelper.getExpectedObjectSize(objectName, expectedToExist);
      if (expectedSize != Long.MIN_VALUE) {
        assertWithMessage("%s", fileStatus.getPath())
            .that(fileStatus.getLen())
            .isEqualTo(expectedSize);
      }

      boolean expectedToBeDir =
          Strings.isNullOrEmpty(objectName) || StringPaths.isDirectoryPath(objectName);
      assertWithMessage("%s", fileStatus.getPath())
          .that(fileStatus.isDir())
          .isEqualTo(expectedToBeDir);

      Instant currentTime = Instant.now();
      Instant modificationTime = Instant.ofEpochMilli(fileStatus.getModificationTime());
      // Ignore modification time for inferred directories that always set to 0
      if (!expectedToBeDir || fileStatus.getModificationTime() != 0) {
        // We must subtract 1000, because some FileSystems, like LocalFileSystem, have only
        // second granularity, so we might have something like testStartTime == 1234123
        // and modificationTime == 1234000. Unfortunately, "Instant" doesn't support easy
        // conversions between units to clip to the "second" precision.
        // Alternatively, we should just use TimeUnit and formally convert "toSeconds".
        assertWithMessage(
                "Stale file? testStartTime: %s modificationTime: %s bucket: '%s' object: '%s'",
                testStartTime, modificationTime, bucketName, objectName)
            .that(modificationTime)
            .isAtLeast(testStartTime.minusMillis(1000));
      }
      assertWithMessage(
              "Clock skew? currentTime: %s modificationTime: %s bucket: '%s' object: '%s'",
              currentTime, modificationTime, bucketName, objectName)
          .that(modificationTime)
          .isAtMost(currentTime);
    }
  }

  /**
   * Validates FileStatus for the given item.
   *
   * <p>See {@link #testGetAndListFileInfo()} for more info.
   */
  @Override
  protected void validateGetFileInfo(String bucketName, String objectName, boolean expectedToExist)
      throws IOException {
    URI path = ghfsHelper.getPath(bucketName, objectName, true);
    Path hadoopPath = ghfsHelper.castAsHadoopPath(path);
    FileStatus fileStatus = null;

    try {
      fileStatus = ghfs.getFileStatus(hadoopPath);
    } catch (FileNotFoundException e) {
      // Leaves fileStatus == null on FileNotFoundException.
    }

    if (fileStatus != null) {
      assertWithMessage("Hadoop paths for URI: %s", path)
          .that(hadoopPath)
          .isEqualTo(fileStatus.getPath());
    }
    validateFileStatusInternal(bucketName, objectName, expectedToExist, fileStatus);
  }

  /**
   * Validates FileInfo returned by listFileInfo().
   *
   * <p>See {@link #testGetAndListFileInfo()} for more info.
   */
  @Override
  protected void validateListFileInfo(
      String bucketName,
      String objectNamePrefix,
      boolean expectedToExist,
      String... expectedListedNames)
      throws IOException {
    boolean childPathsExpectedToExist = expectedToExist && (expectedListedNames != null);
    boolean listRoot = bucketName == null;

    // Prepare list of expected paths.
    List<Path> expectedPaths = new ArrayList<>();
    // Also maintain a backwards mapping to keep track of which of "expectedListedNames" and
    // "bucketName" is associated with each path, so that we can supply validateFileStatusInternal
    // with the objectName and thus enable it to lookup the internally stored expected size,
    // directory status, etc., of the associated FileStatus.
    Map<Path, String[]> pathToComponents = new HashMap<>();
    if (childPathsExpectedToExist) {
      for (String expectedListedName : expectedListedNames) {
        String[] pathComponents = new String[2];
        if (listRoot) {
          pathComponents[0] = expectedListedName;
          pathComponents[1] = null;
        } else {
          pathComponents[0] = bucketName;
          pathComponents[1] = expectedListedName;
        }
        Path expectedPath =
            ghfsHelper.castAsHadoopPath(
                ghfsHelper.getPath(pathComponents[0], pathComponents[1], true));
        expectedPaths.add(expectedPath);
        pathToComponents.put(expectedPath, pathComponents);
      }
    }

    // Get list of actual paths.
    URI path = ghfsHelper.getPath(bucketName, objectNamePrefix, true);
    Path hadoopPath = ghfsHelper.castAsHadoopPath(path);
    FileStatus[] fileStatus;
    try {
      fileStatus = ghfsHelper.listStatus(hadoopPath);
    } catch (FileNotFoundException fnfe) {
      fileStatus = null;
      assertWithMessage("Hadoop path %s expected to exist", hadoopPath)
          .that(expectedToExist)
          .isFalse();
    }

    if (!ghfsFileSystemDescriptor.getScheme().equals("file")) {
      assertWithMessage("Hadoop path %s", hadoopPath)
          .that(fileStatus != null)
          .isEqualTo(expectedToExist);
    } else {
      // LocalFileSystem -> ChecksumFileSystem will return an empty array instead of null for
      // nonexistent paths.
      if (!expectedToExist && fileStatus != null) {
        assertThat(fileStatus).isEmpty();
      }
    }

    if (fileStatus != null) {
      Set<Path> actualPaths = new HashSet<>();
      for (FileStatus status : fileStatus) {
        Path actualPath = status.getPath();
        if (status.isDir()) {
          assertThat(status.getPath().getName()).isNotEmpty();
        }
        actualPaths.add(actualPath);
        String[] uriComponents = pathToComponents.get(actualPath);
        if (uriComponents != null) {
          // Only do fine-grained validation for the explicitly expected paths.
          validateFileStatusInternal(uriComponents[0], uriComponents[1], true, status);
        }
      }

      if (listRoot) {
        assertThat(actualPaths).containsAtLeastElementsIn(expectedPaths);
      } else {
        assertThat(actualPaths).containsExactlyElementsIn(expectedPaths);
      }
    }
  }

  // -----------------------------------------------------------------
  // Tests that test behavior at GHFS layer.

  /** Tests read() when invalid arguments are passed. */
  @Test
  public void testReadInvalidArgs() throws IOException {
    URI path = GoogleCloudStorageFileSystemIntegrationTest.getTempFilePath();
    Path hadoopPath = ghfsHelper.castAsHadoopPath(path);
    ghfsHelper.writeFile(hadoopPath, "file text", 1, /* overwrite= */ true);
    FSDataInputStream readStream = ghfs.open(hadoopPath);
    byte[] buffer = new byte[1];

    // Verify that normal read works.
    int numBytesRead = readStream.read(buffer, 0, buffer.length);
    assertWithMessage("Expected exactly 1 byte to be read").that(numBytesRead).isEqualTo(1);

    // Null buffer.
    testReadInvalidArgsHelper(readStream, null, 0, 1, NullPointerException.class);

    // offset < 0
    testReadInvalidArgsHelper(readStream, buffer, -1, 1, IndexOutOfBoundsException.class);

    // length < 0
    testReadInvalidArgsHelper(readStream, buffer, 0, -1, IndexOutOfBoundsException.class);

    // length > buffer.length - offset
    testReadInvalidArgsHelper(readStream, buffer, 0, 2, IndexOutOfBoundsException.class);
  }

  private void testReadInvalidArgsHelper(
      FSDataInputStream readStream,
      byte[] buffer,
      int offset,
      int length,
      Class<? extends Exception> exceptionClass) {
    Exception e = assertThrows(Exception.class, () -> readStream.read(buffer, offset, length));
    assertThat(e).isInstanceOf(exceptionClass);
  }

  /** Writes a file one byte at a time (exercises write(byte b)). */
  @Test
  public void testWrite1Byte() throws IOException {
    String text = "Hello World!";
    byte[] textBytes = text.getBytes(UTF_8);
    URI path = GoogleCloudStorageFileSystemIntegrationTest.getTempFilePath();
    Path hadoopPath = ghfsHelper.castAsHadoopPath(path);
    FSDataOutputStream writeStream = ghfs.create(hadoopPath);

    // Write one byte at a time.
    for (byte b : textBytes) {
      writeStream.write(b);
    }
    writeStream.close();

    // Read the file back and verify contents.
    String readText = ghfsHelper.readTextFile(hadoopPath, 0, textBytes.length, true);
    assertWithMessage("testWrite1Byte: write-read mismatch").that(readText).isEqualTo(text);
  }

  /** Validates delete(). */
  @Test
  @Override
  public void testDelete() throws Exception {
    deleteHelper(new HdfsBehavior());
  }

  /** Validates mkdirs(). */
  @Test
  @Override
  public void testMkdirs() throws Exception {
    mkdirsHelper(new HdfsBehavior());
  }

  /** Validates rename(). */
  @Test
  @Override
  public void testRename() throws Exception {
    renameHelper(new HdfsBehavior());
  }

  /** Validates that we can / cannot overwrite a file. */
  @Test
  public void testOverwrite() throws IOException {
    // Get a temp path and ensure that it does not already exist.
    URI path = GoogleCloudStorageFileSystemIntegrationTest.getTempFilePath();
    Path hadoopPath = ghfsHelper.castAsHadoopPath(path);
    assertThrows(FileNotFoundException.class, () -> ghfs.getFileStatus(hadoopPath));

    // Create a file.
    String text = "Hello World!";
    int numBytesWritten =
        ghfsHelper.writeFile(hadoopPath, text, /* numWrites= */ 1, /* overwrite= */ false);
    assertThat(numBytesWritten).isEqualTo(text.getBytes(UTF_8).length);

    // Try to create the same file again with overwrite == false.
    assertThrows(
        IOException.class,
        () -> ghfsHelper.writeFile(hadoopPath, text, /* numWrites= */ 1, /* overwrite= */ false));

    // Try to create the same file again with overwrite == true.
    String textToOverwrite = "World Hello!";
    ghfsHelper.writeFile(hadoopPath, textToOverwrite, /* numWrites= */ 1, /* overwrite= */ true);

    String readText = ghfsHelper.readTextFile(hadoopPath);
    assertThat(readText).isEqualTo(textToOverwrite);
  }

  @Test
  public void testConcurrentCreationWithoutOverwrite_onlyOneSucceeds() throws Exception {
    // Get a temp path and ensure that it does not already exist.
    URI path = GoogleCloudStorageFileSystemIntegrationTest.getTempFilePath();
    Path hadoopPath = ghfsHelper.castAsHadoopPath(path);
    assertThrows(FileNotFoundException.class, () -> ghfs.getFileStatus(hadoopPath));

    List<String> texts = ImmutableList.of("Hello World!", "World Hello! Long");

    ExecutorService executorService = Executors.newFixedThreadPool(2);
    List<Future<Integer>> futures =
        executorService.invokeAll(
            ImmutableList.of(
                () ->
                    ghfsHelper.writeFile(
                        hadoopPath, texts.get(0), /* numWrites= */ 1, /* overwrite= */ false),
                () ->
                    ghfsHelper.writeFile(
                        hadoopPath, texts.get(1), /* numWrites= */ 1, /* overwrite= */ false)));
    executorService.shutdown();

    assertThat(executorService.awaitTermination(1, MINUTES)).isTrue();

    // Verify at least one creation request succeeded.
    String readText = ghfsHelper.readTextFile(hadoopPath);
    assertThat(ImmutableList.of(readText)).containsAnyIn(texts);

    // One future should fail and one succeed
    for (int i = 0; i < futures.size(); i++) {
      Future<Integer> future = futures.get(i);
      String text = texts.get(i);
      if (readText.equals(text)) {
        assertThat(future.get()).isEqualTo(text.length());
      } else {
        assertThrows(ExecutionException.class, future::get);
      }
    }

    // Verify it can be overwritten by another creation.
    String text = "World!";
    ghfsHelper.writeFile(hadoopPath, text, /* numWrites= */ 1, /* overwrite= */ true);
    assertThat(ghfsHelper.readTextFile(hadoopPath)).isEqualTo("World!");
  }

  @Test
  public void testAppend() throws IOException {
    URI path = GoogleCloudStorageFileSystemIntegrationTest.getTempFilePath();
    Path hadoopPath = ghfsHelper.castAsHadoopPath(path);

    ghfsHelper.writeTextFile(path.getAuthority(), path.getPath(), "content");

    try (FSDataOutputStream fsos = ghfs.append(hadoopPath)) {
      fsos.write("_appended".getBytes(UTF_8));
    }

    assertThat(ghfsHelper.readTextFile(hadoopPath)).isEqualTo("content_appended");
  }

  /** Validates getDefaultReplication(). */
  @Test
  public void testGetDefaultReplication() throws IOException {
    assertThat(ghfs.getDefaultReplication())
        .isEqualTo(GoogleHadoopFileSystemBase.REPLICATION_FACTOR_DEFAULT);
  }

  /** Validates functionality related to getting/setting current position. */
  @Test
  public void testFilePosition() throws IOException {

    // Write an object.
    URI path = GoogleCloudStorageFileSystemIntegrationTest.getTempFilePath();
    Path hadoopPath = ghfsHelper.castAsHadoopPath(path);
    String text = "Hello World!";
    int numBytesWritten = ghfsHelper.writeFile(hadoopPath, text, 1, /* overwrite= */ false);

    // Verify that position is at 0 for a newly opened stream.
    try (FSDataInputStream readStream = ghfs.open(hadoopPath)) {
      assertThat(readStream.getPos()).isEqualTo(0);

      // Verify that position advances by 2 after reading 2 bytes.
      assertThat(readStream.read()).isEqualTo('H');
      assertThat(readStream.read()).isEqualTo('e');
      assertThat(readStream.getPos()).isEqualTo(2);

      // Verify that setting position to the same value is a no-op.
      readStream.seek(2);
      assertThat(readStream.getPos()).isEqualTo(2);
      readStream.seek(2);
      assertThat(readStream.getPos()).isEqualTo(2);

      // Verify that position can be set to a valid position.
      readStream.seek(6);
      assertThat(readStream.getPos()).isEqualTo(6);
      assertThat(readStream.read()).isEqualTo('W');

      // Verify that position can be set to end of file.
      long posEOF = numBytesWritten - 1L;
      int val;
      readStream.seek(posEOF);
      assertThat(readStream.getPos()).isEqualTo(posEOF);
      val = readStream.read();
      assertThat(val).isNotEqualTo(-1);
      val = readStream.read();
      assertThat(val).isEqualTo(-1);
      readStream.seek(0);
      assertThat(readStream.getPos()).isEqualTo(0);

      // Verify that position cannot be set to a negative position.
      // Note:
      // HDFS implementation allows seek(-1) to succeed.
      // It even sets the position to -1!
      // We cannot enable the following test till HDFS bug is fixed.
      // try {
      //   readStream.seek(-1);
      //   Assert.fail("Expected IOException");
      // } catch (IOException expected) {
      //   // Expected.
      // }

      // Verify that position cannot be set beyond end of file.
      assertThrows(IOException.class, () -> readStream.seek(numBytesWritten + 1));

      // Perform some misc checks.
      // TODO(user): Make it no longer necessary to do instanceof.
      if (ghfs instanceof GoogleHadoopFileSystemBase) {
        long someValidPosition = 2;
        assertThat(readStream.seekToNewSource(someValidPosition)).isFalse();
        assertThat(readStream.markSupported()).isFalse();
      }
    }
  }

  /**
   * More comprehensive testing of various "seek" calls backwards and forwards and around the edge
   * cases related to buffer sizes.
   */
  @Test
  public void testFilePositionInDepthSeeks() throws IOException {
    // Write an object.
    URI path = GoogleCloudStorageFileSystemIntegrationTest.getTempFilePath();
    Path hadoopPath = ghfsHelper.castAsHadoopPath(path);

    int bufferSize = 8 * 1024 * 1024;

    byte[] testBytes = new byte[bufferSize * 3];
    // The value of each byte should be each to its integer index squared, cast as a byte.
    for (int i = 0; i < testBytes.length; ++i) {
      testBytes[i] = (byte) (i * i);
    }
    int numBytesWritten = ghfsHelper.writeFile(hadoopPath, testBytes, 1, /* overwrite= */ false);
    assertThat(numBytesWritten).isEqualTo(testBytes.length);

    try (FSDataInputStream readStream = ghfs.open(hadoopPath, bufferSize)) {
      assertThat(readStream.getPos()).isEqualTo(0);
      assertThat((byte) readStream.read()).isEqualTo(testBytes[0]);
      assertThat(readStream.getPos()).isEqualTo(1);
      assertThat((byte) readStream.read()).isEqualTo(testBytes[1]);
      assertThat(readStream.getPos()).isEqualTo(2);

      // Seek backwards after reads got us to the current position.
      readStream.seek(0);
      assertThat(readStream.getPos()).isEqualTo(0);
      assertThat((byte) readStream.read()).isEqualTo(testBytes[0]);
      assertThat(readStream.getPos()).isEqualTo(1);
      assertThat((byte) readStream.read()).isEqualTo(testBytes[1]);
      assertThat(readStream.getPos()).isEqualTo(2);

      // Seek to same position, should be no-op, data should still be right.
      readStream.seek(2);
      assertThat(readStream.getPos()).isEqualTo(2);
      assertThat((byte) readStream.read()).isEqualTo(testBytes[2]);
      assertThat(readStream.getPos()).isEqualTo(3);

      // Seek farther, but within the read buffersize.
      int midPos = bufferSize / 2;
      readStream.seek(midPos);
      assertThat(readStream.getPos()).isEqualTo(midPos);
      assertThat((byte) readStream.read()).isEqualTo(testBytes[midPos]);

      // Seek backwards after we got here from some seeking, seek close to but not equal to
      // the beginning.
      readStream.seek(42);
      assertThat(readStream.getPos()).isEqualTo(42);
      assertThat((byte) readStream.read()).isEqualTo(testBytes[42]);

      // Seek to right before the end of the internal buffer.
      int edgePos = bufferSize - 1;
      readStream.seek(edgePos);
      assertThat(readStream.getPos()).isEqualTo(edgePos);
      assertThat((byte) readStream.read()).isEqualTo(testBytes[edgePos]);

      // This read should put us over the buffer's limit and require a new read from the underlying
      // stream.
      assertThat(readStream.getPos()).isEqualTo(edgePos + 1);
      assertThat((byte) readStream.read()).isEqualTo(testBytes[edgePos + 1]);

      // Seek back to the edge and this time seek forward.
      readStream.seek(edgePos);
      assertThat(readStream.getPos()).isEqualTo(edgePos);
      readStream.seek(edgePos + 1);
      assertThat(readStream.getPos()).isEqualTo(edgePos + 1);
      assertThat((byte) readStream.read()).isEqualTo(testBytes[edgePos + 1]);

      // Seek into buffer 2, then seek a bit further into it.
      int bufferTwoStart = bufferSize * 2;
      readStream.seek(bufferTwoStart);
      assertThat(readStream.getPos()).isEqualTo(bufferTwoStart);
      assertThat((byte) readStream.read()).isEqualTo(testBytes[bufferTwoStart]);
      readStream.seek(bufferTwoStart + 42);
      assertThat(readStream.getPos()).isEqualTo(bufferTwoStart + 42);
      assertThat((byte) readStream.read()).isEqualTo(testBytes[bufferTwoStart + 42]);

      // Seek backwards in-place inside buffer 2.
      readStream.seek(bufferTwoStart);
      assertThat(readStream.getPos()).isEqualTo(bufferTwoStart);
      assertThat((byte) readStream.read()).isEqualTo(testBytes[bufferTwoStart]);

      // Seek backwards by one buffer, but not all the way back to buffer 0.
      int bufferOneInternal = bufferSize + 42;
      readStream.seek(bufferOneInternal);
      assertThat(readStream.getPos()).isEqualTo(bufferOneInternal);
      assertThat((byte) readStream.read()).isEqualTo(testBytes[bufferOneInternal]);

      // Seek to the very beginning again and then seek to the very end.
      readStream.seek(0);
      assertThat(readStream.getPos()).isEqualTo(0);
      assertThat((byte) readStream.read()).isEqualTo(testBytes[0]);
      assertThat(readStream.getPos()).isEqualTo(1);
      readStream.seek(testBytes.length - 1);
      assertThat((byte) readStream.read()).isEqualTo(testBytes[testBytes.length - 1]);
      assertThat(readStream.getPos()).isEqualTo(testBytes.length);
    }
  }

  /**
   * Validates when paths already contain a pre-escaped substring, e.g. file:///foo%3Abar/baz, that
   * the FileSystem doesn't accidentally unescape it along the way, e.g. translating into
   * file:///foo:bar/baz.
   */
  @Test
  public void testPreemptivelyEscapedPaths() throws IOException {
    URI parentUri = GoogleCloudStorageFileSystemIntegrationTest.getTempFilePath();
    Path parentPath = ghfsHelper.castAsHadoopPath(parentUri);
    Path escapedPath = new Path(parentPath, new Path("foo%3Abar"));

    ghfsHelper.writeFile(escapedPath, "foo", 1, /* overwrite= */ true);
    assertThat(ghfs.exists(escapedPath)).isTrue();

    FileStatus status = ghfs.getFileStatus(escapedPath);
    assertThat(status.getPath()).isEqualTo(escapedPath);

    // Cleanup.
    assertThat(ghfs.delete(parentPath, true)).isTrue();
  }

  /** Contains data needed for testing the setWorkingDirectory() operation. */
  static class WorkingDirData {

    // Path passed to setWorkingDirectory().
    Path path;

    // Expected working directory after calling setWorkingDirectory().
    // null == no change to working directory expected.
    Path expectedPath;

    /**
     * Constructs an instance of WorkingDirData.
     *
     * <p>The given path and expectedPath are used without further modification. The caller decides
     * whether to pass absolute or relative paths.
     */
    private WorkingDirData(Path path, Path expectedPath) {
      this.path = path;
      this.expectedPath = expectedPath;
    }

    /**
     * Constructs an instance of WorkingDirData.
     *
     * <p>The given objectName is converted to an absolute path by combining it with the default
     * test bucket. The resulting path is passed to setWorkingDirectory(). Similarly the
     * expectedObjectName is also converted to an absolute path.
     */
    static WorkingDirData absolute(
        HadoopFileSystemIntegrationHelper ghfsHelper,
        String objectName,
        String expectedObjectName) {
      return new WorkingDirData(
          ghfsHelper.createSchemeCompatibleHadoopPath(sharedBucketName1, objectName),
          ghfsHelper.createSchemeCompatibleHadoopPath(sharedBucketName1, expectedObjectName));
    }

    /**
     * Constructs an instance of WorkingDirData.
     *
     * <p>The given objectName is converted to an absolute path by combining it with the default
     * test bucket. The resulting path is passed to setWorkingDirectory().
     */
    static WorkingDirData absolute(
        HadoopFileSystemIntegrationHelper ghfsHelper, String objectName) {
      return new WorkingDirData(
          ghfsHelper.createSchemeCompatibleHadoopPath(sharedBucketName1, objectName), null);
    }

    /**
     * Constructs an instance of WorkingDirData.
     *
     * <p>The given path and expectedPath are used without further modification. The caller decides
     * whether to pass absolute or relative paths.
     */
    static WorkingDirData any(Path path, Path expectedPath) {
      return new WorkingDirData(path, expectedPath);
    }
  }

  /**
   * Helper for creating the necessary objects for testing working directory settings, returns a
   * list of WorkingDirData where each element represents a different test condition.
   */
  protected List<WorkingDirData> setUpWorkingDirectoryTest() throws Exception {
    // Objects created for this test.
    String[] objectNames = {
      "f1", "d0/", "d1/f1", "d1/d11/f1",
    };

    // -------------------------------------------------------
    // Create test objects.
    ghfsHelper.clearBucket(sharedBucketName1);
    ghfsHelper.createObjectsWithSubdirs(sharedBucketName1, objectNames);

    // -------------------------------------------------------
    // Initialize test data.
    List<WorkingDirData> wddList = new ArrayList<>();

    // Set working directory to root.
    Path rootPath = ghfsFileSystemDescriptor.getFileSystemRoot();
    wddList.add(WorkingDirData.any(rootPath, rootPath));

    // Set working directory to an existing directory (empty).
    wddList.add(WorkingDirData.absolute(ghfsHelper, "d0/", "d0/"));

    // Set working directory to an existing directory (non-empty).
    wddList.add(WorkingDirData.absolute(ghfsHelper, "d1/", "d1/"));

    // Set working directory to an existing directory (multi-level).
    wddList.add(WorkingDirData.absolute(ghfsHelper, "d1/d11/", "d1/d11/"));

    // Set working directory to an existing directory (bucket).
    wddList.add(WorkingDirData.absolute(ghfsHelper, null, null));

    return wddList;
  }

  /** Validates setWorkingDirectory() and getWorkingDirectory(). */
  @Test
  public void testWorkingDirectory() throws Exception {
    List<WorkingDirData> wddList = setUpWorkingDirectoryTest();

    // -------------------------------------------------------
    // Call setWorkingDirectory() for each path and verify the expected behavior.
    for (WorkingDirData wdd : wddList) {
      Path path = wdd.path;
      Path expectedWorkingDir = wdd.expectedPath;
      Path currentWorkingDir = ghfs.getWorkingDirectory();
      ghfs.setWorkingDirectory(path);
      Path newWorkingDir = ghfs.getWorkingDirectory();
      if (expectedWorkingDir != null) {
        assertThat(newWorkingDir).isEqualTo(expectedWorkingDir);
      } else {
        assertThat(newWorkingDir).isEqualTo(currentWorkingDir);
      }
    }
  }

  @Test
  public void testReadToEOFAndRewind() throws IOException {
    URI path = GoogleCloudStorageFileSystemIntegrationTest.getTempFilePath();

    Path hadoopPath = ghfsHelper.castAsHadoopPath(path);
    byte[] byteBuffer = new byte[1024];
    for (int i = 0; i < byteBuffer.length; i++) {
      byteBuffer[i] = (byte) (i % 255);
    }
    ghfsHelper.writeFile(hadoopPath, byteBuffer, 1, /* overwrite= */ false);
    try (FSDataInputStream input = ghfs.open(hadoopPath)) {
      byte[] readBuffer1 = new byte[512];
      input.seek(511);
      assertThat(input.read(readBuffer1, 0, 512)).isEqualTo(512);
      input.seek(0);

      input.seek(511);
      assertThat(input.read(readBuffer1, 0, 512)).isEqualTo(512);
    } finally {
      ghfs.delete(hadoopPath);
    }
  }

  @Test
  public void testInputStreamReadIOStatistics() throws IOException {

    // Write an object.
    URI path = GoogleCloudStorageFileSystemIntegrationTest.getTempFilePath();
    Path hadoopPath = ghfsHelper.castAsHadoopPath(path);
    String text = "Hello World!";
    int numBytesWritten = ghfsHelper.writeFile(hadoopPath, text, 1, /* overwrite= */ false);

    try (FSDataInputStream readStream = ghfs.open(hadoopPath)) {

      //  Check the statistics of method read().
      readStream.read();
<<<<<<< HEAD
      assertThat(readStream.getIOStatistics().counters().get("stream_read_operations"))
          .isEqualTo(1);

      assertThat(readStream.getIOStatistics().counters().get("stream_read_bytes")).isEqualTo(1);
=======
      assertThat(readStream.getIOStatistics().counters().get(STREAM_READ_OPERATIONS.getSymbol()))
          .isEqualTo(1);

      assertThat(readStream.getIOStatistics().counters().get(STREAM_READ_BYTES.getSymbol()))
          .isEqualTo(1);
>>>>>>> cbd2747d

      // Check the statistics of method read(buf, off, len)
      byte[] readbuffer = new byte[1];
      readStream.read(readbuffer, 0, 1);
<<<<<<< HEAD
      assertThat(readStream.getIOStatistics().counters().get("stream_read_operations"))
          .isEqualTo(2);
      assertThat(readStream.getIOStatistics().counters().get("stream_read_total_bytes"))
          .isEqualTo(2);
      assertThat(readStream.getIOStatistics().counters().get("stream_read_bytes")).isEqualTo(2);
=======
      assertThat(readStream.getIOStatistics().counters().get(STREAM_READ_OPERATIONS.getSymbol()))
          .isEqualTo(2);
      assertThat(readStream.getIOStatistics().counters().get(STREAM_READ_TOTAL_BYTES.getSymbol()))
          .isEqualTo(2);
      assertThat(readStream.getIOStatistics().counters().get(STREAM_READ_BYTES.getSymbol()))
          .isEqualTo(2);
>>>>>>> cbd2747d

      // Check the statistics of method read(pos, buf, off, len)
      byte[] readbuffer1 = new byte[2];
      readStream.read(2, readbuffer1, 0, 2);
<<<<<<< HEAD
      assertThat(readStream.getIOStatistics().counters().get("stream_read_operations"))
          .isEqualTo(4);
      assertThat(readStream.getIOStatistics().counters().get("stream_read_total_bytes"))
          .isEqualTo(6);
      assertThat(readStream.getIOStatistics().counters().get("stream_read_bytes")).isEqualTo(6);
=======
      assertThat(readStream.getIOStatistics().counters().get(STREAM_READ_OPERATIONS.getSymbol()))
          .isEqualTo(4);
      assertThat(readStream.getIOStatistics().counters().get(STREAM_READ_TOTAL_BYTES.getSymbol()))
          .isEqualTo(6);
      assertThat(readStream.getIOStatistics().counters().get(STREAM_READ_BYTES.getSymbol()))
          .isEqualTo(6);
>>>>>>> cbd2747d

      // Check the  statistics of read Exception
      readStream.close();
    }
<<<<<<< HEAD

    // Check the statistics related to seek() method.
    try (FSDataInputStream readStream = ghfs.open(hadoopPath)) {
      // Check the statistics related to Forward seek operations.
      readStream.seek(7);
      assertThat(readStream.getIOStatistics().counters().get("stream_read_seek_forward_operations"))
          .isEqualTo(1);
      assertThat(readStream.getIOStatistics().counters().get("stream_read_seek_bytes_skipped"))
          .isEqualTo(7);

      // Check the statistics related to Forward seek operations.
      readStream.seek(5);
      assertThat(
              readStream.getIOStatistics().counters().get("stream_read_seek_backward_operations"))
          .isEqualTo(1);
      assertThat(readStream.getIOStatistics().counters().get("stream_read_bytes_backwards_on_seek"))
          .isEqualTo(2);

      // Check the statistics related to seek operations.
      assertThat(readStream.getIOStatistics().counters().get("stream_read_seek_operations"))
          .isEqualTo(2);

      readStream.close();
    }
=======
>>>>>>> cbd2747d
  }

  @Test
  public void testInputStreamSeekIOStatistics() throws IOException {

    // Write an object.
    URI path = GoogleCloudStorageFileSystemIntegrationTest.getTempFilePath();
    Path hadoopPath = ghfsHelper.castAsHadoopPath(path);
    String text = "Hello World!";

    int numBytesWritten = ghfsHelper.writeFile(hadoopPath, text, 1, /* overwrite= */ false);

    // Check the statistics related to seek() method.
    try (FSDataInputStream readStream = ghfs.open(hadoopPath)) {
      // Check the statistics related to Forward seek operations.
      readStream.seek(7);
<<<<<<< HEAD
      assertThat(readStream.getIOStatistics().counters().get("stream_read_seek_forward_operations"))
          .isEqualTo(1);
      assertThat(readStream.getIOStatistics().counters().get("stream_read_seek_bytes_skipped"))
=======
      assertThat(
              readStream
                  .getIOStatistics()
                  .counters()
                  .get(STREAM_READ_SEEK_FORWARD_OPERATIONS.getSymbol()))
          .isEqualTo(1);
      assertThat(
              readStream
                  .getIOStatistics()
                  .counters()
                  .get(STREAM_READ_SEEK_BYTES_SKIPPED.getSymbol()))
>>>>>>> cbd2747d
          .isEqualTo(7);

      // Check the statistics related to Forward seek operations.
      readStream.seek(5);
      assertThat(
<<<<<<< HEAD
              readStream.getIOStatistics().counters().get("stream_read_seek_backward_operations"))
          .isEqualTo(1);
      assertThat(readStream.getIOStatistics().counters().get("stream_read_bytes_backwards_on_seek"))
          .isEqualTo(2);

      // Check the statistics related to seek operations.
      assertThat(readStream.getIOStatistics().counters().get("stream_read_seek_operations"))
          .isEqualTo(2);

      readStream.close();

      assertThat(readStream.getIOStatistics().counters().get("stream_read_close_operations"))
=======
              readStream
                  .getIOStatistics()
                  .counters()
                  .get(STREAM_READ_SEEK_BACKWARD_OPERATIONS.getSymbol()))
          .isEqualTo(1);
      assertThat(
              readStream
                  .getIOStatistics()
                  .counters()
                  .get(STREAM_READ_SEEK_BYTES_BACKWARDS.getSymbol()))
          .isEqualTo(2);

      // Check the statistics related to seek operations.
      assertThat(
              readStream.getIOStatistics().counters().get(STREAM_READ_SEEK_OPERATIONS.getSymbol()))
          .isEqualTo(2);
      readStream.close();

      assertThat(
              readStream.getIOStatistics().counters().get(STREAM_READ_CLOSE_OPERATIONS.getSymbol()))
>>>>>>> cbd2747d
          .isEqualTo(1);
    }
  }

  @Test
  public void testOutputStreamIOStatistics() throws IOException {
    URI path = GoogleCloudStorageFileSystemIntegrationTest.getTempFilePath();
    Path hadoopPath = ghfsHelper.castAsHadoopPath(path);

    // Check the IOstatistics of write operation
    try (FSDataOutputStream fsos = ghfs.create(hadoopPath)) {
      fsos.write("Created a file to test statistics".getBytes(UTF_8));
      fsos.close();
<<<<<<< HEAD
      assertThat(fsos.getIOStatistics().counters().get("stream_write_bytes")).isEqualTo(33);
=======
      assertThat(fsos.getIOStatistics().counters().get(STREAM_WRITE_BYTES.getSymbol()))
          .isEqualTo(33);
>>>>>>> cbd2747d
    }

    assertThat(ghfs.delete(hadoopPath)).isTrue();
  }

  // -----------------------------------------------------------------
  // Inherited tests that we suppress because they do not make sense
  // in the context of this layer.
  // -----------------------------------------------------------------

  @Override
  public void testGetFileInfos() {}

  @Override
  public void testFileCreationSetsAttributes() {}

  @Override
  public void renameDirectoryShouldCopyMarkerFilesLast() {}

  @Override
  public void testComposeSuccess() {}

  @Override
  public void read_failure_ifObjectWasModifiedDuringRead() {}
}<|MERGE_RESOLUTION|>--- conflicted
+++ resolved
@@ -792,106 +792,51 @@
 
       //  Check the statistics of method read().
       readStream.read();
-<<<<<<< HEAD
-      assertThat(readStream.getIOStatistics().counters().get("stream_read_operations"))
-          .isEqualTo(1);
-
-      assertThat(readStream.getIOStatistics().counters().get("stream_read_bytes")).isEqualTo(1);
-=======
       assertThat(readStream.getIOStatistics().counters().get(STREAM_READ_OPERATIONS.getSymbol()))
           .isEqualTo(1);
 
       assertThat(readStream.getIOStatistics().counters().get(STREAM_READ_BYTES.getSymbol()))
           .isEqualTo(1);
->>>>>>> cbd2747d
 
       // Check the statistics of method read(buf, off, len)
       byte[] readbuffer = new byte[1];
       readStream.read(readbuffer, 0, 1);
-<<<<<<< HEAD
-      assertThat(readStream.getIOStatistics().counters().get("stream_read_operations"))
-          .isEqualTo(2);
-      assertThat(readStream.getIOStatistics().counters().get("stream_read_total_bytes"))
-          .isEqualTo(2);
-      assertThat(readStream.getIOStatistics().counters().get("stream_read_bytes")).isEqualTo(2);
-=======
       assertThat(readStream.getIOStatistics().counters().get(STREAM_READ_OPERATIONS.getSymbol()))
           .isEqualTo(2);
       assertThat(readStream.getIOStatistics().counters().get(STREAM_READ_TOTAL_BYTES.getSymbol()))
           .isEqualTo(2);
       assertThat(readStream.getIOStatistics().counters().get(STREAM_READ_BYTES.getSymbol()))
           .isEqualTo(2);
->>>>>>> cbd2747d
 
       // Check the statistics of method read(pos, buf, off, len)
       byte[] readbuffer1 = new byte[2];
       readStream.read(2, readbuffer1, 0, 2);
-<<<<<<< HEAD
-      assertThat(readStream.getIOStatistics().counters().get("stream_read_operations"))
-          .isEqualTo(4);
-      assertThat(readStream.getIOStatistics().counters().get("stream_read_total_bytes"))
-          .isEqualTo(6);
-      assertThat(readStream.getIOStatistics().counters().get("stream_read_bytes")).isEqualTo(6);
-=======
       assertThat(readStream.getIOStatistics().counters().get(STREAM_READ_OPERATIONS.getSymbol()))
           .isEqualTo(4);
       assertThat(readStream.getIOStatistics().counters().get(STREAM_READ_TOTAL_BYTES.getSymbol()))
           .isEqualTo(6);
       assertThat(readStream.getIOStatistics().counters().get(STREAM_READ_BYTES.getSymbol()))
           .isEqualTo(6);
->>>>>>> cbd2747d
 
       // Check the  statistics of read Exception
       readStream.close();
     }
-<<<<<<< HEAD
+  }
+
+  @Test
+  public void testInputStreamSeekIOStatistics() throws IOException {
+
+    // Write an object.
+    URI path = GoogleCloudStorageFileSystemIntegrationTest.getTempFilePath();
+    Path hadoopPath = ghfsHelper.castAsHadoopPath(path);
+    String text = "Hello World!";
+
+    int numBytesWritten = ghfsHelper.writeFile(hadoopPath, text, 1, /* overwrite= */ false);
 
     // Check the statistics related to seek() method.
     try (FSDataInputStream readStream = ghfs.open(hadoopPath)) {
       // Check the statistics related to Forward seek operations.
       readStream.seek(7);
-      assertThat(readStream.getIOStatistics().counters().get("stream_read_seek_forward_operations"))
-          .isEqualTo(1);
-      assertThat(readStream.getIOStatistics().counters().get("stream_read_seek_bytes_skipped"))
-          .isEqualTo(7);
-
-      // Check the statistics related to Forward seek operations.
-      readStream.seek(5);
-      assertThat(
-              readStream.getIOStatistics().counters().get("stream_read_seek_backward_operations"))
-          .isEqualTo(1);
-      assertThat(readStream.getIOStatistics().counters().get("stream_read_bytes_backwards_on_seek"))
-          .isEqualTo(2);
-
-      // Check the statistics related to seek operations.
-      assertThat(readStream.getIOStatistics().counters().get("stream_read_seek_operations"))
-          .isEqualTo(2);
-
-      readStream.close();
-    }
-=======
->>>>>>> cbd2747d
-  }
-
-  @Test
-  public void testInputStreamSeekIOStatistics() throws IOException {
-
-    // Write an object.
-    URI path = GoogleCloudStorageFileSystemIntegrationTest.getTempFilePath();
-    Path hadoopPath = ghfsHelper.castAsHadoopPath(path);
-    String text = "Hello World!";
-
-    int numBytesWritten = ghfsHelper.writeFile(hadoopPath, text, 1, /* overwrite= */ false);
-
-    // Check the statistics related to seek() method.
-    try (FSDataInputStream readStream = ghfs.open(hadoopPath)) {
-      // Check the statistics related to Forward seek operations.
-      readStream.seek(7);
-<<<<<<< HEAD
-      assertThat(readStream.getIOStatistics().counters().get("stream_read_seek_forward_operations"))
-          .isEqualTo(1);
-      assertThat(readStream.getIOStatistics().counters().get("stream_read_seek_bytes_skipped"))
-=======
       assertThat(
               readStream
                   .getIOStatistics()
@@ -903,26 +848,11 @@
                   .getIOStatistics()
                   .counters()
                   .get(STREAM_READ_SEEK_BYTES_SKIPPED.getSymbol()))
->>>>>>> cbd2747d
           .isEqualTo(7);
 
       // Check the statistics related to Forward seek operations.
       readStream.seek(5);
       assertThat(
-<<<<<<< HEAD
-              readStream.getIOStatistics().counters().get("stream_read_seek_backward_operations"))
-          .isEqualTo(1);
-      assertThat(readStream.getIOStatistics().counters().get("stream_read_bytes_backwards_on_seek"))
-          .isEqualTo(2);
-
-      // Check the statistics related to seek operations.
-      assertThat(readStream.getIOStatistics().counters().get("stream_read_seek_operations"))
-          .isEqualTo(2);
-
-      readStream.close();
-
-      assertThat(readStream.getIOStatistics().counters().get("stream_read_close_operations"))
-=======
               readStream
                   .getIOStatistics()
                   .counters()
@@ -943,7 +873,6 @@
 
       assertThat(
               readStream.getIOStatistics().counters().get(STREAM_READ_CLOSE_OPERATIONS.getSymbol()))
->>>>>>> cbd2747d
           .isEqualTo(1);
     }
   }
@@ -957,12 +886,8 @@
     try (FSDataOutputStream fsos = ghfs.create(hadoopPath)) {
       fsos.write("Created a file to test statistics".getBytes(UTF_8));
       fsos.close();
-<<<<<<< HEAD
-      assertThat(fsos.getIOStatistics().counters().get("stream_write_bytes")).isEqualTo(33);
-=======
       assertThat(fsos.getIOStatistics().counters().get(STREAM_WRITE_BYTES.getSymbol()))
           .isEqualTo(33);
->>>>>>> cbd2747d
     }
 
     assertThat(ghfs.delete(hadoopPath)).isTrue();
