/*
 * Copyright 2016 Google Inc. All Rights Reserved.
 *
 *  Licensed under the Apache License, Version 2.0 (the "License"); you may not use this file except
 * in compliance with the License. You may obtain a copy of the License at
 *
 *  http://www.apache.org/licenses/LICENSE-2.0
 *
 *  Unless required by applicable law or agreed to in writing, software distributed under the
 * License is distributed on an "AS IS" BASIS, WITHOUT WARRANTIES OR CONDITIONS OF ANY KIND, either
 * express or implied. See the License for the specific language governing permissions and
 * limitations under the License.
 */

package com.google.cloud.hadoop.fs.gcs;

import static com.google.cloud.hadoop.fs.gcs.GhfsStatistic.INVOCATION_HFLUSH;
import static com.google.cloud.hadoop.fs.gcs.GoogleHadoopFileSystemConfiguration.GCS_OUTPUT_STREAM_SYNC_MIN_INTERVAL_MS;
import static com.google.cloud.hadoop.fs.gcs.GoogleHadoopFileSystemConfiguration.GCS_OUTPUT_STREAM_TYPE;
import static com.google.common.truth.Truth.assertThat;
import static org.junit.Assert.assertThrows;
import static org.mockito.ArgumentMatchers.any;
import static org.mockito.Mockito.times;
import static org.mockito.Mockito.verify;
import static org.mockito.Mockito.verifyNoMoreInteractions;
import static org.mockito.Mockito.when;

import com.google.cloud.hadoop.fs.gcs.GoogleHadoopFileSystemBase.OutputStreamType;
import com.google.cloud.hadoop.gcsio.CreateFileOptions;
import com.google.common.util.concurrent.Futures;
import java.io.ByteArrayOutputStream;
import java.io.IOException;
import java.nio.channels.ClosedChannelException;
import java.time.Duration;
import java.util.Random;
import java.util.concurrent.Callable;
import java.util.concurrent.ExecutionException;
import java.util.concurrent.ExecutorService;
import org.apache.hadoop.fs.FSDataInputStream;
import org.apache.hadoop.fs.FSDataOutputStream;
import org.apache.hadoop.fs.FileStatus;
import org.apache.hadoop.fs.FileSystem;
import org.apache.hadoop.fs.Path;
import org.junit.After;
import org.junit.Before;
import org.junit.Test;
import org.junit.runner.RunWith;
import org.junit.runners.JUnit4;
import org.mockito.Mock;
import org.mockito.MockitoAnnotations;

/** Unittests for fine-grained edge cases in GoogleHadoopSyncableOutputStream. */
@RunWith(JUnit4.class)
public class GoogleHadoopSyncableOutputStreamTest {
  @Mock private ExecutorService mockExecutorService;

  private GoogleHadoopFileSystemBase ghfs;

  @Before
  public void setUp() throws IOException {
    MockitoAnnotations.initMocks(this);

    ghfs = GoogleHadoopFileSystemTestHelper.createInMemoryGoogleHadoopFileSystem();
    ghfs.getConf().setEnum(GCS_OUTPUT_STREAM_TYPE.getKey(), OutputStreamType.SYNCABLE_COMPOSITE);
  }

  @After
  public void tearDown() throws IOException {
    ghfs.close();

    verifyNoMoreInteractions(mockExecutorService);
  }

  @Test
  public void testEndToEndHsync() throws Exception {
    Path objectPath = new Path(ghfs.getFileSystemRoot(), "dir/object.txt");
    FSDataOutputStream fout = ghfs.create(objectPath);

    byte[] data1 = new byte[] {0x0f, 0x0e, 0x0e, 0x0d};
    byte[] data2 = new byte[] {0x0b, 0x0e, 0x0e, 0x0f};
    byte[] data3 = new byte[] {0x04, 0x02};
    byte[] data1Read = new byte[4];
    byte[] data2Read = new byte[4];
    byte[] data3Read = new byte[2];

    fout.write(data1, 0, data1.length);
    fout.hsync();

    assertThat(ghfs.getFileStatus(objectPath).getLen()).isEqualTo(4);
    FSDataInputStream fin = ghfs.open(objectPath);
    fin.read(data1Read);
    fin.close();
    assertThat(data1Read).isEqualTo(data1);

    fout.write(data2, 0, data2.length);
    fout.hsync();

    assertThat(ghfs.getFileStatus(objectPath).getLen()).isEqualTo(8);
    fin = ghfs.open(objectPath);
    fin.read(data1Read);
    fin.read(data2Read);
    fin.close();
    assertThat(data1Read).isEqualTo(data1);
    assertThat(data2Read).isEqualTo(data2);

    fout.write(data3, 0, data3.length);
    fout.close();

    assertThat(ghfs.getFileStatus(objectPath).getLen()).isEqualTo(10);
    fin = ghfs.open(objectPath);
    fin.read(data1Read);
    fin.read(data2Read);
    fin.read(data3Read);
    fin.close();
    assertThat(data1Read).isEqualTo(data1);
    assertThat(data2Read).isEqualTo(data2);
    assertThat(data3Read).isEqualTo(data3);
  }

  @Test
  public void testExceptionOnDelete() throws IOException {
    Path objectPath = new Path(ghfs.getFileSystemRoot(), "dir/object2.txt");
    GoogleHadoopSyncableOutputStream fout =
        new GoogleHadoopSyncableOutputStream(
            ghfs,
            ghfs.getGcsPath(objectPath),
            new FileSystem.Statistics(ghfs.getScheme()),
            CreateFileOptions.DEFAULT_OVERWRITE,
            SyncableOutputStreamOptions.DEFAULT,
            mockExecutorService);

    IOException fakeIoException = new IOException("fake io exception");
    when(mockExecutorService.submit(any(Callable.class)))
        .thenReturn(Futures.immediateFailedFuture(new ExecutionException(fakeIoException)));

    byte[] data1 = new byte[] {0x0f, 0x0e, 0x0e, 0x0d};
    byte[] data2 = new byte[] {0x0b, 0x0e, 0x0e, 0x0f};

    fout.write(data1, 0, data1.length);
    fout.sync(); // This one commits straight into destination.
    fout.write(data2, 0, data2.length);
    fout.sync(); // This one enqueues the delete, but doesn't propagate exception yet.

    verify(mockExecutorService).submit(any(Callable.class));

    IOException thrown = assertThrows(IOException.class, fout::close);
    assertThat(thrown).hasCauseThat().hasMessageThat().contains(fakeIoException.getMessage());

    verify(mockExecutorService, times(2)).submit(any(Callable.class));
  }

  @Test
  public void testCloseTwice() throws IOException {
    Path objectPath = new Path(ghfs.getFileSystemRoot(), "dir/object.txt");
    FSDataOutputStream fout = ghfs.create(objectPath);
    fout.close();
    fout.close(); // Fine to close twice.
  }

  @Test
  public void testWrite1AfterClose() throws IOException {
    Path objectPath = new Path(ghfs.getFileSystemRoot(), "dir/object.txt");
    FSDataOutputStream fout = ghfs.create(objectPath);

    fout.close();
    assertThrows(ClosedChannelException.class, () -> fout.write(42));
  }

  @Test
  public void testWriteAfterClose() throws IOException {
    Path objectPath = new Path(ghfs.getFileSystemRoot(), "dir/object.txt");
    FSDataOutputStream fout = ghfs.create(objectPath);
    fout.close();

    assertThrows(ClosedChannelException.class, () -> fout.write(new byte[] {0x01}, 0, 1));
  }

  @Test
  public void testSyncAfterClose() throws IOException {
    Path objectPath = new Path(ghfs.getFileSystemRoot(), "dir/object.txt");
    FSDataOutputStream fout = ghfs.create(objectPath);
    fout.close();

    assertThrows(ClosedChannelException.class, fout::hsync);
  }

  @Test
  public void testSyncComposite_withLargeNumberOfComposeComponents() throws Exception {
    Path objectPath = new Path(ghfs.getFileSystemRoot(), "dir/object.txt");

    // number of compose components should be greater than 1024 (previous limit for GCS compose API)
    byte[] expected = new byte[1536];
    new Random().nextBytes(expected);

    try (FSDataOutputStream fout = ghfs.create(objectPath)) {
      for (int i = 0; i < expected.length; ++i) {
        fout.write(expected, i, 1);
        fout.hsync();
      }
    }

    assertThat(readFile(objectPath)).isEqualTo(expected);
  }

  @Test
  public void hflush_rateLimited_writesEverything() throws Exception {
    ghfs.getConf().setEnum(GCS_OUTPUT_STREAM_TYPE.getKey(), OutputStreamType.FLUSHABLE_COMPOSITE);
    ghfs.getConf()
        .setLong(GCS_OUTPUT_STREAM_SYNC_MIN_INTERVAL_MS.getKey(), Duration.ofDays(1).toMillis());

    Path objectPath = new Path(ghfs.getFileSystemRoot(), "hflush_rateLimited_writesEverything.bin");

    byte[] testData = new byte[100];
    new Random().nextBytes(testData);

    try (FSDataOutputStream out = ghfs.create(objectPath)) {
      for (byte testDataByte : testData) {
        out.write(testDataByte);
        out.hflush();

        // Validate partly composed data always just contain the first byte because only the
        // first hflush() succeeds and all subsequent hflush() calls should be rate limited.
        assertThat(ghfs.getFileStatus(objectPath).getLen()).isEqualTo(1);
        assertThat(readFile(objectPath)).isEqualTo(new byte[] {testData[0]});
      }
    }

    // Assert that data was fully written after close
    assertThat(ghfs.getFileStatus(objectPath).getLen()).isEqualTo(testData.length);
    assertThat(readFile(objectPath)).isEqualTo(testData);
  }

  @Test
  public void testWriteStatistics() throws IOException {
    Path objectPath = new Path(ghfs.getFileSystemRoot(), "dir/object2.txt");
    FileSystem.Statistics statistics = new FileSystem.Statistics(ghfs.getScheme());
    GoogleHadoopSyncableOutputStream fout =
        new GoogleHadoopSyncableOutputStream(
            ghfs,
            ghfs.getGcsPath(objectPath),
            statistics,
            CreateFileOptions.DEFAULT_OVERWRITE,
            SyncableOutputStreamOptions.DEFAULT,
            mockExecutorService);

    byte[] data1 = new byte[] {0x0f, 0x0e, 0x0e, 0x0d};
    byte[] data2 = new byte[] {0x0b, 0x0d, 0x0e, 0x0e, 0x0f};

    fout.write(data1, 0, data1.length);
    fout.sync();
    assertThat(statistics.getBytesWritten()).isEqualTo(4);
    assertThat(statistics.getWriteOps()).isEqualTo(1);
    fout.write(data2, 0, data2.length);
    fout.sync();
    assertThat(statistics.getBytesWritten()).isEqualTo(9);
    assertThat(statistics.getWriteOps()).isEqualTo(2);

    verify(mockExecutorService).submit(any(Callable.class));
  }

  @Test
  public void testStatistics() throws IOException {
    Path objectPath = new Path(ghfs.getFileSystemRoot(), "dir/object2.txt");
    FileSystem.Statistics statistics = new FileSystem.Statistics(ghfs.getScheme());
    GoogleHadoopSyncableOutputStream fout =
        new GoogleHadoopSyncableOutputStream(
            ghfs,
            ghfs.getGcsPath(objectPath),
            statistics,
            CreateFileOptions.DEFAULT_OVERWRITE,
            SyncableOutputStreamOptions.DEFAULT,
            mockExecutorService);

    byte[] data1 = new byte[] {0x0f, 0x0e, 0x0e, 0x0d};
    byte[] data2 = new byte[] {0x0b, 0x0d, 0x0e, 0x0e, 0x0f};

    fout.write(data1, 0, data1.length);
<<<<<<< HEAD
    fout.sync();
    assertThat(fout.getStatistics().getIOStatistics().counters().get("op_hsync"));
    fout.write(data2, 0, data2.length);
    fout.hflush();
    assertThat(fout.getStatistics().getIOStatistics().counters().get("op_hflush"));
=======
    fout.hsync();
    assertThat(fout.getStatistics().getIOStatistics().counters().get(INVOCATION_HFLUSH.getSymbol()))
        .isEqualTo(0);
    fout.write(data2, 0, data2.length);
    fout.hflush();
    assertThat(fout.getStatistics().getIOStatistics().counters().get(INVOCATION_HFLUSH.getSymbol()))
        .isEqualTo(1);
>>>>>>> cbd2747d
  }

  private byte[] readFile(Path objectPath) throws IOException {
    FileStatus status = ghfs.getFileStatus(objectPath);
    ByteArrayOutputStream allReadBytes =
        new ByteArrayOutputStream(Math.toIntExact(status.getLen()));
    byte[] readBuffer = new byte[1024 * 1024];
    try (FSDataInputStream in = ghfs.open(objectPath)) {
      int readBytes;
      while ((readBytes = in.read(readBuffer)) > 0) {
        allReadBytes.write(readBuffer, 0, readBytes);
      }
    }
    return allReadBytes.toByteArray();
  }
}<|MERGE_RESOLUTION|>--- conflicted
+++ resolved
@@ -275,13 +275,6 @@
     byte[] data2 = new byte[] {0x0b, 0x0d, 0x0e, 0x0e, 0x0f};
 
     fout.write(data1, 0, data1.length);
-<<<<<<< HEAD
-    fout.sync();
-    assertThat(fout.getStatistics().getIOStatistics().counters().get("op_hsync"));
-    fout.write(data2, 0, data2.length);
-    fout.hflush();
-    assertThat(fout.getStatistics().getIOStatistics().counters().get("op_hflush"));
-=======
     fout.hsync();
     assertThat(fout.getStatistics().getIOStatistics().counters().get(INVOCATION_HFLUSH.getSymbol()))
         .isEqualTo(0);
@@ -289,7 +282,6 @@
     fout.hflush();
     assertThat(fout.getStatistics().getIOStatistics().counters().get(INVOCATION_HFLUSH.getSymbol()))
         .isEqualTo(1);
->>>>>>> cbd2747d
   }
 
   private byte[] readFile(Path objectPath) throws IOException {
