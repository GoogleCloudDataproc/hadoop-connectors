/*
 * Copyright 2016 Google Inc. All Rights Reserved.
 *
 *  Licensed under the Apache License, Version 2.0 (the "License"); you may not use this file except
 * in compliance with the License. You may obtain a copy of the License at
 *
 *  http://www.apache.org/licenses/LICENSE-2.0
 *
 *  Unless required by applicable law or agreed to in writing, software distributed under the
 * License is distributed on an "AS IS" BASIS, WITHOUT WARRANTIES OR CONDITIONS OF ANY KIND, either
 * express or implied. See the License for the specific language governing permissions and
 * limitations under the License.
 */

package com.google.cloud.hadoop.fs.gcs.contract;

import com.google.cloud.hadoop.fs.gcs.GoogleHadoopFileSystem;
import com.google.cloud.hadoop.gcsio.integration.GoogleCloudStorageTestHelper.TestBucketHelper;
import java.util.concurrent.atomic.AtomicReference;
import org.apache.hadoop.conf.Configuration;
import org.apache.hadoop.fs.contract.AbstractContractRootDirectoryTest;
import org.apache.hadoop.fs.contract.AbstractFSContract;
import org.junit.AfterClass;
import org.junit.Before;
import org.junit.runner.RunWith;
import org.junit.runners.JUnit4;

/** GCS contract tests covering file root directory. */
@RunWith(JUnit4.class)
public class TestGoogleContractRootDirectory extends AbstractContractRootDirectoryTest {

  private static final TestBucketHelper TEST_BUCKET_HELPER =
      new TestBucketHelper(GoogleContract.TEST_BUCKET_NAME_PREFIX);

  private static final AtomicReference<GoogleHadoopFileSystem> fs = new AtomicReference<>();

  @Before
  public void before() {
    fs.compareAndSet(null, (GoogleHadoopFileSystem) getFileSystem());
  }

  @AfterClass
  public static void cleanup() throws Exception {
    TEST_BUCKET_HELPER.cleanup(fs.get().getGcsFs().getGcs());
  }

  @Override
  protected AbstractFSContract createContract(Configuration conf) {
    return new GoogleContract(conf, TEST_BUCKET_HELPER);
  }
<<<<<<< HEAD

=======
>>>>>>> d1dd5c6c
}<|MERGE_RESOLUTION|>--- conflicted
+++ resolved
@@ -48,8 +48,4 @@
   protected AbstractFSContract createContract(Configuration conf) {
     return new GoogleContract(conf, TEST_BUCKET_HELPER);
   }
-<<<<<<< HEAD
-
-=======
->>>>>>> d1dd5c6c
 }