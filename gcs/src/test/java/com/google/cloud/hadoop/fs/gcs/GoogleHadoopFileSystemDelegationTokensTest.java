--- conflicted
+++ resolved
@@ -132,15 +132,10 @@
     fs.initialize(new Path("gs://test/").toUri(), loadConfig());
 
     Token<?> dt = fs.getDelegationToken("current-user");
-<<<<<<< HEAD
-    assertThat(fs.getIOStatistics().counters().get("op_get_delegation_token")).isEqualTo(1);
-    assertThat(fs.getIOStatistics().counters().get("delegation_tokens_issued")).isEqualTo(1);
-=======
     assertThat(fs.getIOStatistics().counters().get(INVOCATION_GET_DELEGATION_TOKEN.getSymbol()))
         .isEqualTo(1);
     assertThat(fs.getIOStatistics().counters().get(DELEGATION_TOKENS_ISSUED.getSymbol()))
         .isEqualTo(1);
->>>>>>> cbd2747d
     fs.close();
   }
 
