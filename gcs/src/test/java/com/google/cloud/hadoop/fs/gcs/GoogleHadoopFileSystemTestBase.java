/*
 * Copyright 2014 Google Inc. All Rights Reserved.
 *
 *  Licensed under the Apache License, Version 2.0 (the "License"); you may not use this file except
 * in compliance with the License. You may obtain a copy of the License at
 *
 *  http://www.apache.org/licenses/LICENSE-2.0
 *
 *  Unless required by applicable law or agreed to in writing, software distributed under the
 * License is distributed on an "AS IS" BASIS, WITHOUT WARRANTIES OR CONDITIONS OF ANY KIND, either
 * express or implied. See the License for the specific language governing permissions and
 * limitations under the License.
 */

package com.google.cloud.hadoop.fs.gcs;

import static com.google.cloud.hadoop.fs.gcs.GhfsStatistic.INVOCATION_COPY_FROM_LOCAL_FILE;
import static com.google.cloud.hadoop.fs.gcs.GoogleHadoopFileSystemConfiguration.GCE_BUCKET_DELETE_ENABLE;
import static com.google.cloud.hadoop.fs.gcs.GoogleHadoopFileSystemConfiguration.GCS_CONFIG_PREFIX;
import static com.google.cloud.hadoop.fs.gcs.GoogleHadoopFileSystemConfiguration.GCS_PROJECT_ID;
import static com.google.cloud.hadoop.fs.gcs.GoogleHadoopFileSystemConfiguration.GCS_REPAIR_IMPLICIT_DIRECTORIES_ENABLE;
import static com.google.cloud.hadoop.util.HadoopCredentialConfiguration.SERVICE_ACCOUNT_EMAIL_SUFFIX;
import static com.google.cloud.hadoop.util.HadoopCredentialConfiguration.SERVICE_ACCOUNT_KEYFILE_SUFFIX;
import static com.google.common.base.Charsets.UTF_8;
import static com.google.common.truth.Truth.assertThat;
import static com.google.common.truth.Truth.assertWithMessage;
import static org.junit.Assert.assertThrows;

import com.google.cloud.hadoop.gcsio.GoogleCloudStorage;
import com.google.cloud.hadoop.gcsio.GoogleCloudStorageFileSystem;
import com.google.cloud.hadoop.gcsio.GoogleCloudStorageFileSystemIntegrationTest;
import com.google.cloud.hadoop.gcsio.GoogleCloudStorageOptions;
import com.google.cloud.hadoop.gcsio.StorageResourceId;
import com.google.cloud.hadoop.gcsio.testing.TestConfiguration;
import com.google.cloud.hadoop.util.testing.TestingAccessTokenProvider;
import java.io.File;
import java.io.IOException;
import java.io.Writer;
import java.net.URI;
import java.net.URISyntaxException;
import java.nio.file.Files;
import java.nio.file.Paths;
import java.util.HashMap;
import java.util.Map;
import org.apache.hadoop.conf.Configuration;
import org.apache.hadoop.fs.Path;
import org.apache.hadoop.fs.permission.FsPermission;
import org.junit.ClassRule;
import org.junit.Test;

/**
 * Abstract base class for test suites targeting variants of GoogleHadoopFileSystem via the Hadoop
 * FileSystem interface. Includes general HadoopFileSystemTestBase cases plus some behavior only
 * visible at the GHFS level.
 */
public abstract class GoogleHadoopFileSystemTestBase extends HadoopFileSystemTestBase {

  /**
   * Helper to load all the GHFS-specific config values from environment variables, such as those
   * needed for setting up the credentials of a real GoogleCloudStorage.
   */
  protected static Configuration loadConfig() {
    TestConfiguration testConf = TestConfiguration.getInstance();
    return loadConfig(
        testConf.getProjectId(), testConf.getServiceAccount(), testConf.getPrivateKeyFile());
  }

  /** Helper to load GHFS-specific config values other than those from the environment. */
  protected static Configuration loadConfig(
      String projectId, String serviceAccount, String privateKeyFile) {
    assertWithMessage("Expected value for env var %s", TestConfiguration.GCS_TEST_PROJECT_ID)
        .that(projectId)
        .isNotNull();
    Configuration config = new Configuration();
    config.set(GCS_PROJECT_ID.getKey(), projectId);
    if (serviceAccount != null && privateKeyFile != null) {
      config.set(GCS_CONFIG_PREFIX + SERVICE_ACCOUNT_EMAIL_SUFFIX.getKey(), serviceAccount);
      config.set(GCS_CONFIG_PREFIX + SERVICE_ACCOUNT_KEYFILE_SUFFIX.getKey(), privateKeyFile);
    }
    config.setBoolean(GCS_REPAIR_IMPLICIT_DIRECTORIES_ENABLE.getKey(), true);
    // Allow buckets to be deleted in test cleanup:
    config.setBoolean(GCE_BUCKET_DELETE_ENABLE.getKey(), true);
    return config;
  }

  @ClassRule
  public static NotInheritableExternalResource storageResource =
      new NotInheritableExternalResource(GoogleHadoopFileSystemTestBase.class) {
        /** Perform clean-up once after all tests are turn. */
        @Override
        public void after() {
          HadoopFileSystemTestBase.storageResource.after();
        }
      };

  // -----------------------------------------------------------------------------------------
  // Tests that vary according to the GHFS variant, but which we want to make sure get tested.
  // -----------------------------------------------------------------------------------------

  @Test
  public abstract void testCheckPathSuccess();

  @Test
  public abstract void testCheckPathFailure();

  @Test
  public abstract void testInitializeSuccess() throws IOException, URISyntaxException;

  @Test
  public abstract void testInitializeWithWorkingDirectory() throws Exception;

  @Test
  public abstract void testConfigureBucketsSuccess() throws URISyntaxException, IOException;

  @Test
  public abstract void testConfigureBucketsWithRootBucketButNoSystemBucket() throws IOException;

  @Test
  public abstract void testConfigureBucketsWithNeitherRootBucketNorSystemBucket()
      throws IOException;

  // -----------------------------------------------------------------------------------------
  // Tests that aren't supported by all configurations of GHFS.
  // -----------------------------------------------------------------------------------------

  /** Tests getGcsPath(). */
  @Test
  public void testGetGcsPath() throws URISyntaxException {
    GoogleHadoopFileSystemBase myghfs = (GoogleHadoopFileSystemBase) ghfs;

    URI gcsPath = new URI("gs://" + myghfs.getUri().getAuthority() + "/dir/obj");
    assertThat(myghfs.getGcsPath(new Path(gcsPath))).isEqualTo(gcsPath);

    assertThat(myghfs.getGcsPath(new Path("/buck^et", "object")))
        .isEqualTo(new URI("gs://" + myghfs.getUri().getAuthority() + "/buck%5Eet/object"));
  }

  /** Verifies that test config can be accessed through the FS instance. */
  @Test
  public void testConfig() {
    GoogleHadoopFileSystemBase myghfs = (GoogleHadoopFileSystemBase) ghfs;
    GoogleCloudStorageOptions cloudStorageOptions =
        myghfs.getGcsFs().getOptions().getCloudStorageOptions();

    assertThat(cloudStorageOptions.getReadChannelOptions().getInplaceSeekLimit())
        .isEqualTo(
            GoogleHadoopFileSystemConfiguration.GCS_INPUT_STREAM_INPLACE_SEEK_LIMIT.getDefault());
    assertThat(myghfs.getDefaultBlockSize())
        .isEqualTo(GoogleHadoopFileSystemConfiguration.BLOCK_SIZE.getDefault());
  }

  /** Tests getCanonicalServiceName(). */
  @Test
  public void testGetCanonicalServiceName() {
    assertThat(ghfs.getCanonicalServiceName()).isNull();
  }

  /** Test implicit directories. */
  @Test
  public void testImplicitDirectory() throws IOException {
    String bucketName = sharedBucketName1;
    GoogleHadoopFileSystemBase myghfs = (GoogleHadoopFileSystemBase) ghfs;
    GoogleCloudStorageFileSystem gcsfs = myghfs.getGcsFs();
    URI seedUri = GoogleCloudStorageFileSystemIntegrationTest.getTempFilePath();
    Path parentPath = ghfsHelper.castAsHadoopPath(seedUri);
    URI parentUri = myghfs.getGcsPath(parentPath);

    // A subdir path that looks like gs://<bucket>/<generated-tempdir>/foo-subdir where
    // neither the subdir nor gs://<bucket>/<generated-tempdir> exist yet.
    Path subdirPath = new Path(parentPath, "foo-subdir");
    URI subdirUri = myghfs.getGcsPath(subdirPath);

    Path leafPath = new Path(subdirPath, "bar-subdir");
    URI leafUri = myghfs.getGcsPath(leafPath);
    gcsfs.mkdir(leafUri);

    assertDirectory(gcsfs, leafUri, /* exists= */ true);
    assertDirectory(gcsfs, subdirUri, /* exists= */ true);
    assertDirectory(gcsfs, parentUri, /* exists= */ true);

    ghfsHelper.clearBucket(bucketName);
  }

  @Test
  public void testRepairDirectory_afterFileDelete() throws IOException {
    GoogleHadoopFileSystemBase myghfs = (GoogleHadoopFileSystemBase) ghfs;
    GoogleCloudStorageFileSystem gcsfs = myghfs.getGcsFs();
    GoogleCloudStorage gcs = gcsfs.getGcs();
    URI seedUri = GoogleCloudStorageFileSystemIntegrationTest.getTempFilePath();
    Path dirPath = ghfsHelper.castAsHadoopPath(seedUri);
    URI dirUri = myghfs.getGcsPath(dirPath);

    // A subdir path that looks like gs://<bucket>/<generated-tempdir>/foo-subdir where
    // neither the subdir nor gs://<bucket>/<generated-tempdir> exist yet.
    Path emptyObject = new Path(dirPath, "empty-object");
    URI objUri = myghfs.getGcsPath(emptyObject);
    StorageResourceId resource = StorageResourceId.fromUriPath(objUri, false);
    gcs.createEmptyObject(resource);

    boolean autoRepairImplicitDirectories =
        gcsfs.getOptions().getCloudStorageOptions().isAutoRepairImplicitDirectoriesEnabled();

    assertDirectory(gcsfs, dirUri, /* exists= */ true);

    gcsfs.delete(objUri, false);

    // Implicit directory created after deletion of the sole object in the directory
    assertDirectory(gcsfs, dirUri, /* exists= */ autoRepairImplicitDirectories);

    ghfsHelper.clearBucket(resource.getBucketName());
  }

  @Test
  public void testRepairDirectory_afterSubdirectoryDelete() throws IOException {
    GoogleHadoopFileSystemBase myghfs = (GoogleHadoopFileSystemBase) ghfs;
    GoogleCloudStorageFileSystem gcsfs = myghfs.getGcsFs();
    GoogleCloudStorage gcs = gcsfs.getGcs();

    URI seedUri = GoogleCloudStorageFileSystemIntegrationTest.getTempFilePath();
    Path dirPath = ghfsHelper.castAsHadoopPath(seedUri);
    URI dirUri = myghfs.getGcsPath(dirPath);
    Path subDir = new Path(dirPath, "subdir");
    URI subdirUri = myghfs.getGcsPath(subDir);

    // A subdir path that looks like gs://<bucket>/<generated-tempdir>/foo-subdir where
    // neither the subdir nor gs://<bucket>/<generated-tempdir> exist yet.
    Path emptyObject = new Path(subDir, "empty-object");
    URI objUri = myghfs.getGcsPath(emptyObject);
    StorageResourceId resource = StorageResourceId.fromUriPath(objUri, false);
    gcs.createEmptyObject(resource);

    boolean autoRepairImplicitDirectories =
        gcsfs.getOptions().getCloudStorageOptions().isAutoRepairImplicitDirectoriesEnabled();

    assertDirectory(gcsfs, dirUri, /* exists= */ true);
    assertDirectory(gcsfs, subdirUri, /* exists= */ true);

    gcsfs.delete(subdirUri, true);

    // Implicit directory created after deletion of the sole object in the directory
    assertDirectory(gcsfs, dirUri, /* exists= */ autoRepairImplicitDirectories);

    ghfsHelper.clearBucket(resource.getBucketName());
  }

  @Test
  public void testRepairDirectory_afterFileRename() throws IOException {
    GoogleHadoopFileSystemBase myghfs = (GoogleHadoopFileSystemBase) ghfs;
    GoogleCloudStorageFileSystem gcsfs = myghfs.getGcsFs();
    GoogleCloudStorage gcs = gcsfs.getGcs();

    URI seedUri = GoogleCloudStorageFileSystemIntegrationTest.getTempFilePath();
    Path dirPath = ghfsHelper.castAsHadoopPath(seedUri);
    URI dirUri = myghfs.getGcsPath(dirPath);

    // A subdir path that looks like gs://<bucket>/<generated-tempdir>/foo-subdir where
    // neither the subdir nor gs://<bucket>/<generated-tempdir> exist yet.
    Path emptyObject = new Path(dirPath, "empty-object");
    URI objUri = myghfs.getGcsPath(emptyObject);
    StorageResourceId resource = StorageResourceId.fromUriPath(objUri, false);
    gcs.createEmptyObject(resource);

    boolean autoRepairImplicitDirectories =
        gcsfs.getOptions().getCloudStorageOptions().isAutoRepairImplicitDirectoriesEnabled();

    assertDirectory(gcsfs, dirUri, /* exists= */ true);

    gcsfs.rename(objUri, objUri.resolve(".."));

    // Implicit directory created after deletion of the sole object in the directory
    assertDirectory(gcsfs, dirUri, /* exists= */ autoRepairImplicitDirectories);

    ghfsHelper.clearBucket(resource.getBucketName());
  }

  @Test
  public void testRepairDirectory_afterSubdirectoryRename() throws IOException {
    String bucketName = sharedBucketName1;
    GoogleHadoopFileSystemBase myghfs = (GoogleHadoopFileSystemBase) ghfs;
    GoogleCloudStorageFileSystem gcsfs = myghfs.getGcsFs();
    GoogleCloudStorage gcs = gcsfs.getGcs();

    Path dirPath =
        ghfsHelper.castAsHadoopPath(GoogleCloudStorageFileSystemIntegrationTest.getTempFilePath());
    URI dirUri = myghfs.getGcsPath(dirPath);
    Path subDir = new Path(dirPath, "subdir");
    URI subdirUri = myghfs.getGcsPath(subDir);

    // A subdir path that looks like gs://<bucket>/<generated-tempdir>/foo-subdir where
    // neither the subdir nor gs://<bucket>/<generated-tempdir> exist yet.
    Path emptyObject = new Path(subDir, "empty-object");
    URI objUri = myghfs.getGcsPath(emptyObject);
    StorageResourceId resource = StorageResourceId.fromUriPath(objUri, false);
    gcs.createEmptyObject(resource);

    boolean autoRepairImplicitDirectories =
        gcsfs.getOptions().getCloudStorageOptions().isAutoRepairImplicitDirectoriesEnabled();

    assertDirectory(gcsfs, dirUri, /* exists= */ true);
    assertDirectory(gcsfs, subdirUri, /* exists= */ true);

    gcsfs.rename(subdirUri, dirUri.resolve("."));

    // Implicit directory created after deletion of the sole object in the directory
    assertDirectory(gcsfs, dirUri, /* exists= */ autoRepairImplicitDirectories);

    ghfsHelper.clearBucket(bucketName);
  }

  private static void assertDirectory(GoogleCloudStorageFileSystem gcsfs, URI path, boolean exists)
      throws IOException {
    assertWithMessage("Expected to %s: %s", exists ? "exist" : "not exist", path)
        .that(gcsfs.exists(path))
        .isEqualTo(exists);
    if (exists) {
      assertWithMessage("Expected to be a directory: %s", path)
          .that(gcsfs.getFileInfo(path).isDirectory())
          .isTrue();
    } else {
      assertWithMessage("Expected to have requested ID: %s", path)
          .that(gcsfs.getFileInfo(path).getPath())
          .isEqualTo(path);
    }
  }

  /** Validates makeQualified() when working directory is not root. */
  @Test
  public void testMakeQualifiedNotRoot() {
    GoogleHadoopFileSystemBase myGhfs = (GoogleHadoopFileSystemBase) ghfs;
    Path fsRootPath = myGhfs.getFileSystemRoot();
    URI fsRootUri = fsRootPath.toUri();
    String fsRoot = fsRootPath.toString();
    String workingParent = fsRoot + "working/";
    String workingDir = workingParent + "dir";
    myGhfs.setWorkingDirectory(new Path(workingDir));
    Map<String, String> qualifiedPaths = new HashMap<>();
    qualifiedPaths.put("/", fsRoot);
    qualifiedPaths.put("/foo", fsRoot + "foo");
    qualifiedPaths.put("/foo/bar", fsRoot + "foo/bar");
    qualifiedPaths.put(".", workingDir);
    qualifiedPaths.put("foo", workingDir + "/foo");
    qualifiedPaths.put("foo/bar", workingDir + "/foo/bar");
    qualifiedPaths.put(fsRoot, fsRoot);
    qualifiedPaths.put(fsRoot + "foo", fsRoot + "foo");
    qualifiedPaths.put(fsRoot + "foo/bar", fsRoot + "foo/bar");
    qualifiedPaths.put("/foo/../foo", fsRoot + "foo");
    qualifiedPaths.put("/foo/bar/../../foo/bar", fsRoot + "foo/bar");
    qualifiedPaths.put("foo/../foo", workingDir + "/foo");
    qualifiedPaths.put("foo/bar/../../foo/bar", workingDir + "/foo/bar");
    qualifiedPaths.put(fsRoot + "foo/../foo", fsRoot + "foo");
    qualifiedPaths.put(fsRoot + "foo/bar/../../foo/bar", fsRoot + "foo/bar");
    qualifiedPaths.put("..", workingParent);
    qualifiedPaths.put("../..", fsRoot);
    qualifiedPaths.put("../foo", workingParent + "/foo");
    qualifiedPaths.put("../foo/bar", workingParent + "/foo/bar");
    qualifiedPaths.put("../foo/../foo", workingParent + "/foo");
    qualifiedPaths.put("../foo/bar/../../foo/bar", workingParent + "/foo/bar");
    qualifiedPaths.put(workingDir + "/../foo/../foo", workingParent + "/foo");
    qualifiedPaths.put(workingDir + "/../foo/bar/../../foo/bar", workingParent + "/foo/bar");
    qualifiedPaths.put(fsRoot + "..foo/bar", fsRoot + "..foo/bar");
    qualifiedPaths.put("..foo/bar", workingDir + "/..foo/bar");

    // GHFS specific behavior where root is its own parent.
    qualifiedPaths.put("/..", fsRoot);
    qualifiedPaths.put("/../../..", fsRoot);
    qualifiedPaths.put("/../foo/", fsRoot + "foo");
    qualifiedPaths.put("/../../../foo/bar", fsRoot + "foo/bar");
    qualifiedPaths.put("../../..", fsRoot);
    qualifiedPaths.put(fsRoot + "..", fsRoot);
    qualifiedPaths.put(fsRoot + "../foo", fsRoot + "foo");
    qualifiedPaths.put(fsRoot + "../foo/bar", fsRoot + "foo/bar");
    qualifiedPaths.put("../../../foo/../foo", fsRoot + "foo");
    qualifiedPaths.put("../../../foo/bar/../../foo/bar", fsRoot + "foo/bar");

    // Skip for authority-less gsg paths.
    if (fsRootUri.getAuthority() != null) {
      // When the path to qualify is of the form gs://somebucket, we want to qualify
      // it as gs://someBucket/
      qualifiedPaths.put(fsRoot.substring(0, fsRoot.length() - 1), fsRoot);
    }

    for (String unqualifiedString : qualifiedPaths.keySet()) {
      Path unqualifiedPath = new Path(unqualifiedString);
      Path qualifiedPath = new Path(qualifiedPaths.get(unqualifiedString));
      assertThat(qualifiedPath).isEqualTo(myGhfs.makeQualified(unqualifiedPath));
    }
  }

  /** Validates makeQualified() when working directory is root. */
  @Test
  public void testMakeQualifiedRoot() {
    GoogleHadoopFileSystemBase myGhfs = (GoogleHadoopFileSystemBase) ghfs;
    myGhfs.setWorkingDirectory(myGhfs.getFileSystemRoot());
    Path fsRootPath = myGhfs.getFileSystemRoot();
    URI fsRootUri = fsRootPath.toUri();
    String fsRoot = fsRootPath.toString();
    Map<String, String> qualifiedPaths = new HashMap<>();
    qualifiedPaths.put("/", fsRoot);
    qualifiedPaths.put("/foo", fsRoot + "foo");
    qualifiedPaths.put("/foo/bar", fsRoot + "foo/bar");
    qualifiedPaths.put(".", fsRoot);
    qualifiedPaths.put("foo", fsRoot + "foo");
    qualifiedPaths.put("foo/bar", fsRoot + "foo/bar");
    qualifiedPaths.put(fsRoot, fsRoot);
    qualifiedPaths.put(fsRoot + "foo", fsRoot + "foo");
    qualifiedPaths.put(fsRoot + "foo/bar", fsRoot + "foo/bar");
    qualifiedPaths.put("/foo/../foo", fsRoot + "foo");
    qualifiedPaths.put("/foo/bar/../../foo/bar", fsRoot + "foo/bar");
    qualifiedPaths.put("foo/../foo", fsRoot + "foo");
    qualifiedPaths.put("foo/bar/../../foo/bar", fsRoot + "foo/bar");
    qualifiedPaths.put(fsRoot + "foo/../foo", fsRoot + "foo");
    qualifiedPaths.put(fsRoot + "foo/bar/../../foo/bar", fsRoot + "foo/bar");
    qualifiedPaths.put(fsRoot + "..foo/bar", fsRoot + "..foo/bar");
    qualifiedPaths.put("..foo/bar", fsRoot + "..foo/bar");

    // GHFS specific behavior where root is its own parent.
    qualifiedPaths.put("/..", fsRoot);
    qualifiedPaths.put("/../../..", fsRoot);
    qualifiedPaths.put("/../foo/", fsRoot + "foo");
    qualifiedPaths.put("/../../../foo/bar", fsRoot + "foo/bar");
    qualifiedPaths.put("..", fsRoot);
    qualifiedPaths.put("../..", fsRoot);
    qualifiedPaths.put("../foo", fsRoot + "foo");
    qualifiedPaths.put("../foo/bar", fsRoot + "foo/bar");
    qualifiedPaths.put(fsRoot + "..", fsRoot);
    qualifiedPaths.put(fsRoot + "../foo", fsRoot + "foo");
    qualifiedPaths.put(fsRoot + "../foo/bar", fsRoot + "foo/bar");
    qualifiedPaths.put("../../../foo/bar/../../foo/bar", fsRoot + "foo/bar");
    qualifiedPaths.put("../foo/../foo", fsRoot + "foo");
    qualifiedPaths.put("../foo/bar/../../foo/bar", fsRoot + "foo/bar");
    qualifiedPaths.put(fsRoot + "../foo/../foo", fsRoot + "foo");
    qualifiedPaths.put(fsRoot + "../foo/bar/../../foo/bar", fsRoot + "foo/bar");
    qualifiedPaths.put(fsRoot + "foo/../../../../foo", fsRoot + "foo");
    qualifiedPaths.put(fsRoot + "foo/bar/../../../../../foo/bar", fsRoot + "foo/bar");

    // Skip for authority-less gsg paths.
    if (fsRootUri.getAuthority() != null) {
      // When the path to qualify is of the form gs://somebucket, we want to qualify
      // it as gs://someBucket/
      qualifiedPaths.put(fsRoot.substring(0, fsRoot.length() - 1), fsRoot);
    }

    for (String unqualifiedString : qualifiedPaths.keySet()) {
      Path unqualifiedPath = new Path(unqualifiedString);
      Path qualifiedPath = new Path(qualifiedPaths.get(unqualifiedString));
      assertThat(qualifiedPath).isEqualTo(myGhfs.makeQualified(unqualifiedPath));
    }
  }

  @Test
  public void CopyFromLocalFileIOStatisticsTest() throws IOException {
    // Temporary file in GHFS.
    URI tempFileUri = GoogleCloudStorageFileSystemIntegrationTest.getTempFilePath();
    Path tempFilePath = ghfsHelper.castAsHadoopPath(tempFileUri);
    Path tempDirPath = tempFilePath.getParent();
    String text = "Hello World!";
    ghfsHelper.writeFile(tempFilePath, text, 1, /* overwrite= */ false);

    // Temporary file in local FS.
    File localTempFile = File.createTempFile("ghfs-test-", null);
    Path localTempFilePath = new Path(localTempFile.getPath());

    // Test the IOStatitsics of copyFromLocalFile(delSrc,overwrite,src,dst)
    ghfs.copyFromLocalFile(false, true, localTempFilePath, tempDirPath);

    assertThat(
            ((GoogleHadoopFileSystem) ghfs)
                .getIOStatistics()
                .counters()
<<<<<<< HEAD
                .get("op_copy_from_local_file"))
=======
                .get(INVOCATION_COPY_FROM_LOCAL_FILE.getSymbol()))
>>>>>>> cbd2747d
        .isEqualTo(1);

    // Test the IOStatitsics of copyFromLocalFile(delSrc,overwrite,[] srcs,dst)
    ghfs.copyFromLocalFile(false, true, new Path[] {localTempFilePath}, tempDirPath);
    assertThat(
            ((GoogleHadoopFileSystem) ghfs)
                .getIOStatistics()
                .counters()
<<<<<<< HEAD
                .get("op_copy_from_local_file"))
=======
                .get(INVOCATION_COPY_FROM_LOCAL_FILE.getSymbol()))
>>>>>>> cbd2747d
        .isEqualTo(2);

    if (localTempFile.exists()) {
      localTempFile.delete();
    }
  }
  /**
   * We override certain methods in FileSystem simply to provide debug tracing. (Search for
   * "Overridden functions for debug tracing" in GoogleHadoopFileSystemBase.java). We do not add or
   * update any functionality for such methods. The following tests simply exercise that path to
   * ensure coverage. Consequently, they do not really test any functionality.
   *
   * <p>Having coverage for these methods lets us easily determine the amount of coverage that is
   * missing in the rest of the code.
   */
  @Test
  public void provideCoverageForUnmodifiedMethods() throws IOException {
    // -------------------------------------------------------
    // Create test data.

    // Temporary file in GHFS.
    URI tempFileUri = GoogleCloudStorageFileSystemIntegrationTest.getTempFilePath();
    Path tempFilePath = ghfsHelper.castAsHadoopPath(tempFileUri);
    Path tempDirPath = tempFilePath.getParent();
    String text = "Hello World!";
    ghfsHelper.writeFile(tempFilePath, text, 1, /* overwrite= */ false);

    // Another temporary file in GHFS.
    URI tempFileUri2 = GoogleCloudStorageFileSystemIntegrationTest.getTempFilePath();
    Path tempFilePath2 = ghfsHelper.castAsHadoopPath(tempFileUri2);

    // Temporary file in local FS.
    File localTempFile = File.createTempFile("ghfs-test-", null);
    Path localTempFilePath = new Path(localTempFile.getPath());
    Path localTempDirPath = localTempFilePath.getParent();

    // -------------------------------------------------------
    // Call methods to provide coverage for. Note that we do not attempt to
    // test their functionality as we are not testing Hadoop engine here.
    try {
      ghfs.deleteOnExit(tempFilePath);
      ghfs.getContentSummary(tempFilePath);
      ghfs.getDelegationToken("foo");
      ghfs.copyFromLocalFile(false, true, localTempFilePath, tempDirPath);
      ghfs.copyFromLocalFile(false, true, new Path[] {localTempFilePath}, tempDirPath);
      localTempFile.delete();
      ghfs.copyToLocalFile(true, tempFilePath, localTempDirPath);
      File localCopiedFile = new File(localTempDirPath.toString(), tempFilePath.getName());
      localCopiedFile.delete();
      Path localOutputPath = ghfs.startLocalOutput(tempFilePath2, localTempFilePath);
      try (Writer writer = Files.newBufferedWriter(Paths.get(localOutputPath.toString()), UTF_8)) {
        writer.write(text);
      }
      ghfs.completeLocalOutput(tempFilePath2, localOutputPath);
      ghfs.getUsed();
      ghfs.setVerifyChecksum(false);
      ghfs.getFileChecksum(tempFilePath2);
      ghfs.setPermission(tempFilePath2, FsPermission.getDefault());
      try {
        ghfs.setOwner(tempFilePath2, "foo-user", "foo-group");
      } catch (IOException ioe) {
        // Some filesystems (like the LocalFileSystem) are strict about existence of owners.
        // TODO(user): Abstract out the behaviors around owners/permissions and properly test
        //  the different behaviors between different filesystems.
      }
      ghfs.setTimes(tempFilePath2, 0, 0);
    } finally {
      // We do not need to separately delete the temp files created in GHFS because
      // we delete all test buckets recursively at the end of the tests.
      if (localTempFile.exists()) {
        localTempFile.delete();
      }
    }
  }

  @Test
  public void testInvalidCredentialFromAccessTokenProvider() throws Exception {
    Configuration config = new Configuration();
    config.set("fs.gs.auth.access.token.provider.impl", TestingAccessTokenProvider.class.getName());
    URI gsUri = new URI("gs://foobar/");

    GoogleHadoopFileSystem ghfs = new GoogleHadoopFileSystem();
    ghfs.initialize(gsUri, config);

    IOException thrown = assertThrows(IOException.class, () -> ghfs.exists(new Path("gs://")));

    assertThat(thrown).hasCauseThat().hasMessageThat().contains("Invalid Credentials");
  }
}<|MERGE_RESOLUTION|>--- conflicted
+++ resolved
@@ -467,11 +467,7 @@
             ((GoogleHadoopFileSystem) ghfs)
                 .getIOStatistics()
                 .counters()
-<<<<<<< HEAD
-                .get("op_copy_from_local_file"))
-=======
                 .get(INVOCATION_COPY_FROM_LOCAL_FILE.getSymbol()))
->>>>>>> cbd2747d
         .isEqualTo(1);
 
     // Test the IOStatitsics of copyFromLocalFile(delSrc,overwrite,[] srcs,dst)
@@ -480,11 +476,7 @@
             ((GoogleHadoopFileSystem) ghfs)
                 .getIOStatistics()
                 .counters()
-<<<<<<< HEAD
-                .get("op_copy_from_local_file"))
-=======
                 .get(INVOCATION_COPY_FROM_LOCAL_FILE.getSymbol()))
->>>>>>> cbd2747d
         .isEqualTo(2);
 
     if (localTempFile.exists()) {
