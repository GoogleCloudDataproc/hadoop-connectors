/*
 * Copyright 2014 Google Inc. All Rights Reserved.
 *
 *  Licensed under the Apache License, Version 2.0 (the "License"); you may not use this file except
 * in compliance with the License. You may obtain a copy of the License at
 *
 *  http://www.apache.org/licenses/LICENSE-2.0
 *
 *  Unless required by applicable law or agreed to in writing, software distributed under the
 * License is distributed on an "AS IS" BASIS, WITHOUT WARRANTIES OR CONDITIONS OF ANY KIND, either
 * express or implied. See the License for the specific language governing permissions and
 * limitations under the License.
 */

package com.google.cloud.hadoop.fs.gcs;

import static com.google.cloud.hadoop.fs.gcs.GhfsStatistic.FILES_CREATED;
import static com.google.cloud.hadoop.fs.gcs.GhfsStatistic.INVOCATION_CREATE;
import static com.google.cloud.hadoop.fs.gcs.GhfsStatistic.INVOCATION_CREATE_NON_RECURSIVE;
import static com.google.cloud.hadoop.fs.gcs.GhfsStatistic.INVOCATION_DELETE;
import static com.google.cloud.hadoop.fs.gcs.GhfsStatistic.INVOCATION_EXISTS;
import static com.google.cloud.hadoop.fs.gcs.GhfsStatistic.INVOCATION_GET_FILE_CHECKSUM;
import static com.google.cloud.hadoop.fs.gcs.GhfsStatistic.INVOCATION_GET_FILE_STATUS;
import static com.google.cloud.hadoop.fs.gcs.GhfsStatistic.INVOCATION_GLOB_STATUS;
import static com.google.cloud.hadoop.fs.gcs.GhfsStatistic.INVOCATION_LIST_FILES;
import static com.google.cloud.hadoop.fs.gcs.GhfsStatistic.INVOCATION_LIST_LOCATED_STATUS;
import static com.google.cloud.hadoop.fs.gcs.GhfsStatistic.INVOCATION_LIST_STATUS;
import static com.google.cloud.hadoop.fs.gcs.GhfsStatistic.INVOCATION_MKDIRS;
import static com.google.cloud.hadoop.fs.gcs.GhfsStatistic.INVOCATION_OPEN;
import static com.google.cloud.hadoop.fs.gcs.GhfsStatistic.INVOCATION_OP_XATTR_LIST;
import static com.google.cloud.hadoop.fs.gcs.GhfsStatistic.INVOCATION_RENAME;
import static com.google.cloud.hadoop.fs.gcs.GhfsStatistic.INVOCATION_XATTR_GET_MAP;
import static com.google.cloud.hadoop.fs.gcs.GhfsStatistic.INVOCATION_XATTR_GET_NAMED;
import static com.google.cloud.hadoop.fs.gcs.GhfsStatistic.INVOCATION_XATTR_GET_NAMED_MAP;
import static com.google.cloud.hadoop.fs.gcs.GoogleHadoopFileSystemConfiguration.DELEGATION_TOKEN_BINDING_CLASS;
import static com.google.cloud.hadoop.fs.gcs.GoogleHadoopFileSystemConfiguration.GCS_CONFIG_PREFIX;
import static com.google.cloud.hadoop.fs.gcs.GoogleHadoopFileSystemConfiguration.GCS_REPAIR_IMPLICIT_DIRECTORIES_ENABLE;
import static com.google.cloud.hadoop.fs.gcs.GoogleHadoopFileSystemTestHelper.createInMemoryGoogleHadoopFileSystem;
import static com.google.cloud.hadoop.gcsio.testing.InMemoryGoogleCloudStorage.getInMemoryGoogleCloudStorageOptions;
import static com.google.cloud.hadoop.util.HadoopCredentialConfiguration.ENABLE_SERVICE_ACCOUNTS_SUFFIX;
import static com.google.common.base.StandardSystemProperty.USER_NAME;
import static com.google.common.collect.ImmutableList.toImmutableList;
import static com.google.common.truth.Truth.assertThat;
import static com.google.common.truth.Truth.assertWithMessage;
import static java.nio.charset.StandardCharsets.UTF_8;
import static org.junit.Assert.assertThrows;

import com.google.cloud.hadoop.fs.gcs.GoogleHadoopFileSystemBase.GcsFileChecksumType;
import com.google.cloud.hadoop.fs.gcs.GoogleHadoopFileSystemBase.GlobAlgorithm;
import com.google.cloud.hadoop.fs.gcs.auth.TestDelegationTokenBindingImpl;
import com.google.cloud.hadoop.gcsio.GoogleCloudStorageFileSystem;
import com.google.cloud.hadoop.gcsio.GoogleCloudStorageFileSystemIntegrationTest;
import com.google.cloud.hadoop.gcsio.GoogleCloudStorageFileSystemOptions;
import com.google.cloud.hadoop.gcsio.GoogleCloudStorageOptions;
import com.google.cloud.hadoop.gcsio.MethodOutcome;
import com.google.cloud.hadoop.gcsio.testing.InMemoryGoogleCloudStorage;
import com.google.common.collect.ImmutableList;
import com.google.common.hash.Hashing;
import com.google.common.primitives.Ints;
import java.io.FileNotFoundException;
import java.io.IOException;
import java.net.URI;
import java.net.URISyntaxException;
import java.nio.charset.StandardCharsets;
import java.security.PrivilegedExceptionAction;
import java.util.ArrayList;
import java.util.Arrays;
import java.util.List;
import java.util.UUID;
import java.util.function.Function;
import org.apache.hadoop.conf.Configuration;
import org.apache.hadoop.fs.FSDataOutputStream;
import org.apache.hadoop.fs.FileChecksum;
import org.apache.hadoop.fs.FileStatus;
import org.apache.hadoop.fs.FileSystem;
import org.apache.hadoop.fs.Path;
import org.apache.hadoop.fs.permission.FsPermission;
import org.apache.hadoop.security.UserGroupInformation;
import org.apache.hadoop.service.Service;
import org.junit.Before;
import org.junit.ClassRule;
import org.junit.Test;
import org.junit.runner.RunWith;
import org.junit.runners.JUnit4;

/** Integration tests for GoogleHadoopFileSystem class. */
@RunWith(JUnit4.class)
public class GoogleHadoopFileSystemIntegrationTest extends GoogleHadoopFileSystemTestBase {

  @ClassRule
  public static NotInheritableExternalResource storageResource =
      new NotInheritableExternalResource(GoogleHadoopFileSystemIntegrationTest.class) {
        @Override
        public void before() throws Throwable {
          GoogleHadoopFileSystem testInstance = new GoogleHadoopFileSystem();
          ghfs = testInstance;
          ghfsFileSystemDescriptor = testInstance;

          // loadConfig needs ghfsHelper, which is normally created in
          // postCreateInit. Create one here for it to use.
          ghfsHelper = new HadoopFileSystemIntegrationHelper(ghfs, ghfsFileSystemDescriptor);

          URI initUri = new URI("gs://" + ghfsHelper.getUniqueBucketName("init"));
          ghfs.initialize(initUri, loadConfig());

          if (GoogleHadoopFileSystemConfiguration.GCS_LAZY_INITIALIZATION_ENABLE.get(
              ghfs.getConf(), ghfs.getConf()::getBoolean)) {
            testInstance.getGcsFs();
          }

          HadoopFileSystemTestBase.postCreateInit();
        }

        @Override
        public void after() {
          GoogleHadoopFileSystemTestBase.storageResource.after();
        }
      };

  @Before
  public void clearFileSystemCache() throws IOException {
    FileSystem.closeAll();
  }

  // -----------------------------------------------------------------
  // Tests that exercise behavior defined in HdfsBehavior.
  // -----------------------------------------------------------------

  /** Validates rename(). */
  @Test
  @Override
  public void testRename() throws Exception {
    renameHelper(
        new HdfsBehavior() {
          /**
           * Returns the MethodOutcome of trying to rename an existing file into the root directory.
           */
          @Override
          public MethodOutcome renameFileIntoRootOutcome() {
            return new MethodOutcome(MethodOutcome.Type.RETURNS_TRUE);
          }
        });
  }

  @Test
  public void testInitializePath_success() throws Exception {
    List<String> validPaths = Arrays.asList("gs://foo", "gs://foo/bar");
    for (String path : validPaths) {
      try (GoogleHadoopFileSystem testGhfs = createInMemoryGoogleHadoopFileSystem()) {
        testGhfs.initialize(new URI(path), new Configuration());
      }
    }
  }

  @Test
  public void testInitializePath_failure_notSupportedSchema() throws Exception {
    List<String> invalidPaths =
        Arrays.asList("http://foo", "gsg://foo", "hdfs:/", "hdfs:/foo", "hdfs://foo");
    for (String path : invalidPaths) {
      URI uri = new URI(path);
      try (GoogleHadoopFileSystem testGhfs = createInMemoryGoogleHadoopFileSystem()) {
        IllegalArgumentException e =
            assertThrows(
                "Path '" + path + "' should be invalid",
                IllegalArgumentException.class,
                () -> testGhfs.initialize(uri, new Configuration()));
        assertThat(e).hasMessageThat().startsWith("URI scheme not supported:");
      }
    }
  }

  @Test
  public void testInitializePath_failure_bucketNotSpecified() throws Exception {
    List<String> invalidPaths = Arrays.asList("gs:/", "gs:/foo", "gs:/foo/bar", "gs:///");
    for (String path : invalidPaths) {
      URI uri = new URI(path);
      try (GoogleHadoopFileSystem testGhfs = createInMemoryGoogleHadoopFileSystem()) {
        IllegalArgumentException e =
            assertThrows(
                "Path '" + path + "' should be invalid",
                IllegalArgumentException.class,
                () -> testGhfs.initialize(uri, new Configuration()));
        assertThat(e).hasMessageThat().startsWith("No bucket specified in GCS URI:");
      }
    }
  }

  @Test
  public void initialize_throwsExceptionWhenPathNull() throws Exception {
    GoogleHadoopFileSystem myGhfs = createInMemoryGoogleHadoopFileSystem();
    IllegalArgumentException exception =
        assertThrows(
            IllegalArgumentException.class, () -> myGhfs.initialize(null, new Configuration()));
    assertThat(exception).hasMessageThat().startsWith("path must not be null");
  }

  @Test
  public void initialize_throwsExceptionWhenConfigNull() throws Exception {
    GoogleHadoopFileSystem myGhfs = createInMemoryGoogleHadoopFileSystem();
    URI correctUri = new URI("s:/foo/bar");
    IllegalArgumentException exception =
        assertThrows(IllegalArgumentException.class, () -> myGhfs.initialize(correctUri, null));
    assertThat(exception).hasMessageThat().startsWith("config must not be null");
  }

  @Test
  public void initialize_throwsExceptionWhenPathSchemeNull() throws Exception {
    GoogleHadoopFileSystem myGhfs = createInMemoryGoogleHadoopFileSystem();
    URI incorrectUri = new URI("foo/bar");
    IllegalArgumentException exception =
        assertThrows(
            IllegalArgumentException.class,
            () -> myGhfs.initialize(incorrectUri, new Configuration()));
    assertThat(exception).hasMessageThat().startsWith("scheme of path must not be null");
  }

  @Test
  public void initialize_delegationTokensServiceLifecycle() throws Exception {
    Configuration config = new Configuration();

    // Token binding config
    config.set(
        DELEGATION_TOKEN_BINDING_CLASS.getKey(), TestDelegationTokenBindingImpl.class.getName());
    config.set(
        TestDelegationTokenBindingImpl.TestAccessTokenProviderImpl.TOKEN_CONFIG_PROPERTY_NAME,
        "qWDAWFA3WWFAWFAWFAW3FAWF3AWF3WFAF33GR5G5"); // Bogus auth token

    GoogleHadoopFileSystem fs = new GoogleHadoopFileSystem();
    fs.initialize(fs.getUri(), config);
    assertThat(Service.STATE.STARTED).isEqualTo(fs.delegationTokens.getServiceState());

    fs.close();
    assertThat(Service.STATE.STOPPED).isEqualTo(fs.delegationTokens.getServiceState());
  }

  @Test
  public void getDefaultPort() throws IOException {
    GoogleHadoopFileSystem myGhfs = createInMemoryGoogleHadoopFileSystem();
    assertThat(myGhfs.getDefaultPort()).isEqualTo(-1);
  }

  @Test
  public void getCanonicalServiceName_delegationTokensNotNull() throws Exception {
    Configuration config = new Configuration();

    // Token binding config
    config.set(
        DELEGATION_TOKEN_BINDING_CLASS.getKey(), TestDelegationTokenBindingImpl.class.getName());
    config.set(
        TestDelegationTokenBindingImpl.TestAccessTokenProviderImpl.TOKEN_CONFIG_PROPERTY_NAME,
        "qWDAWFA3WWFAWFAWFAW3FAWF3AWF3WFAF33GR5G5"); // Bogus auth token

    GoogleHadoopFileSystem fs = new GoogleHadoopFileSystem();
    fs.initialize(fs.getUri(), config);

    assertThat(fs.getCanonicalServiceName()).isEqualTo(fs.delegationTokens.getService().toString());
  }

  @Test
  public void open_throwsExceptionWhenHadoopPathNull() {
    GoogleHadoopFileSystem myGhfs = new GoogleHadoopFileSystem();
    IllegalArgumentException exception =
        assertThrows(IllegalArgumentException.class, () -> myGhfs.open((Path) null, 1));
    assertThat(exception).hasMessageThat().startsWith("hadoopPath must not be null");
  }

  @Test
  public void open_storageStatistics() throws IOException {
    GoogleHadoopFileSystem myGhfs = createInMemoryGoogleHadoopFileSystem();

    Path testRoot = new Path("/directory1/");
    myGhfs.mkdirs(testRoot);

    FSDataOutputStream fout = myGhfs.create(new Path("/directory1/file1"));

    fout.writeBytes("data");
    fout.close();
    myGhfs.open(new Path("/directory1/file1"));
    GhfsStorageStatistics ss1 = myGhfs.getStorageStatistics();
    System.out.println("STORAGE STATS ***");
    System.out.println(ss1.getLong("op_create"));
    System.out.println(ss1.isTracked("op_list_located_status"));
    System.out.println(ss1.getLong("op_list_located_status"));
    System.out.println(ss1.isTracked("op_open"));
    System.out.println(ss1.getLong("op_open"));
    assertThat(myGhfs.delete(testRoot, /* recursive= */ true)).isTrue();
  }

  @Test
  public void create_throwsExceptionWhenHadoopPathIsNull() throws Exception {
    GoogleHadoopFileSystem myGhfs = createInMemoryGoogleHadoopFileSystem();
    IllegalArgumentException exception =
        assertThrows(IllegalArgumentException.class, () -> myGhfs.create(null, true, 1));
    assertThat(exception).hasMessageThat().startsWith("hadoopPath must not be null");
  }

  @Test
  public void create_throwsExceptionWhenReplicationIsNotPositiveInteger() throws Exception {
    GoogleHadoopFileSystem myGhfs = createInMemoryGoogleHadoopFileSystem();
    URI fileUri = GoogleCloudStorageFileSystemIntegrationTest.getTempFilePath();
    Path filePath = ghfsHelper.castAsHadoopPath(fileUri);
    short replicationSmallerThanZero = -1;

    IllegalArgumentException exception =
        assertThrows(
            IllegalArgumentException.class,
            () -> myGhfs.create(filePath, true, 1, replicationSmallerThanZero, 1));
    assertThat(exception).hasMessageThat().startsWith("replication must be a positive integer");
  }

  @Test
  public void create_throwsExceptionWhenBlockSizeIsNotPositiveInteger() throws Exception {
    GoogleHadoopFileSystem myGhfs = createInMemoryGoogleHadoopFileSystem();
    URI fileUri = GoogleCloudStorageFileSystemIntegrationTest.getTempFilePath();
    Path filePath = ghfsHelper.castAsHadoopPath(fileUri);
    long blockSizeSmallerThanZero = -1;
    IllegalArgumentException blockSmallerThanZeroException =
        assertThrows(
            IllegalArgumentException.class,
            () -> myGhfs.create(filePath, true, 1, (short) 1, blockSizeSmallerThanZero));
    assertThat(blockSmallerThanZeroException)
        .hasMessageThat()
        .startsWith("blockSize must be a positive integer");
  }

  @Test
  public void create_IOstatistics() throws IOException {
    GoogleHadoopFileSystem myGhfs = createInMemoryGoogleHadoopFileSystem();
    assertThat(myGhfs.getIOStatistics().counters().get(INVOCATION_CREATE.getSymbol())).isEqualTo(0);
    assertThat(myGhfs.getIOStatistics().counters().get(FILES_CREATED.getSymbol())).isEqualTo(0);

    try (FSDataOutputStream fout = myGhfs.create(new Path("/file1"))) {
      fout.writeBytes("Test Content");
      fout.close();
    }
    assertThat(myGhfs.getIOStatistics().counters().get(INVOCATION_CREATE.getSymbol())).isEqualTo(1);
    assertThat(myGhfs.getIOStatistics().counters().get(FILES_CREATED.getSymbol())).isEqualTo(1);
    assertThat(myGhfs.delete(new Path("/file1"))).isTrue();
  }

  @Test
  public void listLocatedStatus_IOstatistics() throws IOException {
    GoogleHadoopFileSystem myGhfs = createInMemoryGoogleHadoopFileSystem();

    try (FSDataOutputStream fout = myGhfs.create(new Path("/file1"))) {
      fout.writeBytes("Test Content");
      fout.close();
      myGhfs.listLocatedStatus(new Path("/file1"));
      assertThat(
              myGhfs.getIOStatistics().counters().get(INVOCATION_LIST_LOCATED_STATUS.getSymbol()))
          .isEqualTo(1);
    }
    assertThat(myGhfs.delete(new Path("/file1"))).isTrue();
  }

  @Test
  public void createNonRecursive_throwsExceptionWhenHadoopPathNull() throws IOException {
    GoogleHadoopFileSystem myGhfs = createInMemoryGoogleHadoopFileSystem();
    NullPointerException exception =
        assertThrows(
            NullPointerException.class,
            () -> myGhfs.createNonRecursive(/* f= */ null, true, 1, (short) 1, 1, () -> {}));
    assertThat(exception).hasMessageThat().startsWith("hadoopPath must not be null");
  }

  @Test
  public void createNonRecursive() throws IOException {
    GoogleHadoopFileSystem myGhfs = (GoogleHadoopFileSystem) ghfs;
    URI fileUri = GoogleCloudStorageFileSystemIntegrationTest.getTempFilePath();
    Path filePath = ghfsHelper.castAsHadoopPath(fileUri);
    try (FSDataOutputStream createNonRecursiveOutputStream =
        myGhfs.createNonRecursive(filePath, true, 1, (short) 1, 1, () -> {})) {
      createNonRecursiveOutputStream.write(1);

      assertThat(createNonRecursiveOutputStream.size()).isEqualTo(1);
      assertThat(createNonRecursiveOutputStream.getPos()).isEqualTo(1);
    }
  }

  @Test
  public void createNonRecursive_throwsExceptionWhenParentFolderNoExists() {
    GoogleHadoopFileSystem myGhfs = (GoogleHadoopFileSystem) ghfs;
    Path filePath = new Path("bad/path");
    FileNotFoundException exception =
        assertThrows(
            FileNotFoundException.class,
            () -> myGhfs.createNonRecursive(filePath, true, 1, (short) 1, 1, () -> {}));
    assertThat(exception).hasMessageThat().startsWith("Can not create");
  }

  @Test
  public void delete_throwsExceptionWhenHadoopPathNull() throws IOException {
    GoogleHadoopFileSystem myGhfs = createInMemoryGoogleHadoopFileSystem();
    IllegalArgumentException exception =
        assertThrows(IllegalArgumentException.class, () -> myGhfs.delete(null, true));
    assertThat(exception).hasMessageThat().startsWith("hadoopPath must not be null");
  }

  @Test
  public void open_IOstatistics() throws IOException {
    GoogleHadoopFileSystem myGhfs = createInMemoryGoogleHadoopFileSystem();
    Path testRoot = new Path("/directory1/");
    myGhfs.mkdirs(testRoot);
    FSDataOutputStream fout = myGhfs.create(new Path("/directory1/file1"));
    fout.writeBytes("data");
    fout.close();
    myGhfs.open(new Path("/directory1/file1"));
    assertThat(myGhfs.getIOStatistics().counters().get(INVOCATION_OPEN.getSymbol())).isEqualTo(1);
    assertThat(myGhfs.delete(testRoot, /* recursive= */ true)).isTrue();
  }

  @Test
  public void delete_IOstatistics() throws IOException {
    GoogleHadoopFileSystem myGhfs = createInMemoryGoogleHadoopFileSystem();
    FSDataOutputStream fout = myGhfs.create(new Path("/file1"));
    fout.writeBytes("data");
    fout.close();
    myGhfs.delete(new Path("/file1"));
    assertThat(myGhfs.getIOStatistics().counters().get(INVOCATION_DELETE.getSymbol())).isEqualTo(1);
  }

  @Test
  public void listStatus_throwsExceptionWhenHadoopPathNull() throws IOException {
    GoogleHadoopFileSystem myGhfs = createInMemoryGoogleHadoopFileSystem();
    IllegalArgumentException exception =
        assertThrows(IllegalArgumentException.class, () -> myGhfs.listStatus((Path) null));
    assertThat(exception).hasMessageThat().startsWith("hadoopPath must not be null");
  }

  @Test
  public void setWorkingDirectory_throwsExceptionWhenHadoopPathNull() throws IOException {
    GoogleHadoopFileSystem myGhfs = createInMemoryGoogleHadoopFileSystem();
    IllegalArgumentException exception =
        assertThrows(IllegalArgumentException.class, () -> myGhfs.setWorkingDirectory(null));
    assertThat(exception).hasMessageThat().startsWith("hadoopPath must not be null");
  }

  @Test
  public void mkdirs_throwsExceptionWhenHadoopPathNull() throws IOException {
    GoogleHadoopFileSystem myGhfs = createInMemoryGoogleHadoopFileSystem();
    IllegalArgumentException exception =
        assertThrows(IllegalArgumentException.class, () -> myGhfs.mkdirs(null));
    assertThat(exception).hasMessageThat().startsWith("hadoopPath must not be null");
  }

  @Test
  public void mkdirs_IOstatistics() throws IOException {
    GoogleHadoopFileSystem myGhfs = createInMemoryGoogleHadoopFileSystem();
    assertThat(myGhfs.getIOStatistics().counters().get(INVOCATION_MKDIRS.getSymbol())).isEqualTo(1);
  }

  @Test
  @Override
  public void testCheckPathSuccess() {
    GoogleHadoopFileSystem myGhfs = (GoogleHadoopFileSystem) ghfs;
    String rootBucket = myGhfs.getRootBucketName();
    List<String> validPaths = new ArrayList<>();
    validPaths.add("/");
    validPaths.add("/foo");
    validPaths.add("/foo/bar");
    validPaths.add("gs:/");
    validPaths.add("gs:/foo");
    validPaths.add("gs:/foo/bar");
    validPaths.add("gs://");
    validPaths.add("gs://" + rootBucket);
    validPaths.add("gs://" + rootBucket + "/bar");
    for (String validPath : validPaths) {
      Path path = new Path(validPath);
      myGhfs.checkPath(path);
    }
  }

  /** Validates failure path in checkPath(). */
  @Test
  @Override
  public void testCheckPathFailure() {
    GoogleHadoopFileSystem myGhfs = (GoogleHadoopFileSystem) ghfs;
    List<String> invalidSchemePaths = new ArrayList<>();
    String rootBucket = myGhfs.getRootBucketName();
    invalidSchemePaths.add("gsg:/");
    invalidSchemePaths.add("hdfs:/");
    invalidSchemePaths.add("gsg:/foo/bar");
    invalidSchemePaths.add("hdfs:/foo/bar");
    invalidSchemePaths.add("gsg://");
    invalidSchemePaths.add("hdfs://");
    invalidSchemePaths.add("gsg://" + rootBucket);
    invalidSchemePaths.add("gsg://" + rootBucket + "/bar");
    for (String invalidPath : invalidSchemePaths) {
      Path path = new Path(invalidPath);
      IllegalArgumentException e =
          assertThrows(
              "Path '" + path + "' should be invalid",
              IllegalArgumentException.class,
              () -> myGhfs.checkPath(path));
      assertThat(e.getLocalizedMessage()).startsWith("Wrong FS scheme:");
    }

    List<String> invalidBucketPaths = new ArrayList<>();
    String notRootBucket = "not-" + rootBucket;
    invalidBucketPaths.add("gs://" + notRootBucket);
    invalidBucketPaths.add("gs://" + notRootBucket + "/bar");
    for (String invalidPath : invalidBucketPaths) {
      Path path = new Path(invalidPath);
      IllegalArgumentException e =
          assertThrows(IllegalArgumentException.class, () -> myGhfs.checkPath(path));
      assertThat(e.getLocalizedMessage()).startsWith("Wrong bucket:");
    }
  }
  /** Verify that default constructor does not throw. */
  @Test
  public void testDefaultConstructor() {
    new GoogleHadoopFileSystem();
  }

  /** Verify that getHomeDirectory() returns expected value. */
  @Test
  public void testGetHomeDirectory() {
    URI homeDir = ghfs.getHomeDirectory().toUri();
    String scheme = homeDir.getScheme();
    String bucket = homeDir.getAuthority();
    String path = homeDir.getPath();
    assertWithMessage("Unexpected home directory scheme: " + scheme).that(scheme).isEqualTo("gs");
    assertWithMessage("Unexpected home directory bucket: " + bucket)
        .that(bucket)
        .isEqualTo(((GoogleHadoopFileSystem) ghfs).getRootBucketName());
    assertWithMessage("Unexpected home directory path: " + path)
        .that(path.startsWith("/user/"))
        .isTrue();
  }

  /** Test getHadoopPath() invalid args. */
  @Test
  public void testGetHadoopPathInvalidArgs() throws URISyntaxException {
    IllegalArgumentException expected =
        assertThrows(
            IllegalArgumentException.class,
            () -> ((GoogleHadoopFileSystem) ghfs).getHadoopPath(new URI("gs://foobucket/bar")));
    assertThat(expected).hasMessageThat().startsWith("Authority of URI");
  }

  /** Validates that we correctly build our Options object from a Hadoop config. */
  @Test
  public void testBuildOptionsFromConfig() {
    Configuration config = loadConfig("projectId", "serviceAccount", "priveKeyFile");

    GoogleCloudStorageFileSystemOptions.Builder optionsBuilder =
        GoogleHadoopFileSystemConfiguration.getGcsFsOptionsBuilder(config);
    GoogleCloudStorageFileSystemOptions options = optionsBuilder.build();
    GoogleCloudStorageOptions gcsOptions = options.getCloudStorageOptions();

    assertThat(gcsOptions.isAutoRepairImplicitDirectoriesEnabled()).isTrue();

    config.setBoolean(GCS_REPAIR_IMPLICIT_DIRECTORIES_ENABLE.getKey(), false);

    optionsBuilder = GoogleHadoopFileSystemConfiguration.getGcsFsOptionsBuilder(config);
    options = optionsBuilder.build();

    gcsOptions = options.getCloudStorageOptions();
    assertThat(gcsOptions.isAutoRepairImplicitDirectoriesEnabled()).isFalse();
  }

  /** Validates success path in initialize(). */
  @Test
  @Override
  public void testInitializeSuccess() throws IOException {
    // Reuse loadConfig() to initialize auth related settings.
    Configuration config = loadConfig();

    // Set up remaining settings to known test values.
    long blockSize = 1024;
    config.setLong(GoogleHadoopFileSystemConfiguration.BLOCK_SIZE.getKey(), blockSize);
    String rootBucketName = ghfsHelper.getUniqueBucketName("initialize-root");

    URI initUri = new Path("gs://" + rootBucketName).toUri();
    GoogleHadoopFileSystem fs = new GoogleHadoopFileSystem();
    fs.initialize(initUri, config);
    GoogleCloudStorageOptions cloudStorageOptions =
        fs.getGcsFs().getOptions().getCloudStorageOptions();

    // Verify that config settings were set correctly.
    assertThat(fs.getDefaultBlockSize()).isEqualTo(blockSize);
    assertThat(fs.initUri).isEqualTo(initUri);
    assertThat(fs.getRootBucketName()).isEqualTo(rootBucketName);
  }

  @Test
  public void testInitializeSucceedsWhenNoProjectIdConfigured()
      throws URISyntaxException, IOException {
    Configuration config = loadConfig();
    // Unset Project ID
    config.unset(GoogleHadoopFileSystemConfiguration.GCS_PROJECT_ID.getKey());

    URI gsUri = new Path("gs://foo").toUri();
    new GoogleHadoopFileSystem().initialize(gsUri, config);
  }

  @Test
  public void testInitializeThrowsWhenWrongSchemeConfigured()
      throws URISyntaxException, IOException {
    // Verify that we cannot initialize using URI with a wrong scheme.
    URI wrongScheme = new URI("http://foo/bar");

    IllegalArgumentException thrown =
        assertThrows(
            IllegalArgumentException.class,
            () -> new GoogleHadoopFileSystem().initialize(wrongScheme, new Configuration()));
    assertThat(thrown).hasMessageThat().contains("URI scheme not supported");
  }

  @Test
  public void testInitializeThrowsWhenCredentialsNotFound() throws URISyntaxException, IOException {
    URI gsUri = new URI("gs://foobar/");
    String fakeProjectId = "123456";
    Configuration config = new Configuration();
    config.setBoolean(GCS_CONFIG_PREFIX + ENABLE_SERVICE_ACCOUNTS_SUFFIX.getKey(), false);
    // Set project ID.
    config.set(GoogleHadoopFileSystemConfiguration.GCS_PROJECT_ID.getKey(), fakeProjectId);

    GoogleHadoopFileSystem ghfs = new GoogleHadoopFileSystem();

    IllegalArgumentException thrown;
    if (GoogleHadoopFileSystemConfiguration.GCS_LAZY_INITIALIZATION_ENABLE.get(
        config, config::getBoolean)) {
      ghfs.initialize(gsUri, config);
      thrown = assertThrows(IllegalArgumentException.class, ghfs::getGcsFs);
    } else {
      thrown = assertThrows(IllegalArgumentException.class, () -> ghfs.initialize(gsUri, config));
    }

    assertThat(thrown).hasMessageThat().startsWith("No valid credential configuration discovered:");
  }

  /** Validates initialize() with configuration key fs.gs.working.dir set. */
  @Override
  @Test
  public void testInitializeWithWorkingDirectory() throws Exception {
    // We can just test by calling initialize multiple times (for each test condition) because
    // there is nothing in initialize() which must be run only once. If this changes, this test
    // method will need to resort to using a new GoogleHadoopFileSystem() for each item
    // in the for-loop.
    GoogleHadoopFileSystem myGhfs = (GoogleHadoopFileSystem) ghfs;

    Configuration config = loadConfig();
    ghfs.initialize(myGhfs.initUri, config);

    // setUpWorkingDirectoryTest() depends on getFileSystemRoot(), which in turn depends on
    // having initialized with the desired systemBucket. If we tried to call this before
    // ghfs.initialize on the preceding line, the test may or may not succeed depending on
    // whether the last test case happened to set systemBucket to bucketName already.
    List<WorkingDirData> wddList = setUpWorkingDirectoryTest();
    String rootBucketName = myGhfs.getRootBucketName();
    for (WorkingDirData wdd : wddList) {
      Path path = wdd.path;
      Path expectedWorkingDir = wdd.expectedPath;
      Path currentWorkingDir = ghfs.getWorkingDirectory();
      config.set(
          GoogleHadoopFileSystemConfiguration.GCS_WORKING_DIRECTORY.getKey(), path.toString());
      ghfs.initialize(myGhfs.initUri, config);
      Path newWorkingDir = ghfs.getWorkingDirectory();
      if (expectedWorkingDir != null) {
        assertThat(newWorkingDir).isEqualTo(expectedWorkingDir);
      } else {
        assertThat(newWorkingDir).isEqualTo(currentWorkingDir);
      }
    }
    assertThat(ghfs.getHomeDirectory().toString()).startsWith("gs://" + rootBucketName);
  }

  /** Validates success path in configureBuckets(). */
  @Test
  @Override
  public void testConfigureBucketsSuccess() throws IOException {
    String rootBucketName = "gs://" + ghfsHelper.getUniqueBucketName("configure-root");

    URI initUri = new Path(rootBucketName).toUri();

    // To test configureBuckets which occurs after GCSFS initialization in configure(), while
    // still being reusable by derived unittests (we can't call loadConfig in a test case which
    // is inherited by a derived test), we will use the constructor which already provides a (fake)
    // GCSFS and skip the portions of the config specific to GCSFS.

    GoogleCloudStorageFileSystem fakeGcsFs =
        new GoogleCloudStorageFileSystem(
            InMemoryGoogleCloudStorage::new,
            GoogleCloudStorageFileSystemOptions.builder()
                .setCloudStorageOptions(getInMemoryGoogleCloudStorageOptions())
                .build());

    GoogleHadoopFileSystem fs = new GoogleHadoopFileSystem(fakeGcsFs);
    fs.initUri = initUri;
    fs.configureBuckets(fakeGcsFs);

    // Verify that config settings were set correctly.
    assertThat(fs.initUri).isEqualTo(initUri);

    initUri = new Path("gs://" + ghfsHelper.sharedBucketName1 + "/foo").toUri();
    fs = new GoogleHadoopFileSystem(fakeGcsFs);
    fs.initUri = initUri;
    fs.configureBuckets(fakeGcsFs);

    // Verify that config settings were set correctly.
    assertThat(fs.initUri).isEqualTo(initUri);

    assertThat(fs.getRootBucketName()).isEqualTo(initUri.getAuthority());
  }

  /** Validates success path when there is a root bucket but no system bucket is specified. */
  @Test
  @Override
  public void testConfigureBucketsWithRootBucketButNoSystemBucket() throws IOException {
    String rootBucketName = ghfsHelper.getUniqueBucketName("configure-root");
    URI initUri = new Path("gs://" + rootBucketName).toUri();
    GoogleCloudStorageFileSystem fakeGcsFs =
        new GoogleCloudStorageFileSystem(
            InMemoryGoogleCloudStorage::new,
            GoogleCloudStorageFileSystemOptions.builder()
                .setCloudStorageOptions(getInMemoryGoogleCloudStorageOptions())
                .build());
    GoogleHadoopFileSystem fs = new GoogleHadoopFileSystem(fakeGcsFs);
    fs.initUri = initUri;
    fs.configureBuckets(fakeGcsFs);

    // Verify that config settings were set correctly.
    assertThat(fs.initUri).isEqualTo(initUri);
  }

  @Test
  public void create_storage_statistics() throws IOException {
    GoogleHadoopFileSystem myGhfs = createInMemoryGoogleHadoopFileSystem();
    URI fileUri = GoogleCloudStorageFileSystemIntegrationTest.getTempFilePath();
    Path filePath = ghfsHelper.castAsHadoopPath(fileUri);
    GhfsStorageStatistics StorageStats = myGhfs.getStorageStatistics();

    try (FSDataOutputStream fout = myGhfs.create(filePath, true, 1, (short) 1, 1)) {
      fout.writeBytes("Test Content");
      fout.close();
    }
    assertThat(StorageStats.isTracked("op_create")).isTrue();
    assertThat(StorageStats.isTracked("files_created")).isTrue();
    assertThat(myGhfs.delete(filePath)).isTrue();
  }

  @Test
  public void listLocatedStatus_storage_statistics() throws IOException {
    GoogleHadoopFileSystem myGhfs = createInMemoryGoogleHadoopFileSystem();
    URI fileUri = GoogleCloudStorageFileSystemIntegrationTest.getTempFilePath();
    Path filePath = ghfsHelper.castAsHadoopPath(fileUri);
    GhfsStorageStatistics StorageStats = myGhfs.getStorageStatistics();

    try (FSDataOutputStream fout = myGhfs.create(filePath, true, 1, (short) 1, 1)) {
      fout.writeBytes("Test Content");
      fout.close();
      myGhfs.listLocatedStatus(filePath);
      assertThat(StorageStats.isTracked("op_list_located_status")).isTrue();
    }

    assertThat(myGhfs.delete(filePath)).isTrue();
  }

  @Test
  public void open_storage_statistics() throws IOException {
    GoogleHadoopFileSystem myGhfs = createInMemoryGoogleHadoopFileSystem();
    GhfsStorageStatistics StorageStats = myGhfs.getStorageStatistics();
    Path testRoot = new Path("/directory1/");
    myGhfs.mkdirs(testRoot);
    FSDataOutputStream fout = myGhfs.create(new Path("/directory1/file1"));
    fout.writeBytes("data");
    fout.close();
    myGhfs.open(new Path("/directory1/file1"));
    assertThat(StorageStats.isTracked("op_open")).isTrue();
    assertThat(myGhfs.delete(testRoot, /* recursive= */ true)).isTrue();
  }

  @Test
  public void delete_storage_statistics() throws IOException {
    GoogleHadoopFileSystem myGhfs = createInMemoryGoogleHadoopFileSystem();
    GhfsStorageStatistics StorageStats = myGhfs.getStorageStatistics();
    URI fileUri = GoogleCloudStorageFileSystemIntegrationTest.getTempFilePath();
    Path filePath = ghfsHelper.castAsHadoopPath(fileUri);
    myGhfs.delete(filePath);
    assertThat(StorageStats.isTracked("op_delete")).isTrue();
  }

  @Test
  public void mkdirs_storage_statistics() throws IOException {
    GoogleHadoopFileSystem myGhfs = createInMemoryGoogleHadoopFileSystem();
    GhfsStorageStatistics StorageStats = myGhfs.getStorageStatistics();
    assertThat(StorageStats.isTracked("op_mkdirs")).isTrue();
  }

  @Test
  public void GlobStatus_statistics() throws IOException {
    GoogleHadoopFileSystem myGhfs = createInMemoryGoogleHadoopFileSystem();
    GhfsStorageStatistics StorageStats = myGhfs.getStorageStatistics();
    Path testRoot = new Path("/directory1/");
    myGhfs.mkdirs(testRoot);
    myGhfs.mkdirs(new Path("/directory1/subdirectory1"));
    myGhfs.create(new Path("/directory1/subdirectory1/file1")).writeBytes("data");
    myGhfs.globStatus(new Path("/d*"));
    assertThat(StorageStats.isTracked("op_glob_status")).isTrue();
    assertThat(myGhfs.delete(testRoot, /* recursive= */ true)).isTrue();
  }

  @Test
  public void getFileStatus_statistics() throws IOException {
    GoogleHadoopFileSystem myGhfs = createInMemoryGoogleHadoopFileSystem();
    GhfsStorageStatistics StorageStats = myGhfs.getStorageStatistics();
    Path testRoot = new Path("/directory1/");
    myGhfs.mkdirs(testRoot);
    FSDataOutputStream fout = myGhfs.create(new Path("/directory1/file1"));
    fout.writeBytes("data");
    fout.close();
    myGhfs.getFileStatus(new Path("/directory1/file1"));
    assertThat(StorageStats.isTracked("op_get_file_status")).isTrue();
    assertThat(myGhfs.delete(testRoot, /* recursive= */ true)).isTrue();
  }

  @Test
  public void createNonRecursive_statistics() throws IOException {
    GoogleHadoopFileSystem myGhfs = createInMemoryGoogleHadoopFileSystem();
    GhfsStorageStatistics StorageStats = myGhfs.getStorageStatistics();
    Path testRoot = new Path("/directory1/");
    myGhfs.mkdirs(testRoot);
    Path filePath = new Path("/directory1/file1");
    try (FSDataOutputStream createNonRecursiveOutputStream =
        myGhfs.createNonRecursive(filePath, true, 1, (short) 1, 1, () -> {})) {
      createNonRecursiveOutputStream.write(1);
    }
    assertThat(StorageStats.isTracked("op_create_non_recursive")).isTrue();
    assertThat(myGhfs.delete(testRoot, /* recursive= */ true)).isTrue();
  }

  @Test
  public void getFileChecksum_statistics() throws IOException {
    GoogleHadoopFileSystem myGhfs = createInMemoryGoogleHadoopFileSystem();
    GhfsStorageStatistics StorageStats = myGhfs.getStorageStatistics();
    Path testRoot = new Path("/directory1/");
    myGhfs.mkdirs(testRoot);
    Path filePath = new Path("/directory1/file1");
    FSDataOutputStream fout = myGhfs.create(new Path("/directory1/file1"));
    fout.writeBytes("data");
    fout.close();
    myGhfs.getFileChecksum(filePath);
    assertThat(StorageStats.isTracked("op_get_file_checksum")).isTrue();
    assertThat(myGhfs.delete(testRoot, /* recursive= */ true)).isTrue();
  }

  @Test
  public void rename_statistics() throws IOException {
    GoogleHadoopFileSystem myGhfs = createInMemoryGoogleHadoopFileSystem();
    GhfsStorageStatistics StorageStats = myGhfs.getStorageStatistics();
    Path testRoot = new Path("/directory1/");
    myGhfs.mkdirs(testRoot);
    Path source = new Path("/directory1/file1");
    myGhfs.create(source).writeBytes("data");
    Path dest = new Path("/directory1/file2");
    myGhfs.rename(source, dest);
    assertThat(StorageStats.isTracked("op_rename")).isTrue();
    assertThat(myGhfs.delete(testRoot, /* recursive= */ true)).isTrue();
  }

  @Test
  public void exists_statistics() throws IOException {
    GoogleHadoopFileSystem myGhfs = createInMemoryGoogleHadoopFileSystem();
    GhfsStorageStatistics StorageStats = myGhfs.getStorageStatistics();
    Path testRoot = new Path("/directory1/");
    myGhfs.mkdirs(testRoot);
    Path filePath = new Path("/directory1/file1");
    myGhfs.create(filePath).writeBytes("data");
    myGhfs.exists(filePath);
    assertThat(StorageStats.isTracked("op_exists")).isTrue();
    assertThat(myGhfs.delete(testRoot, /* recursive= */ true)).isTrue();
  }

  @Test
  public void xattr_storage_statistics() throws IOException {
    GoogleHadoopFileSystem myGhfs = createInMemoryGoogleHadoopFileSystem();
    Path testRoot = new Path("/directory1/");
    myGhfs.mkdirs(testRoot);
    Path filePath = new Path("/directory1/file1");
    GhfsStorageStatistics StorageStats = myGhfs.getStorageStatistics();
    myGhfs.create(filePath).writeBytes("data");

    myGhfs.getXAttrs(filePath);
    assertThat(StorageStats.isTracked("op_xattr_get_map")).isTrue();

    myGhfs.getXAttr(filePath, "test-xattr_statistics");
    assertThat(StorageStats.isTracked("op_xattr_get_named")).isTrue();

    myGhfs.getXAttrs(
        filePath,
        ImmutableList.of("test-xattr-statistics", "test-xattr-statistics1", "test-xattr"));

    assertThat(StorageStats.isTracked("op_xattr_get_named_map")).isTrue();

    myGhfs.listXAttrs(filePath);
    assertThat(StorageStats.isTracked("op_xattr_list")).isTrue();

    assertThat(myGhfs.delete(testRoot, true)).isTrue();
  }

  /** Validates that exception thrown if no root bucket is specified. */
  @Test
  @Override
  public void testConfigureBucketsWithNeitherRootBucketNorSystemBucket() throws IOException {
    URI initUri = new Path("gs://").toUri();
    final GoogleCloudStorageFileSystem fakeGcsFs =
        new GoogleCloudStorageFileSystem(
            InMemoryGoogleCloudStorage::new,
            GoogleCloudStorageFileSystemOptions.builder()
                .setCloudStorageOptions(getInMemoryGoogleCloudStorageOptions())
                .build());
    final GoogleHadoopFileSystem fs = new GoogleHadoopFileSystem(fakeGcsFs);
    fs.initUri = initUri;

    IllegalArgumentException thrown =
        assertThrows(IllegalArgumentException.class, () -> fs.configureBuckets(fakeGcsFs));

    assertThat(thrown).hasMessageThat().isEqualTo("No bucket specified in GCS URI: gs:/");
  }

  private static Configuration getConfigurationWithImplementation() {
    Configuration conf = loadConfig();
    conf.set("fs.gs.impl", GoogleHadoopFileSystem.class.getCanonicalName());
    return conf;
  }

  @Test
  public void testFileSystemIsRemovedFromCacheOnClose() throws IOException, URISyntaxException {
    Configuration conf = getConfigurationWithImplementation();

    URI fsUri = new URI(String.format("gs://%s/", sharedBucketName1));

    FileSystem fs1 = FileSystem.get(fsUri, conf);
    FileSystem fs2 = FileSystem.get(fsUri, conf);

    assertThat(fs2).isSameInstanceAs(fs1);

    fs1.close();

    FileSystem fs3 = FileSystem.get(fsUri, conf);
    assertThat(fs3).isNotSameInstanceAs(fs1);

    fs3.close();
  }

  @Test
  public void testIOExceptionIsThrowAfterClose() throws IOException, URISyntaxException {
    Configuration conf = getConfigurationWithImplementation();

    URI fsUri = new URI(String.format("gs://%s/", sharedBucketName1));

    FileSystem fs1 = FileSystem.get(fsUri, conf);
    FileSystem fs2 = FileSystem.get(fsUri, conf);

    assertThat(fs2).isSameInstanceAs(fs1);

    fs1.close();

    assertThrows(IOException.class, () -> fs2.exists(new Path("/SomePath/That/Doesnt/Matter")));
  }

  public void createFile(Path filePath, byte[] data) throws IOException {
    try (FSDataOutputStream output = ghfs.create(filePath)) {
      output.write(data);
    }
  }

  @Test
  public void testGlobStatusPathExpansionAndFilter() throws IOException {
    Path testRoot = new Path(ghfs.getWorkingDirectory(), "testGlobStatusPathExpansionAndFilter");

    byte[] data = "testGlobStatusPathExpansionAndFilter_data".getBytes(UTF_8);

    createFile(testRoot.suffix("/date/2020/07/17/0/file1.xml"), data);
    createFile(testRoot.suffix("/date/2020/07/17/0/file1.json"), data);
    createFile(testRoot.suffix("/date/2020/07/18/0/file2.xml"), data);
    createFile(testRoot.suffix("/date/2020/07/18/0/file2.json"), data);
    createFile(testRoot.suffix("/date/2020/07/19/0/file3.xml"), data);
    createFile(testRoot.suffix("/date/2020/07/19/0/file3.json"), data);
    createFile(testRoot.suffix("/date/2020/07/20/0/file4.xml"), data);
    createFile(testRoot.suffix("/date/2020/07/20/0/file4.json"), data);

    FileStatus[] files =
        ghfs.globStatus(
            testRoot.suffix("/*/{2020/07/17,2020/07/18,2020/07/19}/*/*"),
            path -> path.getName().endsWith(".json"));

    Path workingDirRoot = new Path(ghfs.getWorkingDirectory(), testRoot);

    assertThat(Arrays.stream(files).map(FileStatus::getPath).collect(toImmutableList()))
        .containsExactly(
            workingDirRoot.suffix("/date/2020/07/17/0/file1.json"),
            workingDirRoot.suffix("/date/2020/07/18/0/file2.json"),
            workingDirRoot.suffix("/date/2020/07/19/0/file3.json"));

    assertThat(ghfs.delete(testRoot, /* recursive= */ true)).isTrue();
  }

  @Test
  public void GlobStatus_statistics() throws IOException {
    GoogleHadoopFileSystem myGhfs = createInMemoryGoogleHadoopFileSystem();
    Path testRoot = new Path("/directory1/");
    myGhfs.mkdirs(testRoot);
    myGhfs.mkdirs(new Path("/directory1/subdirectory1"));
    myGhfs.create(new Path("/directory1/subdirectory1/file1")).writeBytes("data");
    myGhfs.globStatus(new Path("/d*"));
    assertThat(myGhfs.getIOStatistics().counters().get(INVOCATION_GLOB_STATUS.getSymbol()))
        .isEqualTo(1);
    assertThat(myGhfs.delete(testRoot, /* recursive= */ true)).isTrue();
  }

  @Test
  public void testGlobStatus() throws IOException {
    Path testRoot = new Path("/directory1/");
    ghfs.mkdirs(testRoot);
    ghfs.mkdirs(new Path("/directory1/subdirectory1"));
    ghfs.mkdirs(new Path("/directory1/subdirectory2"));

    byte[] data = "data".getBytes(StandardCharsets.UTF_8);

    createFile(new Path("/directory1/subdirectory1/file1"), data);
    createFile(new Path("/directory1/subdirectory1/file2"), data);
    createFile(new Path("/directory1/subdirectory2/file1"), data);
    createFile(new Path("/directory1/subdirectory2/file2"), data);

    FileStatus[] rootDirectories = ghfs.globStatus(new Path("/d*"));
    assertThat(rootDirectories).hasLength(1);
    assertThat(rootDirectories[0].getPath().getName()).isEqualTo("directory1");

    FileStatus[] subDirectories = ghfs.globStatus(new Path("/directory1/s*"));
    assertThat(subDirectories).hasLength(2);

    FileStatus[] subDirectory1Files = ghfs.globStatus(new Path("/directory1/subdirectory1/*"));
    assertThat(subDirectory1Files).hasLength(2);
    assertThat(subDirectory1Files[0].getPath().getName()).isEqualTo("file1");
    assertThat(subDirectory1Files[1].getPath().getName()).isEqualTo("file2");

    FileStatus[] subDirectory2Files = ghfs.globStatus(new Path("/directory1/subdirectory2/f*"));
    assertThat(subDirectory2Files).hasLength(2);
    assertThat(subDirectory2Files[0].getPath().getName()).isEqualTo("file1");
    assertThat(subDirectory2Files[1].getPath().getName()).isEqualTo("file2");

    FileStatus[] subDirectory2Files2 = ghfs.globStatus(new Path("/directory1/subdirectory2/file?"));
    assertThat(subDirectory2Files2).hasLength(2);
    assertThat(subDirectory2Files2[0].getPath().getName()).isEqualTo("file1");
    assertThat(subDirectory2Files2[1].getPath().getName()).isEqualTo("file2");

    FileStatus[] subDirectory2Files3 =
        ghfs.globStatus(new Path("/directory1/subdirectory2/file[0-9]"));
    assertThat(subDirectory2Files3).hasLength(2);
    assertThat(subDirectory2Files3[0].getPath().getName()).isEqualTo("file1");
    assertThat(subDirectory2Files3[1].getPath().getName()).isEqualTo("file2");

    FileStatus[] subDirectory2Files4 =
        ghfs.globStatus(new Path("/directory1/subdirectory2/file[^1]"));
    assertThat(subDirectory2Files4).hasLength(1);
    assertThat(subDirectory2Files4[0].getPath().getName()).isEqualTo("file2");

    FileStatus[] subDirectory2Files5 =
        ghfs.globStatus(new Path("/directory1/subdirectory2/file{1,2}"));
    assertThat(subDirectory2Files5).hasLength(2);
    assertThat(subDirectory2Files5[0].getPath().getName()).isEqualTo("file1");
    assertThat(subDirectory2Files5[1].getPath().getName()).isEqualTo("file2");

    assertThat(ghfs.delete(testRoot, /* recursive= */ true)).isTrue();
  }

  @Test
  public void getFileStatus_statistics() throws IOException {
    GoogleHadoopFileSystem myGhfs = createInMemoryGoogleHadoopFileSystem();
    Path testRoot = new Path("/directory1/");
    myGhfs.mkdirs(testRoot);
    FSDataOutputStream fout = myGhfs.create(new Path("/directory1/file1"));
    fout.writeBytes("data");
    fout.close();
    myGhfs.getFileStatus(new Path("/directory1/file1"));
    assertThat(myGhfs.getIOStatistics().counters().get(INVOCATION_GET_FILE_STATUS.getSymbol()))
        .isEqualTo(1);
    assertThat(myGhfs.delete(testRoot, /* recursive= */ true)).isTrue();
  }

  @Test
  public void createNonRecursive_statistics() throws IOException {
    GoogleHadoopFileSystem myGhfs = createInMemoryGoogleHadoopFileSystem();
    Path testRoot = new Path("/directory1/");
    myGhfs.mkdirs(testRoot);
    Path filePath = new Path("/directory1/file1");
    try (FSDataOutputStream createNonRecursiveOutputStream =
        myGhfs.createNonRecursive(filePath, true, 1, (short) 1, 1, () -> {})) {
      createNonRecursiveOutputStream.write(1);
    }
    assertThat(myGhfs.getIOStatistics().counters().get(INVOCATION_CREATE_NON_RECURSIVE.getSymbol()))
        .isEqualTo(1);
    assertThat(myGhfs.delete(testRoot, /* recursive= */ true)).isTrue();
  }

  @Test
  public void getFileChecksum_statistics() throws IOException {
    GoogleHadoopFileSystem myGhfs = createInMemoryGoogleHadoopFileSystem();
    Path testRoot = new Path("/directory1/");
    myGhfs.mkdirs(testRoot);
    Path filePath = new Path("/directory1/file1");
    FSDataOutputStream fout = myGhfs.create(new Path("/directory1/file1"));
    fout.writeBytes("data");
    fout.close();
    myGhfs.getFileChecksum(filePath);
    assertThat(myGhfs.getIOStatistics().counters().get(INVOCATION_GET_FILE_CHECKSUM.getSymbol()))
        .isEqualTo(1);
    assertThat(myGhfs.delete(testRoot, /* recursive= */ true)).isTrue();
  }

  @Test
  public void getFileStatus_throwsExceptionWhenHadoopPathNull() {
    GoogleHadoopFileSystem myGhfs = new GoogleHadoopFileSystem();
    IllegalArgumentException exception =
        assertThrows(IllegalArgumentException.class, () -> myGhfs.getFileStatus(null));
    assertThat(exception).hasMessageThat().contains("hadoopPath must not be null");
  }

  @Test
  public void getFileStatus_throwsExceptionWhenFileInfoDontExists() throws IOException {
    URI fileUri = GoogleCloudStorageFileSystemIntegrationTest.getTempFilePath();
    Path filePath = ghfsHelper.castAsHadoopPath(fileUri);
    FileNotFoundException e =
        assertThrows(FileNotFoundException.class, () -> ghfs.getFileStatus(filePath));
    assertThat(e).hasMessageThat().startsWith("File not found");
  }

  /** Tests getFileStatus() with non-default permissions. */
  @Test
  public void testConfigurablePermissions() throws IOException {
    String testPermissions = "777";
    Configuration conf = getConfigurationWithImplementation();
    conf.set(GoogleHadoopFileSystemConfiguration.PERMISSIONS_TO_REPORT.getKey(), testPermissions);
    GoogleHadoopFileSystem myGhfs = new GoogleHadoopFileSystem();
    myGhfs.initialize(ghfs.getUri(), conf);
    URI fileUri = GoogleCloudStorageFileSystemIntegrationTest.getTempFilePath();
    Path filePath = ghfsHelper.castAsHadoopPath(fileUri);
    ghfsHelper.writeFile(filePath, "foo", 1, /* overwrite= */ true);

    FileStatus status = myGhfs.getFileStatus(filePath);
    assertThat(status.getPermission()).isEqualTo(new FsPermission(testPermissions));

    // Cleanup.
    assertThat(ghfs.delete(filePath, /* recursive= */ true)).isTrue();
  }

  /** Test getFileStatus() uses the user reported by UGI */
  @Test
  public void testFileStatusUser() throws Exception {
    String ugiUser = UUID.randomUUID().toString();
    UserGroupInformation ugi = UserGroupInformation.createRemoteUser(ugiUser);
    Configuration conf = getConfigurationWithImplementation();
    GoogleHadoopFileSystem myGhfs = new GoogleHadoopFileSystem();
    myGhfs.initialize(ghfs.getUri(), conf);
    URI fileUri = GoogleCloudStorageFileSystemIntegrationTest.getTempFilePath();
    Path filePath = ghfsHelper.castAsHadoopPath(fileUri);
    ghfsHelper.writeFile(filePath, "foo", 1, /* overwrite= */ true);

    FileStatus status =
        ugi.doAs((PrivilegedExceptionAction<FileStatus>) () -> myGhfs.getFileStatus(filePath));

    assertThat(status.getOwner()).isEqualTo(ugiUser);
    assertThat(status.getGroup()).isEqualTo(ugiUser);

    // Cleanup.
    assertThat(ghfs.delete(filePath, true)).isTrue();
  }

  @Test
  public void append_throwsExceptionWhenHadooptPathNull() {
    GoogleHadoopFileSystem myGhfs = new GoogleHadoopFileSystem();
    IllegalArgumentException exception =
        assertThrows(
            IllegalArgumentException.class,
            () ->
                myGhfs.append(
                    /* hadoopPath= */ null,
                    GoogleHadoopFileSystemConfiguration.GCS_OUTPUT_STREAM_BUFFER_SIZE.getDefault(),
                    () -> {}));
    assertThat(exception).hasMessageThat().contains("hadoopPath must not be null");
  }

  @Test
  public void testConcat() throws IOException {
    Path directory = new Path(ghfs.getWorkingDirectory(), "testConcat");

    long expectedLength = 0;
    List<Path> files = new ArrayList<>();
    for (int i = 0; i < 3; i++) {
      Path file = new Path(directory, String.format("file-%s", UUID.randomUUID()));
      ghfsHelper.writeFile(file, "data_" + file, 1, /* overwrite= */ false);
      files.add(file);
      expectedLength += ghfs.getFileStatus(file).getLen();
    }

    // Create target file
    Path target = new Path(directory, "target");
    ghfsHelper.writeFile(target, new byte[0], /* numWrites= */ 1, /* overwrite= */ false);

    ghfs.concat(target, files.toArray(new Path[0]));

    assertThat(ghfs.getFileStatus(target).getLen()).isEqualTo(expectedLength);

    // cleanup
    assertThat(ghfs.delete(directory, true)).isTrue();
  }

  @Test
  public void concat_throwsExceptionWhenSourceAreEmpty() {
    GoogleHadoopFileSystem myGhfs = new GoogleHadoopFileSystem();
    Path directory =
        new Path(String.format("gs://%s/testConcat_exception/", myGhfs.getRootBucketName()));
    Path target = new Path(directory, "target");
    IllegalArgumentException exception =
        assertThrows(IllegalArgumentException.class, () -> myGhfs.concat(target, new Path[0]));
    assertThat(exception).hasMessageThat().contains("srcs must have at least one source");
  }

  @Test
  public void concat_throwsExceptionWhenTargetDirectoryInSources() throws IOException {
    GoogleHadoopFileSystem myGhfs = createInMemoryGoogleHadoopFileSystem();
    Path directory =
        new Path(String.format("gs://%s/testConcat_exception/", myGhfs.getRootBucketName()));
    Path target = new Path(directory, "target");
    Path[] srcsWithTarget = new Path[] {target};
    IllegalArgumentException exception =
        assertThrows(IllegalArgumentException.class, () -> myGhfs.concat(target, srcsWithTarget));
    assertThat(exception).hasMessageThat().contains("target must not be contained in sources");
  }

  @Test
  public void rename_throwExceptionWhenDstNul() {
    GoogleHadoopFileSystem myGhfs = new GoogleHadoopFileSystem();
    Path directory = new Path(String.format("gs://%s/testRename/", myGhfs.getRootBucketName()));
    IllegalArgumentException exception =
        assertThrows(IllegalArgumentException.class, () -> myGhfs.rename(directory, null));
    assertThat(exception).hasMessageThat().contains("dst must not be null");
  }

  @Test
  public void rename_throwExceptionWhenSrcNull() {
    GoogleHadoopFileSystem myGhfs = new GoogleHadoopFileSystem();
    Path directory = new Path(String.format("gs://%s/testRename/", myGhfs.getRootBucketName()));
    IllegalArgumentException exception =
        assertThrows(IllegalArgumentException.class, () -> myGhfs.rename(null, directory));
    assertThat(exception).hasMessageThat().contains("src must not be null");
  }

  @Test
  public void rename_statistics() throws IOException {
    GoogleHadoopFileSystem myGhfs = createInMemoryGoogleHadoopFileSystem();
    Path testRoot = new Path("/directory1/");
    myGhfs.mkdirs(testRoot);
    Path source = new Path("/directory1/file1");
    myGhfs.create(source).writeBytes("data");
    Path dest = new Path("/directory1/file2");
    myGhfs.rename(source, dest);
    assertThat(myGhfs.getIOStatistics().counters().get(INVOCATION_RENAME.getSymbol())).isEqualTo(1);
    assertThat(myGhfs.delete(testRoot, /* recursive= */ true)).isTrue();
  }

  @Test
  public void exists_statistics() throws IOException {
    GoogleHadoopFileSystem myGhfs = createInMemoryGoogleHadoopFileSystem();
    Path testRoot = new Path("/directory1/");
    myGhfs.mkdirs(testRoot);
    Path filePath = new Path("/directory1/file1");
    myGhfs.create(filePath).writeBytes("data");
    myGhfs.exists(filePath);
    assertThat(myGhfs.getIOStatistics().counters().get(INVOCATION_EXISTS.getSymbol())).isEqualTo(1);
    assertThat(myGhfs.delete(testRoot, /* recursive= */ true)).isTrue();
  }

  @Test
  public void xattr_statistics() throws IOException {
    GoogleHadoopFileSystem myGhfs = createInMemoryGoogleHadoopFileSystem();
    Path testRoot = new Path("/directory1/");
    myGhfs.mkdirs(testRoot);
    Path filePath = new Path("/directory1/file1");
    myGhfs.create(filePath).writeBytes("data");

    myGhfs.getXAttrs(filePath);
    assertThat(myGhfs.getIOStatistics().counters().get(INVOCATION_XATTR_GET_MAP.getSymbol()))
        .isEqualTo(1);

    myGhfs.getXAttr(filePath, "test-xattr_statistics");
    assertThat(myGhfs.getIOStatistics().counters().get(INVOCATION_XATTR_GET_NAMED.getSymbol()))
        .isEqualTo(1);

    myGhfs.getXAttrs(
        filePath,
        ImmutableList.of("test-xattr-statistics", "test-xattr-statistics1", "test-xattr"));
    assertThat(myGhfs.getIOStatistics().counters().get(INVOCATION_XATTR_GET_NAMED_MAP.getSymbol()))
        .isEqualTo(1);

    myGhfs.listXAttrs(filePath);
    assertThat(myGhfs.getIOStatistics().counters().get(INVOCATION_OP_XATTR_LIST.getSymbol()))
        .isEqualTo(1);

    assertThat(myGhfs.delete(testRoot, true)).isTrue();
  }

  @Test
  public void fileChecksum_throwsExceptionWHenHadoopPathAsNull() {
    GoogleHadoopFileSystem myGhfs = new GoogleHadoopFileSystem();
    IllegalArgumentException exception =
        assertThrows(IllegalArgumentException.class, () -> myGhfs.getFileChecksum(null));
    assertThat(exception).hasMessageThat().contains("hadoopPath must not be null");
  }

  @Test
  public void fileChecksum_throwsExceptionWhenFileNotFound() throws Exception {
    URI fileUri = GoogleCloudStorageFileSystemIntegrationTest.getTempFilePath();
    Path filePath = ghfsHelper.castAsHadoopPath(fileUri);
    FileNotFoundException e =
        assertThrows(FileNotFoundException.class, () -> ghfs.getFileChecksum(filePath));
    assertThat(e).hasMessageThat().startsWith("File not found");
  }

  @Test
  public void testCrc32cFileChecksum() throws Exception {
    testFileChecksum(
        GcsFileChecksumType.CRC32C,
        content -> Ints.toByteArray(Hashing.crc32c().hashString(content, UTF_8).asInt()));
  }

  @Test
  public void testMd5FileChecksum() throws Exception {
    testFileChecksum(
        GcsFileChecksumType.MD5, content -> Hashing.md5().hashString(content, UTF_8).asBytes());
  }

  private static void testFileChecksum(
      GcsFileChecksumType checksumType, Function<String, byte[]> checksumFn) throws Exception {
    Configuration config = getConfigurationWithImplementation();
    config.set("fs.gs.checksum.type", checksumType.name());

    GoogleHadoopFileSystem myGhfs = new GoogleHadoopFileSystem();
    myGhfs.initialize(ghfs.getUri(), config);

    URI fileUri = GoogleCloudStorageFileSystemIntegrationTest.getTempFilePath();
    Path filePath = ghfsHelper.castAsHadoopPath(fileUri);
    String fileContent = "foo-testFileChecksum-" + checksumType;
    ghfsHelper.writeFile(filePath, fileContent, 1, /* overwrite= */ true);

    FileChecksum fileChecksum = myGhfs.getFileChecksum(filePath);

    assertThat(fileChecksum.getAlgorithmName()).isEqualTo(checksumType.getAlgorithmName());
    assertThat(fileChecksum.getLength()).isEqualTo(checksumType.getByteLength());
    assertThat(fileChecksum.getBytes()).isEqualTo(checksumFn.apply(fileContent));
    assertThat(fileChecksum.toString())
        .contains(String.format("%s: ", checksumType.getAlgorithmName()));

    // Cleanup.
    assertThat(ghfs.delete(filePath, /* recursive= */ true)).isTrue();
  }

  @Test
  public void testInitializeWithEmptyWorkingDirectory_shouldHaveUserSpecificWorkingDirectory()
      throws IOException {
    GoogleHadoopFileSystem myGhfs = (GoogleHadoopFileSystem) ghfs;
    Configuration config = myGhfs.getConf();
    config.unset(GoogleHadoopFileSystemConfiguration.GCS_WORKING_DIRECTORY.getKey());
    ghfs.initialize(myGhfs.initUri, config);

    String expectedHomeDir =
        String.format("gs://%s/user/%s", myGhfs.getRootBucketName(), USER_NAME.value());

    assertThat(ghfs.getHomeDirectory().toString()).startsWith(expectedHomeDir);
  }

  @Test
  public void testGlobStatusOptions_directoriesNamesShouldBeConsistent() throws IOException {
    testGlobStatusFlatConcurrent(GlobAlgorithm.CONCURRENT);
    testGlobStatusFlatConcurrent(GlobAlgorithm.DEFAULT);
    testGlobStatusFlatConcurrent(GlobAlgorithm.FLAT);
  }

  private void testGlobStatusFlatConcurrent(GlobAlgorithm globAlgorithm) throws IOException {
    Configuration configuration = ghfs.getConf();
    configuration.setEnum(
        GoogleHadoopFileSystemConfiguration.GCS_GLOB_ALGORITHM.getKey(), globAlgorithm);
    ghfs.initialize(ghfs.getUri(), configuration);

    Path testRoot = new Path("/directory1/");
    ghfs.mkdirs(testRoot);
    ghfs.mkdirs(new Path("/directory1/subdirectory1"));
    createFile(
        new Path("/directory1/subdirectory1/file1"), "data".getBytes(StandardCharsets.UTF_8));

    FileStatus[] rootDirStatuses = ghfs.globStatus(new Path("/d*"));
    List<String> rootDirs =
        Arrays.stream(rootDirStatuses).map(d -> d.getPath().toString()).collect(toImmutableList());

    assertThat(rootDirs).containsExactly(ghfs.getWorkingDirectory() + "directory1");

    // Cleanup.
    assertThat(ghfs.delete(testRoot, /* recursive= */ true)).isTrue();
  }

  @Test
  public void testCreateFSDataOutputStream() {
    assertThrows(
        "hadoopPath must not be null", IllegalArgumentException.class, () -> ghfs.create(null));

    assertThrows(
        "replication must be a positive integer: -1",
        IllegalArgumentException.class,
        () -> ghfs.create(new Path("/directory1/"), (short) -1));

    assertThrows(
        "blockSize must be a positive integer: -1",
        IllegalArgumentException.class,
        () -> ghfs.create(new Path("/directory1/"), true, -1, (short) 1, -1));
  }

  @Test
  public void testRenameNullFile() {
    Path path = new Path("/directory1/");

    assertThrows(
        "src must not be null", IllegalArgumentException.class, () -> ghfs.rename(null, path));
    assertThrows(
        "dst must not be null", IllegalArgumentException.class, () -> ghfs.rename(path, null));
  }

  @Test
  public void testListStatusNull() {
    assertThrows(
        "hadoopPath must not be null",
        IllegalArgumentException.class,
        () -> ghfs.listStatus((Path) null));
  }

  @Test
  public void testSetWorkingDirectoryNull() {
    assertThrows(
        "hadoopPath must not be null",
        IllegalArgumentException.class,
        () -> ghfs.setWorkingDirectory(null));
  }

  @Test
  public void testGlobStatusWithNewUriScheme() throws IOException {
    Path globRoot = new Path("/newuriencoding_globs/");
    ghfs.mkdirs(globRoot);
    ghfs.mkdirs(new Path("/newuriencoding_globs/subdirectory1"));
    ghfs.mkdirs(new Path("/newuriencoding_globs/#this#is#a&subdir/"));

    byte[] data = new byte[10];
    for (int i = 0; i < data.length; i++) {
      data[i] = (byte) i;
    }

    createFile(new Path("/newuriencoding_globs/subdirectory1/file1"), data);
    createFile(new Path("/newuriencoding_globs/subdirectory1/file2"), data);
    createFile(new Path("/newuriencoding_globs/#this#is#a&subdir/file1"), data);
    createFile(new Path("/newuriencoding_globs/#this#is#a&subdir/file2"), data);
    createFile(new Path("/newuriencoding_globs/#this#is#a&subdir/file2"), data);

    FileStatus[] rootDirectories = ghfs.globStatus(new Path("/new*"));
    assertThat(rootDirectories).hasLength(1);
    assertThat(rootDirectories[0].getPath().getName()).isEqualTo("newuriencoding_globs");

    FileStatus[] subDirectories = ghfs.globStatus(new Path("/newuriencoding_globs/s*"));
    assertThat(subDirectories).hasLength(1);
    assertThat(subDirectories[0].getPath().getName()).isEqualTo("subdirectory1");

    FileStatus[] subDirectories2 = ghfs.globStatus(new Path("/newuriencoding_globs/#this*"));
    assertThat(subDirectories2).hasLength(1);
    assertThat(subDirectories2[0].getPath().getName()).isEqualTo("#this#is#a&subdir");

    FileStatus[] subDirectories3 = ghfs.globStatus(new Path("/newuriencoding_globs/#this?is?a&*"));
    assertThat(subDirectories3).hasLength(1);
    assertThat(subDirectories3[0].getPath().getName()).isEqualTo("#this#is#a&subdir");

    FileStatus[] subDirectory1Files =
        ghfs.globStatus(new Path("/newuriencoding_globs/subdirectory1/*"));
    assertThat(subDirectory1Files).hasLength(2);
    assertThat(subDirectory1Files[0].getPath().getName()).isEqualTo("file1");
    assertThat(subDirectory1Files[1].getPath().getName()).isEqualTo("file2");

    FileStatus[] subDirectory2Files =
        ghfs.globStatus(new Path("/newuriencoding_globs/#this#is#a&subdir/f*"));
    assertThat(subDirectory2Files).hasLength(2);
    assertThat(subDirectory2Files[0].getPath().getName()).isEqualTo("file1");
    assertThat(subDirectory2Files[1].getPath().getName()).isEqualTo("file2");

    FileStatus[] subDirectory2Files2 =
        ghfs.globStatus(new Path("/newuriencoding_globs/#this#is#a&subdir/file?"));
    assertThat(subDirectory2Files2).hasLength(2);
    assertThat(subDirectory2Files2[0].getPath().getName()).isEqualTo("file1");
    assertThat(subDirectory2Files2[1].getPath().getName()).isEqualTo("file2");

    FileStatus[] subDirectory2Files3 =
        ghfs.globStatus(new Path("/newuriencoding_globs/#this#is#a&subdir/file[0-9]"));
    assertThat(subDirectory2Files3).hasLength(2);
    assertThat(subDirectory2Files3[0].getPath().getName()).isEqualTo("file1");
    assertThat(subDirectory2Files3[1].getPath().getName()).isEqualTo("file2");

    FileStatus[] subDirectory2Files4 =
        ghfs.globStatus(new Path("/newuriencoding_globs/#this#is#a&subdir/file[^1]"));
    assertThat(subDirectory2Files4).hasLength(1);
    assertThat(subDirectory2Files4[0].getPath().getName()).isEqualTo("file2");

    FileStatus[] subDirectory2Files5 =
        ghfs.globStatus(new Path("/newuriencoding_globs/#this#is#a&subdir/file{1,2}"));
    assertThat(subDirectory2Files5).hasLength(2);
    assertThat(subDirectory2Files5[0].getPath().getName()).isEqualTo("file1");
    assertThat(subDirectory2Files5[1].getPath().getName()).isEqualTo("file2");

    ghfs.delete(globRoot, true);
  }

  @Test
  public void testPathsOnlyValidInNewUriScheme() throws IOException {
    GoogleHadoopFileSystem typedFs = (GoogleHadoopFileSystem) ghfs;

    Path directory =
        new Path(
            String.format(
                "gs://%s/testPathsOnlyValidInNewUriScheme/", typedFs.getRootBucketName()));
    Path p = new Path(directory, "foo#bar#baz");
    assertThrows(FileNotFoundException.class, () -> ghfs.getFileStatus(p));

    ghfsHelper.writeFile(p, "SomeText", 100, /* overwrite= */ false);

    FileStatus status = ghfs.getFileStatus(p);
    assertThat(status.getPath()).isEqualTo(p);
    ghfs.delete(directory, true);
  }

  @Override
  public void testGetGcsPath() throws URISyntaxException {
    GoogleHadoopFileSystem myghfs = (GoogleHadoopFileSystem) ghfs;
    URI gcsPath = new URI("gs://" + myghfs.getRootBucketName() + "/dir/obj");
    URI convertedPath = myghfs.getGcsPath(new Path(gcsPath));
    assertThat(convertedPath).isEqualTo(gcsPath);

    // When using the LegacyPathCodec this will fail, but it's perfectly fine to encode
    // this in the UriPathCodec. Note that new Path("/buck^et", "object")
    // isn't actually using bucket as a bucket, but instead as a part of the path...
    myghfs.getGcsPath(new Path("/buck^et", "object"));

    // Validate that authorities can't be crazy:
    assertThrows(
        IllegalArgumentException.class, () -> myghfs.getGcsPath(new Path("gs://buck^et/object")));
  }

  @Test
  public void unauthenticatedAccessToPublicBuckets_fsGsProperties() throws Exception {
    String publicBucket = "gs://gcp-public-data-landsat";

    Configuration config = new Configuration();
    config.setBoolean("fs.gs.auth.service.account.enable", false);
    config.setBoolean("fs.gs.auth.null.enable", true);

    FileSystem fs = FileSystem.get(new URI(publicBucket), config);

    FileStatus[] fileStatuses = fs.listStatus(new Path(publicBucket));

<<<<<<< HEAD
    // Storage Statistics Test for listStatus
    GhfsStorageStatistics StorageStats = ((GoogleHadoopFileSystem) fs).getStorageStatistics();

    assertThat(StorageStats.isTracked("op_list_files")).isTrue();
    assertThat(StorageStats.isTracked("op_list_status")).isTrue();
=======
    assertThat(
            ((GoogleHadoopFileSystem) fs)
                .getIOStatistics()
                .counters()
                .get(INVOCATION_LIST_FILES.getSymbol()))
        .isEqualTo(1);
    assertThat(
            ((GoogleHadoopFileSystem) fs)
                .getIOStatistics()
                .counters()
                .get(INVOCATION_LIST_STATUS.getSymbol()))
        .isEqualTo(1);
>>>>>>> a36d09ab

    assertThat(fileStatuses).isNotEmpty();
  }

  @Test
  public void unauthenticatedAccessToPublicBuckets_googleCloudProperties() throws Exception {
    String publicBucket = "gs://gcp-public-data-landsat";

    Configuration config = new Configuration();
    config.setBoolean("google.cloud.auth.service.account.enable", false);
    config.setBoolean("google.cloud.auth.null.enable", true);

    FileSystem fs = FileSystem.get(new URI(publicBucket), config);

    FileStatus[] fileStatuses = fs.listStatus(new Path(publicBucket));

    assertThat(fileStatuses).isNotEmpty();
  }

  private static void initializeInMemoryFileSystem(FileSystem ghfs, String initUriString)
      throws IOException {
    URI initUri;
    try {
      initUri = new URI(initUriString);
    } catch (URISyntaxException e) {
      throw new IllegalArgumentException(e);
    }
    Configuration config = new Configuration();
    ghfs.initialize(initUri, config);
    // Create test bucket
    ghfs.mkdirs(new Path(initUriString));
  }
}<|MERGE_RESOLUTION|>--- conflicted
+++ resolved
@@ -1561,13 +1561,11 @@
 
     FileStatus[] fileStatuses = fs.listStatus(new Path(publicBucket));
 
-<<<<<<< HEAD
     // Storage Statistics Test for listStatus
     GhfsStorageStatistics StorageStats = ((GoogleHadoopFileSystem) fs).getStorageStatistics();
 
     assertThat(StorageStats.isTracked("op_list_files")).isTrue();
     assertThat(StorageStats.isTracked("op_list_status")).isTrue();
-=======
     assertThat(
             ((GoogleHadoopFileSystem) fs)
                 .getIOStatistics()
@@ -1580,7 +1578,6 @@
                 .counters()
                 .get(INVOCATION_LIST_STATUS.getSymbol()))
         .isEqualTo(1);
->>>>>>> a36d09ab
 
     assertThat(fileStatuses).isNotEmpty();
   }
