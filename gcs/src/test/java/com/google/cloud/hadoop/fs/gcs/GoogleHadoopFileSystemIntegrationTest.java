--- conflicted
+++ resolved
@@ -2423,7 +2423,6 @@
   }
 
   @Test
-<<<<<<< HEAD
   public void testGcsJsonAPIMetrics() throws IOException {
     Configuration config = loadConfig(storageClientType);
     config.setBoolean(
@@ -2688,7 +2687,9 @@
     }
 
     return name.endsWith("_min") || name.endsWith("_mean") || name.endsWith("_max");
-=======
+  }
+
+  @Test
   public void register_subscriber_multiple_time() throws Exception {
     GoogleHadoopFileSystem myGhfs =
         createInMemoryGoogleHadoopFileSystem(); // registers the subscriber class first time in
@@ -2712,7 +2713,6 @@
 
     TestUtils.verifyDurationMetric(
         (GhfsGlobalStorageStatistics) stats, INVOCATION_CREATE.getSymbol(), 1);
->>>>>>> c132e82b
   }
 
   private void createFile(GoogleHadoopFileSystem googleHadoopFileSystem, Path path)
