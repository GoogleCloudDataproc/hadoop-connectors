/*
 * Copyright 2014 Google Inc.
 *
 * Licensed under the Apache License, Version 2.0 (the "License");
 * you may not use this file except in compliance with the License.
 * You may obtain a copy of the License at
 *
 *      http://www.apache.org/licenses/LICENSE-2.0
 *
 * Unless required by applicable law or agreed to in writing, software
 * distributed under the License is distributed on an "AS IS" BASIS,
 * WITHOUT WARRANTIES OR CONDITIONS OF ANY KIND, either express or implied.
 * See the License for the specific language governing permissions and
 * limitations under the License.
 */

package com.google.cloud.hadoop.fs.gcs;

import static com.google.cloud.hadoop.fs.gcs.GhfsStatistic.STREAM_READ_OPERATIONS;
import static com.google.cloud.hadoop.fs.gcs.GhfsStatistic.STREAM_WRITE_OPERATIONS;
import static com.google.cloud.hadoop.fs.gcs.GoogleHadoopFileSystemConfiguration.GCS_CLIENT_TYPE;
import static com.google.cloud.hadoop.fs.gcs.GoogleHadoopFileSystemTestHelper.createInMemoryGoogleHadoopFileSystem;
import static com.google.cloud.hadoop.gcsio.testing.InMemoryGoogleCloudStorage.getInMemoryGoogleCloudStorageOptions;
import static com.google.common.truth.Truth.assertThat;
import static org.junit.Assert.assertThrows;

import com.google.cloud.hadoop.gcsio.FileInfo;
import com.google.cloud.hadoop.gcsio.GoogleCloudStorageFileSystem;
import com.google.cloud.hadoop.gcsio.GoogleCloudStorageFileSystemImpl;
import com.google.cloud.hadoop.gcsio.GoogleCloudStorageFileSystemOptions;
import com.google.cloud.hadoop.gcsio.GoogleCloudStorageItemInfo;
import com.google.cloud.hadoop.gcsio.GoogleCloudStorageOptions;
import com.google.cloud.hadoop.gcsio.GoogleCloudStorageReadOptions;
import com.google.cloud.hadoop.gcsio.MethodOutcome;
import com.google.cloud.hadoop.gcsio.StorageResourceId;
import com.google.cloud.hadoop.gcsio.testing.InMemoryGoogleCloudStorage;
import com.google.cloud.hadoop.util.AccessTokenProvider;
import com.google.cloud.hadoop.util.HadoopCredentialsConfiguration.AuthenticationType;
import com.google.cloud.hadoop.util.testing.TestingAccessTokenProvider;
import com.google.common.collect.ImmutableMap;
import com.google.errorprone.annotations.CanIgnoreReturnValue;
import java.io.FileNotFoundException;
import java.io.IOException;
import java.net.URI;
import java.net.URISyntaxException;
import java.nio.ByteBuffer;
import java.nio.channels.SeekableByteChannel;
import java.util.logging.Level;
import java.util.logging.Logger;
import org.apache.hadoop.conf.Configuration;
import org.apache.hadoop.fs.FSDataInputStream;
import org.apache.hadoop.fs.FileStatus;
import org.apache.hadoop.fs.FileSystem;
import org.apache.hadoop.fs.Path;
import org.apache.hadoop.fs.permission.FsPermission;
import org.junit.Before;
import org.junit.Test;
import org.junit.runner.RunWith;
import org.junit.runners.Parameterized;

/** Unit tests for {@link GoogleHadoopFileSystem} class. */
@RunWith(Parameterized.class)
public class GoogleHadoopFileSystemTest extends GoogleHadoopFileSystemIntegrationTest {

  @Before
  public void before() throws IOException {
    // Disable logging.
    // Normally you would need to keep a strong reference to any logger used for
    // configuration, but the "root" logger is always present.
    Logger.getLogger("").setLevel(Level.OFF);

    super.ghfs = createInMemoryGoogleHadoopFileSystem();

    postCreateInit();
  }

  @Test
  public void verifyHadoopPath() throws Exception {
    GoogleHadoopFileSystem eagerFs = createInMemoryGoogleHadoopFileSystem();
    String fileNameWithColon = "empty:file";
    eagerFs.create(new Path(/* schema= */ null, /* authority= */ null, fileNameWithColon)).close();
    FileStatus[] fileStatus =
        eagerFs.listStatus(new Path(GoogleHadoopFileSystemTestHelper.IN_MEMORY_TEST_BUCKET));
    assertThat(fileStatus).hasLength(1);
    assertThat(fileStatus[0].getPath().getName()).isEqualTo(fileNameWithColon);
  }

  @Test
  public void testVersionString() {
    assertThat(GoogleHadoopFileSystem.VERSION).isNotNull();
    assertThat(GoogleHadoopFileSystem.UNKNOWN_VERSION.equals(GoogleHadoopFileSystem.VERSION))
        .isFalse();
  }

  @Test
  @SuppressWarnings("CheckReturnValue")
  public void lazyInitialization_succeeds_withInvalidCredentialsConfiguration() throws Exception {
    new GoogleHadoopFileSystem();
    Configuration lazyConf = new Configuration();
    lazyConf.setBoolean("fs.gs.lazy.init.enable", true);
    lazyConf.set("fs.gs.auth.service.account.json.keyfile", "non-existent.json");
    lazyConf.setEnum(GCS_CLIENT_TYPE.toString(), storageClientType);
    GoogleHadoopFileSystem lazyFs = new GoogleHadoopFileSystem();

    lazyFs.initialize(new URI("gs://test-non-existent/"), lazyConf);
    lazyFs.close();
  }

  @Test
  public void lazyInitialization_deleteCall_fails_withInvalidCredentialsConfiguration()
      throws Exception {
    Configuration lazyConf = new Configuration();
    lazyConf.setBoolean("fs.gs.lazy.init.enable", true);
    lazyConf.setEnum("fs.gs.auth.type", AuthenticationType.SERVICE_ACCOUNT_JSON_KEYFILE);
    lazyConf.set("fs.gs.auth.service.account.json.keyfile", "non-existent.json");
    lazyConf.setEnum(GCS_CLIENT_TYPE.toString(), storageClientType);
    GoogleHadoopFileSystem lazyFs = new GoogleHadoopFileSystem();

    lazyFs.initialize(new URI("gs://test-non-existent"), lazyConf);

    RuntimeException exception =
        assertThrows(
            RuntimeException.class,
            () -> lazyFs.delete(new Path("gs://test-non-existent/dir"), false));

    assertThat(exception).hasMessageThat().isEqualTo("Failed to create GCS FS");
    assertThat(exception).hasCauseThat().isInstanceOf(FileNotFoundException.class);
    assertThat(exception)
        .hasCauseThat()
        .hasMessageThat()
        .isAnyOf(
            "non-existent.json (No such file or directory)",
            "non-existent.json (The system cannot find the file specified)");

    lazyFs.close();
  }

  @Test
  @SuppressWarnings("CheckReturnValue")
  public void eagerInitialization_fails_withInvalidCredentialsConfiguration() {
    new GoogleHadoopFileSystem();
    Configuration eagerConf = new Configuration();
    eagerConf.setBoolean("fs.gs.lazy.init.enable", false);
    eagerConf.setEnum("fs.gs.auth.type", AuthenticationType.SERVICE_ACCOUNT_JSON_KEYFILE);
    eagerConf.set("fs.gs.auth.service.account.json.keyfile", "non-existent.json");
    eagerConf.setEnum(GCS_CLIENT_TYPE.toString(), storageClientType);
    FileSystem eagerFs = new GoogleHadoopFileSystem();

    FileNotFoundException exception =
        assertThrows(
            FileNotFoundException.class,
            () -> eagerFs.initialize(new URI("gs://test-non-existent"), eagerConf));

    assertThat(exception)
        .hasMessageThat()
        .isAnyOf(
            "non-existent.json (No such file or directory)",
            "non-existent.json (The system cannot find the file specified)");
  }

  @Test
  public void read_throws_exception() throws Exception {
    String rootBucketName = ghfsHelper.getUniqueBucketName("read-throws-exception");
    URI initUri = new Path("gs://" + rootBucketName).toUri();
    GoogleCloudStorageFileSystem fakeGcsFs =
        new GoogleCloudStorageFileSystemImpl(
            CustomInMemoryGoogleCloudStorage::new,
            GoogleCloudStorageFileSystemOptions.builder()
                .setCloudStorageOptions(getInMemoryGoogleCloudStorageOptions())
                .build());
    GoogleHadoopFileSystem fs = new GoogleHadoopFileSystem(fakeGcsFs);
    fs.initialize(initUri, new Configuration());

    try (FSDataInputStream inputStream = fs.open(new Path("read-throws-exception-file"))) {
      IOException exception =
          assertThrows(IOException.class, () -> inputStream.read(new byte[2], 0, 1));
      assertThat(exception)
          .hasMessageThat()
          .isEqualTo("read_throws_exception test : read call throws exception");
    }
  }

  @Test
  public void read_single_byte_throws_exception() throws Exception {
    String rootBucketName = ghfsHelper.getUniqueBucketName("read-throws-exception");
    URI initUri = new Path("gs://" + rootBucketName).toUri();
    GoogleCloudStorageFileSystem fakeGcsFs =
        new GoogleCloudStorageFileSystemImpl(
            CustomInMemoryGoogleCloudStorage::new,
            GoogleCloudStorageFileSystemOptions.builder()
                .setCloudStorageOptions(getInMemoryGoogleCloudStorageOptions())
                .build());
    GoogleHadoopFileSystem fs = new GoogleHadoopFileSystem(fakeGcsFs);
    fs.initialize(initUri, new Configuration());

    try (FSDataInputStream inputStream = fs.open(new Path("read-throws-exception-file"))) {
      IOException exception = assertThrows(IOException.class, () -> inputStream.read());
      assertThat(exception)
          .hasMessageThat()
          .isEqualTo("read_throws_exception test : read call throws exception");
    }
  }

  // -----------------------------------------------------------------
  // Tests that exercise behavior defined in HdfsBehavior.
  // -----------------------------------------------------------------

  /** Validates {@link GoogleHadoopFileSystem#rename(Path, Path)}. */
  @Test
  @Override
  public void testRename() throws Exception {
    renameHelper(
        new HdfsBehavior() {
          /**
           * Returns the {@link MethodOutcome} of trying to rename an existing file into the root
           * directory.
           */
          @Override
          public MethodOutcome renameFileIntoRootOutcome() {
            return new MethodOutcome(MethodOutcome.Type.RETURNS_TRUE);
          }
        });
  }

  @Test
  public void testCouldUseFlatGlob() throws IOException {
    try (GoogleHadoopFileSystem lazyFs = new InMemoryGoogleHadoopFileSystem()) {
      assertThat(lazyFs.couldUseFlatGlob(new Path("gs://**/test/"))).isFalse();
    }
  }

  @Test
  public void testTrimToPrefixWithoutGlob() {
    GoogleHadoopFileSystem lazyFs = new GoogleHadoopFileSystem();
    lazyFs.trimToPrefixWithoutGlob("gs://**/test");
    assertThat(lazyFs.trimToPrefixWithoutGlob("gs://**/test")).isEqualTo("gs://");
  }

  @Override
  @Test
  public void testGetGcsPath() throws URISyntaxException {
    GoogleHadoopFileSystem myghfs = (GoogleHadoopFileSystem) ghfs;
    URI gcsPath = new URI("gs://" + myghfs.getUri().getAuthority() + "/dir/obj");
    assertThat(myghfs.getGcsPath(new Path(gcsPath))).isEqualTo(gcsPath);
  }

  @Test
  public void testGetDefaultPortIndicatesPortsAreNotUsed() throws Exception {
    Configuration config = new Configuration();
    config.setEnum("fs.gs.auth.type", AuthenticationType.ACCESS_TOKEN_PROVIDER);
    config.setClass(
        "fs.gs.auth.access.token.provider",
        TestingAccessTokenProvider.class,
        AccessTokenProvider.class);
    config.setEnum(GCS_CLIENT_TYPE.toString(), storageClientType);
    URI gsUri = new URI("gs://foobar/");

    GoogleHadoopFileSystem ghfs = new GoogleHadoopFileSystem();
    ghfs.initialize(gsUri, config);

    assertThat(ghfs.getDefaultPort()).isEqualTo(-1);
  }

  @Test
<<<<<<< HEAD
  public void testTotalTimeStatistics() throws IOException {
    GhfsGlobalStorageStatistics stats = new GhfsGlobalStorageStatistics();
    stats.updateStats(STREAM_READ_OPERATIONS, 10, 100, 200, 10, new Object());
    stats.addTotalTimeStatistic(STREAM_READ_OPERATIONS.getSymbol() + "_duration");
    assertThat(stats.getLong(STREAM_READ_OPERATIONS.getSymbol() + "_duration")).isEqualTo(200);

    stats.updateStats(STREAM_WRITE_OPERATIONS, 10, 100, 200, 10, new Object());
    stats.addTotalTimeStatistic(STREAM_WRITE_OPERATIONS.getSymbol() + "_duration");
    assertThat(stats.getLong(STREAM_WRITE_OPERATIONS.getSymbol() + "_duration")).isEqualTo(200);
=======
  public void testFileOpenWithStatus() throws Exception {
    URI bucketName = new URI("gs://read-test-bucket/");
    URI failureBucketName = new URI("gs://read-test-bucket-other/");

    FileInfo fileInfo =
        FileInfo.fromItemInfo(
            GoogleCloudStorageItemInfo.createObject(
                new StorageResourceId(bucketName.getAuthority(), "bar/test/object"),
                /* creationTime= */ 10L,
                /* modificationTime= */ 15L,
                /* size= */ 200L,
                "text/plain",
                /* contentEncoding= */ "lzma",
                /* metadata= */ ImmutableMap.of("foo-meta", new byte[] {5, 66, 56}),
                /* contentGeneration= */ 312432L,
                /* metaGeneration= */ 2L,
                /* verificationAttributes= */ null));

    GoogleHadoopFileStatus fileStatus =
        new GoogleHadoopFileStatus(
            fileInfo, new Path(fileInfo.getPath()), 1, 2, FsPermission.getFileDefault(), "foo");
    try (GoogleHadoopFileSystem fs = new GoogleHadoopFileSystem()) {
      fs.initialize(bucketName, new Configuration());
      fs.open(fileStatus);

      fs.initialize(failureBucketName, new Configuration());

      IllegalArgumentException exception =
          assertThrows(IllegalArgumentException.class, () -> fs.open(fileStatus));
      assertThat(exception.getMessage())
          .isEqualTo(
              "Wrong bucket: read-test-bucket, in path: gs://read-test-bucket/bar/test/object, expected bucket: read-test-bucket-other");
    }
  }

  @Test
  public void testFileOpenWithStatusInvalidType() throws Exception {
    try (GoogleHadoopFileSystem fs = new GoogleHadoopFileSystem()) {
      fs.initialize(new URI("gs://read-test-bucket/"), new Configuration());

      IllegalArgumentException exception =
          assertThrows(IllegalArgumentException.class, () -> fs.open(new FileStatus()));
      assertThat(exception.getMessage())
          .isEqualTo(
              "Expected status to be of type GoogleHadoopFileStatus, but found class org.apache.hadoop.fs.FileStatus");
    }
>>>>>>> 8cf3f772
  }

  // -----------------------------------------------------------------
  // Inherited tests that we suppress because their behavior differs
  // from the base class.
  // -----------------------------------------------------------------
  @Override
  public void testInitializeSuccess() {}

  @Override
  public void testInitializeSucceedsWhenNoProjectIdConfigured() {}

  @Override
  public void testInitializeWithWorkingDirectory() {}

  @Override
  public void testIOExceptionIsThrowAfterClose() {}

  @Override
  public void testFileSystemIsRemovedFromCacheOnClose() {}

  @Override
  public void testConfigurablePermissions() {}

  @Override
  public void testFileStatusUser() {}

  @Override
  public void testCrc32cFileChecksum() {}

  @Override
  public void testMd5FileChecksum() {}

  @Override
  public void testConcurrentCreationWithoutOverwrite_onlyOneSucceeds() {}

  @Override
  public void testInvalidCredentialsFromAccessTokenProvider() {}

  @Override
  public void testImpersonationServiceAccountUsed() {}

  @Override
  public void testImpersonationUserNameIdentifierUsed() {}

  @Override
  public void testImpersonationGroupNameIdentifierUsed() {}

  @Override
  public void testImpersonationUserAndGroupNameIdentifiersUsed() {}

  @Override
  public void testImpersonationServiceAccountAndUserAndGroupNameIdentifierUsed() {}

  @Override
  public void testImpersonationInvalidUserNameIdentifierUsed() {}

  @Override
  public void unauthenticatedAccessToPublicBuckets_fsGsProperties() {}

  @Override
  public void unauthenticatedAccessToPublicBuckets_googleCloudProperties() {}

  @Override
  public void testInitializeCompatibleWithHadoopCredentialProvider() {}

  /* Custom InMemoryGoogleCloudStorage object which throws exception when reading */
  private class CustomInMemoryGoogleCloudStorage extends InMemoryGoogleCloudStorage {
    private IOException exceptionThrown =
        new IOException("read_throws_exception test : read call throws exception");

    CustomInMemoryGoogleCloudStorage(GoogleCloudStorageOptions storageOptions) {
      super(storageOptions);
    }

    @Override
    public SeekableByteChannel open(
        GoogleCloudStorageItemInfo itemInfo, GoogleCloudStorageReadOptions readOptions) {
      return returnChannel();
    }

    public SeekableByteChannel returnChannel() {
      return new SeekableByteChannel() {
        private long position = 0;
        private boolean isOpen = true;

        @Override
        public long position() {
          return position;
        }

        @CanIgnoreReturnValue
        @Override
        public SeekableByteChannel position(long newPosition) {
          position = newPosition;
          return this;
        }

        @Override
        public int read(ByteBuffer dst) throws IOException {
          throw exceptionThrown;
        }

        @Override
        public long size() throws IOException {
          throw exceptionThrown;
        }

        @Override
        public SeekableByteChannel truncate(long size) {
          throw new UnsupportedOperationException("Cannot mutate read-only channel");
        }

        @Override
        public int write(ByteBuffer src) {
          throw new UnsupportedOperationException("Cannot mutate read-only channel");
        }

        @Override
        public void close() {
          isOpen = false;
        }

        @Override
        public boolean isOpen() {
          return isOpen;
        }
      };
    }
  }

  @Override
  public void testRenameHnBucket() {}
}<|MERGE_RESOLUTION|>--- conflicted
+++ resolved
@@ -262,7 +262,6 @@
   }
 
   @Test
-<<<<<<< HEAD
   public void testTotalTimeStatistics() throws IOException {
     GhfsGlobalStorageStatistics stats = new GhfsGlobalStorageStatistics();
     stats.updateStats(STREAM_READ_OPERATIONS, 10, 100, 200, 10, new Object());
@@ -272,7 +271,8 @@
     stats.updateStats(STREAM_WRITE_OPERATIONS, 10, 100, 200, 10, new Object());
     stats.addTotalTimeStatistic(STREAM_WRITE_OPERATIONS.getSymbol() + "_duration");
     assertThat(stats.getLong(STREAM_WRITE_OPERATIONS.getSymbol() + "_duration")).isEqualTo(200);
-=======
+  }
+  
   public void testFileOpenWithStatus() throws Exception {
     URI bucketName = new URI("gs://read-test-bucket/");
     URI failureBucketName = new URI("gs://read-test-bucket-other/");
@@ -319,8 +319,6 @@
           .isEqualTo(
               "Expected status to be of type GoogleHadoopFileStatus, but found class org.apache.hadoop.fs.FileStatus");
     }
->>>>>>> 8cf3f772
-  }
 
   // -----------------------------------------------------------------
   // Inherited tests that we suppress because their behavior differs
