--- conflicted
+++ resolved
@@ -100,11 +100,7 @@
           put("fs.gs.cooperative.locking.enable", false);
           put("fs.gs.cooperative.locking.expiration.timeout.ms", 120_000L);
           put("fs.gs.cooperative.locking.max.concurrent.operations", 20);
-<<<<<<< HEAD
-          put("fs.gs.storage.http.headers.", null);
-=======
           put("fs.gs.storage.http.headers.", ImmutableMap.of());
->>>>>>> 2051e462
         }
       };
 
