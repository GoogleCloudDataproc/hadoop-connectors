--- conflicted
+++ resolved
@@ -483,7 +483,6 @@
   }
 
   @Test
-<<<<<<< HEAD
   public void cloudLoggingEnabled_isSettable() {
     Configuration config = new Configuration();
     config.setBoolean("fs.gs.cloud.logging.enable", true);
@@ -492,8 +491,9 @@
         GoogleHadoopFileSystemConfiguration.getGcsFsOptionsBuilder(config).build();
 
     assertThat(options.isCloudLoggingEnabled()).isTrue();
-=======
-  public void bidiProperties() {
+  
+    @Test
+    public void bidiProperties() {
     Configuration config = new Configuration();
 
     config.setBoolean("fs.gs.bidi.enable", true);
@@ -509,6 +509,5 @@
     assertThat(storageOptions.isFinalizeBeforeClose()).isEqualTo(true);
     assertThat(readOptions.getBidiThreadCount()).isEqualTo(20);
     assertThat(readOptions.getBidiClientTimeout()).isEqualTo(40);
->>>>>>> 74db6499
   }
 }