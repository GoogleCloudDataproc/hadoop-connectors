--- conflicted
+++ resolved
@@ -705,11 +705,8 @@
         .setInplaceSeekLimit(GCS_INPUT_STREAM_INPLACE_SEEK_LIMIT.get(config, config::getLongBytes))
         .setMinRangeRequestSize(
             GCS_INPUT_STREAM_MIN_RANGE_REQUEST_SIZE.get(config, config::getLongBytes))
-<<<<<<< HEAD
-=======
         .setBlockSize(BLOCK_SIZE.get(config, config::getLong))
         .setFadviseRequestTrackCount(GCS_FADVISE_REQUEST_TRACK_COUNT.get(config, config::getInt))
->>>>>>> 98f1c2f4
         .setBidiThreadCount(GCS_BIDI_THREAD_COUNT.get(config, config::getInt))
         .setBidiEnabled(GCS_OPERATION_BIDI_API_ENABLE.get(config, config::getBoolean))
         .setBidiClientTimeout(GCS_BIDI_CLIENT_INITIALIZATION_TIMEOUT.get(config, config::getInt))
