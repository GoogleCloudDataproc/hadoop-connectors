/*
 * Copyright 2019 Google Inc. All Rights Reserved.
 *
 * Licensed under the Apache License, Version 2.0 (the "License");
 * you may not use this file except in compliance with the License.
 * You may obtain a copy of the License at
 *
 *    http://www.apache.org/licenses/LICENSE-2.0
 *
 * Unless required by applicable law or agreed to in writing, software
 * distributed under the License is distributed on an "AS IS" BASIS,
 * WITHOUT WARRANTIES OR CONDITIONS OF ANY KIND, either express or implied.
 * See the License for the specific language governing permissions and
 * limitations under the License.
 */

package com.google.cloud.hadoop.fs.gcs.auth;

import static com.google.cloud.hadoop.fs.gcs.GhfsStatistic.DELEGATION_TOKENS_ISSUED;
import static com.google.cloud.hadoop.fs.gcs.GoogleHadoopFileSystemConfiguration.DELEGATION_TOKEN_BINDING_CLASS;
import static com.google.common.base.Preconditions.checkArgument;
import static com.google.common.base.Preconditions.checkState;
import static java.util.Objects.requireNonNull;
import static org.apache.hadoop.fs.statistics.impl.IOStatisticsBinding.trackDuration;

import com.google.cloud.hadoop.fs.gcs.DelegationTokenStatistics;
import com.google.cloud.hadoop.fs.gcs.GoogleHadoopFileSystemBase;
import com.google.cloud.hadoop.util.AccessTokenProvider;
import com.google.common.flogger.GoogleLogger;
import java.io.IOException;
import org.apache.hadoop.conf.Configuration;
import org.apache.hadoop.io.Text;
import org.apache.hadoop.security.Credentials;
import org.apache.hadoop.security.UserGroupInformation;
import org.apache.hadoop.security.token.Token;
import org.apache.hadoop.security.token.delegation.web.DelegationTokenIdentifier;
import org.apache.hadoop.service.AbstractService;
import org.apache.hadoop.service.ServiceOperations;

/** Manages delegation tokens for files system */
public class GcsDelegationTokens extends AbstractService {

  private static final GoogleLogger logger = GoogleLogger.forEnclosingClass();

  private GoogleHadoopFileSystemBase fileSystem;

  /**
   * User who owns this FS; fixed at instantiation time, so that in calls to getDelegationToken()
   * and similar, this user is the one whose credentials are involved.
   */
  private final UserGroupInformation user;

  private Text service;

  /** Dynamically loaded token binding; lifecycle matches this object. */
  private AbstractDelegationTokenBinding tokenBinding;

  private AccessTokenProvider accessTokenProvider;

  /** Active Delegation token. */
  private Token<DelegationTokenIdentifier> boundDT;

  /** Statistics for the operations. */
  private DelegationTokenStatistics stats;

  public GcsDelegationTokens() throws IOException {
    super("GCSDelegationTokens");
    user = UserGroupInformation.getCurrentUser();
  }

  @Override
  public void serviceInit(Configuration conf) throws Exception {
    String tokenBindingImpl = DELEGATION_TOKEN_BINDING_CLASS.get(conf, conf::get);

    checkState(tokenBindingImpl != null, "Delegation Tokens are not configured");

    try {
      Class<?> bindingClass = Class.forName(tokenBindingImpl);
      AbstractDelegationTokenBinding binding =
          (AbstractDelegationTokenBinding) bindingClass.getDeclaredConstructor().newInstance();
      binding.bindToFileSystem(fileSystem, getService());
      binding.init(conf);
      tokenBinding = binding;
      logger.atFine().log(
          "Filesystem %s is using delegation tokens of kind %s",
          getService(), tokenBinding.getKind());
    } catch (Exception e) {
      throw new RuntimeException(e);
    }
  }

  @Override
  protected void serviceStart() throws Exception {
    super.serviceStart();
    tokenBinding.start();
    bindToAnyDelegationToken();
    logger.atFiner().log(
        "GCS Delegation support token %s with %s",
        isBoundToDT() ? getBoundDT().decodeIdentifier() : "none", tokenBinding.getService());
  }

  @Override
  protected void serviceStop() throws Exception {
    logger.atFiner().log("Stopping GCS delegation tokens");
    try {
      super.serviceStop();
    } finally {
      ServiceOperations.stopQuietly(tokenBinding);
    }
  }

  public Text getService() {
    return service;
  }

  public AccessTokenProvider getAccessTokenProvider() {
    return accessTokenProvider;
  }

  /**
   * Perform the unbonded deployment operations. Create the GCP credential provider chain to use
   * when talking to GCP when there is no delegation token to work with. authenticating this client
   * with GCP services, and saves it to {@link #accessTokenProvider}
   *
   * @throws IOException any failure.
   */
  public AccessTokenProvider deployUnbonded() throws IOException {
    checkState(!isBoundToDT(), "Already Bound to a delegation token");
    logger.atFiner().log("No delegation tokens present: using direct authentication");
    accessTokenProvider = tokenBinding.deployUnbonded();
    return accessTokenProvider;
  }

  /**
   * Attempt to bind to any existing DT, including unmarshalling its contents and creating the GCP
   * credential provider used to authenticate the client.
   *
   * <p>If successful:
   *
   * <ol>
   *   <li>{@link #boundDT} is set to the retrieved token.
   *   <li>{@link #accessTokenProvider} is set to the credential provider(s) returned by the token
   *       binding.
   * </ol>
   *
   * If unsuccessful, {@link #deployUnbonded()} is called for the unbonded codepath instead, which
   * will set {@link #accessTokenProvider} to its value.
   *
   * <p>This means after this call (and only after) the token operations can be invoked.
   *
   * @throws IOException selection/extraction/validation failure.
   */
  public void bindToAnyDelegationToken() throws IOException {
    validateAccessTokenProvider();
    Token<DelegationTokenIdentifier> token = selectTokenFromFsOwner();
    if (token != null) {
      bindToDelegationToken(token);
    } else {
      deployUnbonded();
    }
    if (accessTokenProvider == null) {
      throw new DelegationTokenIOException(
          "No AccessTokenProvider created by Delegation Token Binding " + tokenBinding.getKind());
    }
  }

  /**
   * Find a token for the FS user and service name.
   *
   * @return the token, or null if one cannot be found.
   * @throws IOException on a failure to unmarshall the token.
   */
  public Token<DelegationTokenIdentifier> selectTokenFromFsOwner() throws IOException {
    return lookupToken(user.getCredentials(), service, tokenBinding.getKind());
  }

  /**
   * Bind to the filesystem. Subclasses can use this to perform their own binding operations - but
   * they must always call their superclass implementation. This <i>Must</i> be called before
   * calling {@code init()}.
   *
   * <p><b>Important:</b> This binding will happen during FileSystem.initialize(); the FS is not
   * live for actual use and will not yet have interacted with GCS services.
   *
   * @param fs owning FS.
   * @throws IOException failure.
   */
  public void bindToFileSystem(GoogleHadoopFileSystemBase fs, Text service) throws IOException {
    this.service = requireNonNull(service);
    this.fileSystem = requireNonNull(fs);
  }

  /**
   * Bind to a delegation token retrieved for this filesystem. Extract the secrets from the token
   * and set internal fields to the values.
   *
   * <ol>
   *   <li>{@link #boundDT} is set to {@code token}.
   *   <li>{@link #accessTokenProvider} is set to the credential provider(s) returned by the token
   *       binding.
   * </ol>
   *
   * @param token token to decode and bind to.
   * @throws IOException selection/extraction/validation failure.
   */
  public void bindToDelegationToken(Token<DelegationTokenIdentifier> token) throws IOException {
    validateAccessTokenProvider();
    boundDT = token;
    DelegationTokenIdentifier dti = extractIdentifier(token);
    logger.atInfo().log("Using delegation token %s", dti);
    // extract the credential providers.
    accessTokenProvider = tokenBinding.bindToTokenIdentifier(dti);
  }

  /**
   * Predicate: is there a bound DT?
   *
   * @return true if there's a value in {@link #boundDT}.
   */
  public boolean isBoundToDT() {
    return (boundDT != null);
  }

  /**
   * Get any bound DT.
   *
   * @return a delegation token if this instance was bound to it.
   */
  public Token<DelegationTokenIdentifier> getBoundDT() {
    return boundDT;
  }

  /**
   * Get any bound DT or create a new one.
   *
   * @return a delegation token.
   * @throws IOException if one cannot be created
   */
  @SuppressWarnings("OptionalGetWithoutIsPresent")
  public Token<DelegationTokenIdentifier> getBoundOrNewDT(String renewer) throws IOException {
    logger.atFiner().log("Delegation token requested");
    // statistics to update the instrumentation whenever the delegation token is created
    stats = fileSystem.getInstrumentation().newDelegationTokenStatistics();
    if (isBoundToDT()) {
      // the FS was created on startup with a token, so return it.
      logger.atFine().log("Returning current token");
      return getBoundDT();
    }

    // not bound to a token, so create a new one.
    // issued DTs are not cached so that long-lived filesystems can
    // reliably issue session/role tokens.
<<<<<<< HEAD
    Token<DelegationTokenIdentifier> token = null;
    // Duration is tracked while creating a new Delegation token
    // and update the  IOStatistics
    try {
      token =
          trackDuration(
              stats,
              DELEGATION_TOKENS_ISSUED.getSymbol(),
              () -> tokenBinding.createDelegationToken(renewer));
      if (token != null) {
        noteTokenCreated(token);
      }
    } catch (Exception e) {
      logger.atInfo().log("Error in Delegation Token Creation");
    }
    return token;
=======
    return tokenBinding.createDelegationToken(renewer, getStats());
>>>>>>> 583ef901
  }

  /**
   * From a token, get the session token identifier.
   *
   * @param token token to process
   * @return the session token identifier
   * @throws IOException failure to validate/read data encoded in identifier.
   * @throws IllegalArgumentException if the token isn't an GCP session token
   */
  public static DelegationTokenIdentifier extractIdentifier(
      final Token<? extends DelegationTokenIdentifier> token) throws IOException {
    checkArgument(token != null, "null token");
    DelegationTokenIdentifier identifier;
    // harden up decode beyond what Token does itself
    try {
      identifier = token.decodeIdentifier();
    } catch (RuntimeException e) {
      Throwable cause = e.getCause();
      if (cause != null) {
        // its a wrapping around class instantiation.
        throw new DelegationTokenIOException("Decoding GCS token " + cause, cause);
      }
      throw e;
    }
    if (identifier == null) {
      throw new DelegationTokenIOException("Failed to unmarshall token " + token);
    }
    return identifier;
  }

  /**
   * Look up a token from the credentials, verify it is of the correct kind.
   *
   * @param credentials credentials to look up.
   * @param service service name
   * @param kind token kind to look for
   * @return the token or null if no suitable token was found
   * @throws DelegationTokenIOException wrong token kind found
   */
  @SuppressWarnings("unchecked") // safe by contract of lookupToken()
  private static Token<DelegationTokenIdentifier> lookupToken(
      Credentials credentials, Text service, Text kind) throws DelegationTokenIOException {
    logger.atFiner().log("Looking for token for service %s in credentials", service);
    Token<?> token = credentials.getToken(service);
    if (token != null) {
      Text tokenKind = token.getKind();
      logger.atFine().log("Found token of kind %s", tokenKind);
      if (kind.equals(tokenKind)) {
        // The OAuth implementation catches and logs here; this one throws the failure up.
        return (Token<DelegationTokenIdentifier>) token;
      }

      // There's a token for this service, but it's not the right DT kind
      throw DelegationTokenIOException.tokenMismatch(service, kind, tokenKind);
    }
    // A token for the service was not found
    logger.atFiner().log("No token found for %s", service);
    return null;
  }

  private void validateAccessTokenProvider() {
    checkState(
        accessTokenProvider == null, "GCP Delegation tokens has already been bound/deployed");
  }

<<<<<<< HEAD
  /**
   * Note that a token has been created; increment counters and statistics.
   *
   * @param token token created
   */
  private void noteTokenCreated(final Token<DelegationTokenIdentifier> token) {
    logger.atInfo().log("Created S3 Delegation Token");
    stats.tokenIssued();
=======
  /** Get the IOStatistics of GoogleHadoopFileSystem to update the Delegation token Statistics */
  private DelegationTokenStatistics getStats() {
    return fileSystem.getInstrumentation().newDelegationTokenStatistics();
>>>>>>> 583ef901
  }
}<|MERGE_RESOLUTION|>--- conflicted
+++ resolved
@@ -16,12 +16,10 @@
 
 package com.google.cloud.hadoop.fs.gcs.auth;
 
-import static com.google.cloud.hadoop.fs.gcs.GhfsStatistic.DELEGATION_TOKENS_ISSUED;
 import static com.google.cloud.hadoop.fs.gcs.GoogleHadoopFileSystemConfiguration.DELEGATION_TOKEN_BINDING_CLASS;
 import static com.google.common.base.Preconditions.checkArgument;
 import static com.google.common.base.Preconditions.checkState;
 import static java.util.Objects.requireNonNull;
-import static org.apache.hadoop.fs.statistics.impl.IOStatisticsBinding.trackDuration;
 
 import com.google.cloud.hadoop.fs.gcs.DelegationTokenStatistics;
 import com.google.cloud.hadoop.fs.gcs.GoogleHadoopFileSystemBase;
@@ -60,9 +58,6 @@
   /** Active Delegation token. */
   private Token<DelegationTokenIdentifier> boundDT;
 
-  /** Statistics for the operations. */
-  private DelegationTokenStatistics stats;
-
   public GcsDelegationTokens() throws IOException {
     super("GCSDelegationTokens");
     user = UserGroupInformation.getCurrentUser();
@@ -239,8 +234,6 @@
   @SuppressWarnings("OptionalGetWithoutIsPresent")
   public Token<DelegationTokenIdentifier> getBoundOrNewDT(String renewer) throws IOException {
     logger.atFiner().log("Delegation token requested");
-    // statistics to update the instrumentation whenever the delegation token is created
-    stats = fileSystem.getInstrumentation().newDelegationTokenStatistics();
     if (isBoundToDT()) {
       // the FS was created on startup with a token, so return it.
       logger.atFine().log("Returning current token");
@@ -250,26 +243,7 @@
     // not bound to a token, so create a new one.
     // issued DTs are not cached so that long-lived filesystems can
     // reliably issue session/role tokens.
-<<<<<<< HEAD
-    Token<DelegationTokenIdentifier> token = null;
-    // Duration is tracked while creating a new Delegation token
-    // and update the  IOStatistics
-    try {
-      token =
-          trackDuration(
-              stats,
-              DELEGATION_TOKENS_ISSUED.getSymbol(),
-              () -> tokenBinding.createDelegationToken(renewer));
-      if (token != null) {
-        noteTokenCreated(token);
-      }
-    } catch (Exception e) {
-      logger.atInfo().log("Error in Delegation Token Creation");
-    }
-    return token;
-=======
     return tokenBinding.createDelegationToken(renewer, getStats());
->>>>>>> 583ef901
   }
 
   /**
@@ -336,19 +310,8 @@
         accessTokenProvider == null, "GCP Delegation tokens has already been bound/deployed");
   }
 
-<<<<<<< HEAD
-  /**
-   * Note that a token has been created; increment counters and statistics.
-   *
-   * @param token token created
-   */
-  private void noteTokenCreated(final Token<DelegationTokenIdentifier> token) {
-    logger.atInfo().log("Created S3 Delegation Token");
-    stats.tokenIssued();
-=======
   /** Get the IOStatistics of GoogleHadoopFileSystem to update the Delegation token Statistics */
   private DelegationTokenStatistics getStats() {
     return fileSystem.getInstrumentation().newDelegationTokenStatistics();
->>>>>>> 583ef901
   }
 }