--- conflicted
+++ resolved
@@ -293,11 +293,7 @@
   }
 
   /**
-<<<<<<< HEAD
-   * Get the current IOStatistics from output stream
-=======
    * Get the current IOStatistics from input stream
->>>>>>> 583ef901
    *
    * @return
    */
