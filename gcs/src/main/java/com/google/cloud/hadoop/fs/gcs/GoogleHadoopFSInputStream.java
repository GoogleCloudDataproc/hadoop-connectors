--- conflicted
+++ resolved
@@ -142,11 +142,11 @@
 
   @Override
   public synchronized void seek(long pos) throws IOException {
-<<<<<<< HEAD
     trackDuration(
         instrumentation,
         GhfsTimeStatistic.SEEK.getSymbol(),
         () -> {
+          checkNotClosed();
           logger.atFiner().log("seek(%d)", pos);
           long curPos = getPos();
           long diff = pos - curPos;
@@ -162,22 +162,6 @@
           }
           return null;
         });
-=======
-    checkNotClosed();
-    logger.atFiner().log("seek(%d)", pos);
-    long curPos = getPos();
-    long diff = pos - curPos;
-    if (diff > 0) {
-      streamStatistics.seekForwards(diff);
-    } else {
-      streamStatistics.seekBackwards(diff);
-    }
-    try {
-      channel.position(pos);
-    } catch (IllegalArgumentException e) {
-      throw new IOException(e);
-    }
->>>>>>> fa87ec73
   }
 
   @Override
