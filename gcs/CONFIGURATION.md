## Configuration properties

### General configuration

*   `fs.gs.project.id` (not set by default)

    Google Cloud Project ID with access to Google Cloud Storage buckets.
    Required only for list buckets and create bucket operations.

*   `fs.gs.working.dir` (default: `/`)

    The directory relative `gs:` uris resolve in inside the default bucket.

*   `fs.gs.implicit.dir.repair.enable` (default: `true`)

    Whether to create objects for the parent directories of objects with `/` in
    their path e.g. creating `gs://bucket/foo/` upon deleting or renaming
    `gs://bucket/foo/bar`.

*   `fs.gs.copy.with.rewrite.enable` (default: `true`)

    Whether to perform copy operation using Rewrite requests which allows copy
    files between different locations and storage classes.

*   `fs.gs.rewrite.max.chunk.size` (default: `512m`)

    Maximum size of object chunk that will be rewritten in a single rewrite
    request when `fs.gs.copy.with.rewrite.enable` is set to `true`.

*   `fs.gs.reported.permissions` (default: `700`)

    Permissions that are reported for a file or directory to have regardless of
    actual Cloud Storage permissions. Can be either in octal or symbolic format
    that accepted by FsPermission class. This permission is important when the
    default file system is set to `gs` instead of `hdfs` in `yarn-site.xml`.

*   `fs.gs.delegation.token.binding` (not set by default)

    Delegation Token binding class.

*   `fs.gs.bucket.delete.enable` (default: `false`)

    If `true`, recursive delete on a path that refers to a Cloud Storage bucket
    itself or delete on that path when it is empty will result in deletion of
    the bucket itself. If `false`, any operation that normally would have
    deleted the bucket will be ignored. Setting to `false` preserves the typical
    behavior of `rm -rf /` which translates to deleting everything inside of
    root, but without clobbering the filesystem authority corresponding to that
    root path in the process.

*   `fs.gs.checksum.type` (default: `NONE`)

    Configuration of object checksum type to return; if a particular file
    doesn't support the requested type, then getFileChecksum() method will
    return `null` for that file. Supported checksum types are `NONE`, `CRC32C`
    and `MD5`

*   `fs.gs.cloud.logging.enable` (default: `false`)

    If `true`, exports Cloud Storage Connector logs to the GCP Logging service. The service account
    used by the connector must have `roles/logging.logWriter` IAM permission in the GCP project
    for this feature to work.

    The logs will be labelled with the log name `gcs-connector`, which will be suffixed with the
    value of `fs.gs.application.name.suffix` if set. For example, if
    `fs.gs.application.name.suffix` is set to `my-app`, the log name will be
    `gcs-connector-my-app`.

*   `fs.gs.status.parallel.enable` (default: `true`)

    If `true`, executes Cloud Storage object requests in `FileSystem`'s
    `listStatus` and `getFileStatus` methods in parallel to reduce latency.

    Note that enabling this performance optimization can increase workload
    execution cost due to the increased number of Cloud Storage `objects.get`
    and `objects.list` requests.

*   `fs.gs.lazy.init.enable` (default: `false`)

    Enables lazy initialization of `GoogleHadoopFileSystem` instances.

*   `fs.gs.block.size` (default: `64m`)

    The reported block size of the file system. This does not change any
    behavior of the connector or the underlying Google Cloud Storage objects.
    However, it will affect the number of splits Hadoop MapReduce uses for a
    given input.

*   `fs.gs.create.items.conflict.check.enable` (default: `true`)

    Enables a check that ensures that conflicting directories do not exist when
    creating files and conflicting files do not exist when creating directories.

*   `fs.gs.glob.algorithm` (default: `CONCURRENT`)

    Glob search algorithm to use in Hadoop
    [FileSystem.globStatus](https://hadoop.apache.org/docs/r3.3.0/api/org/apache/hadoop/fs/FileSystem.html#globStatus-org.apache.hadoop.fs.Path-)
    method.

    Valid values:

    *   `FLAT` - fetch potential glob matches in a single list request to
        minimize calls to Google Cloud Storage in nested glob cases.

    *   `DEFAULT` - use default Hadoop glob search algorithm implementation.

    *   `CONCURRENT` - enables concurrent execution of flat and default glob
        search algorithms in two parallel threads to improve globbing
        performance. Whichever algorithm will finish first that result will be
        returned, and the other algorithm execution will be interrupted.

*   `fs.gs.max.requests.per.batch` (default: `15`)

    Maximum number of Cloud Storage requests that could be sent in a single
    batch request.

*   `fs.gs.batch.threads` (default: `15`)

    Maximum number of threads used to execute batch requests in parallel. Each
    thread batches at most `fs.gs.max.requests.per.batch` Cloud Storage requests
    in a single batch request. These threads are used to execute the Class A,
    Class B and Free Cloud Storage operations as copy, list, delete, etc. These
    operations are part of typical `hdfs` CLI commands such as `hdfs mv`, `hdfs
    cp`, etc.

    Depending on the number of requests the connector evenly distributes the
    number of requests across batch threads.

*   `fs.gs.list.max.items.per.call` (default: `5000`)

    Maximum number of items to return in response for list Cloud Storage
    requests.

*   `fs.gs.max.wait.for.empty.object.creation` (default: `3s`)

    Maximum amount of time to wait after exception during empty object creation.

*   `fs.gs.marker.file.pattern` (not set by default)

    If set, files that match specified pattern are copied last during folder
    rename operation.

*   `fs.gs.storage.http.headers.<HEADER>=<VALUE>` (not set by default)

    Custom HTTP headers added to Cloud Storage API requests.

    Example:

    ```
    fs.gs.storage.http.headers.some-custom-header=custom_value
    fs.gs.storage.http.headers.another-custom-header=another_custom_value
    ```

*   `fs.gs.application.name.suffix` (not set by default)

    Suffix that will be added to HTTP `User-Agent` header set in all Cloud
    Storage requests.
    When `fs.gs.cloud.logging.enable` is set to `true`, this suffix will be appended to the log name `gcs-connector` to
    form the final log name. For example, if set to `my-app`, log name in GCP Logging will be `gcs-connector-my-app`.

*   `fs.gs.proxy.address` (not set by default)

    Proxy address that connector can use to send Cloud Storage requests. The
    proxy must be an HTTP proxy and address should be in the `host:port` form.

*   `fs.gs.proxy.username` (not set by default)

    Proxy username that connector can use to send Cloud Storage requests.

*   `fs.gs.proxy.password` (not set by default)

    Proxy password that connector can use to send Cloud Storage requests.

### Encryption ([CSEK](https://cloud.google.com/storage/docs/encryption/customer-supplied-keys))

*   `fs.gs.encryption.algorithm` (not set by default)

    The encryption algorithm to use. For CSEK only `AES256` value is supported.

*   `fs.gs.encryption.key` (not set by default)

    An RFC 4648 Base64-encoded string of the source object's AES-256 encryption
    key.

*   `fs.gs.encryption.key.hash` (not set by default)

    An RFC 4648 Base64-encoded string of the SHA256 hash of the source object's
    encryption key.

### Authentication

*   `fs.gs.auth.type` (default: `COMPUTE_ENGINE`)

    What type of authentication mechanism to use for Google Cloud Storage
    access.

    Valid values:

    *   `ACCESS_TOKEN_PROVIDER` - configures `AccessTokenProvider`
        authentication

    *   `APPLICATION_DEFAULT` - configures
        [Application Default Credentials](https://javadoc.io/doc/com.google.auth/google-auth-library-oauth2-http/latest/com/google/auth/oauth2/GoogleCredentials.html)
        authentication

    *   `COMPUTE_ENGINE` - configures Google Compute Engine service account
        authentication

    *   `SERVICE_ACCOUNT_JSON_KEYFILE` - configures JSON keyfile service account
        authentication

    *   `UNAUTHENTICATED` - configures unauthenticated access

    *   `USER_CREDENTIALS` - configure [user credentials](#user-credentials)

*   `fs.gs.auth.service.account.json.keyfile` (not set by default)

    The path to the JSON keyfile for the service account when `fs.gs.auth.type`
    property is set to `SERVICE_ACCOUNT_JSON_KEYFILE`. The file must exist at
    the same path on all nodes

*   `fs.gs.auth.access.token.provider` (not set by default)

    The implementation of the `AccessTokenProvider` interface used for Google
    Cloud Storage Connector when `fs.gs.auth.type` property is set to
    `ACCESS_TOKEN_PROVIDER`.

*   `fs.gs.token.server.url` (not set by default)

    Google Token Server root URL.

#### User credentials

User credentials allows you to access Google resources on behalf of a user, with
the according permissions associated to this user.

To achieve this the connector will use the
[refresh token grant flow](https://oauth.net/2/grant-types/refresh-token/) to
retrieve a new access tokens when necessary.

In order to use this authentication type, you will first need to retrieve a
refresh token using the
[authorization code grant flow](https://oauth.net/2/grant-types/authorization-code)
and pass it to the connector with OAuth client ID and secret:

*   `fs.gs.auth.client.id` (not set by default)

    The OAuth2 client ID.

*   `fs.gs.auth.client.secret` (not set by default)

    The OAuth2 client secret.

*   `fs.gs.auth.refresh.token` (not set by default)

    The refresh token.

### Service account impersonation

Service account impersonation can be configured for a specific username and a
group name, or for all users by default using below properties:

*   `fs.gs.auth.impersonation.service.account.for.user.<USER_NAME>` (not set by
    default)

    The service account impersonation for a specific user.

*   `fs.gs.auth.impersonation.service.account.for.group.<GROUP_NAME>` (not set
    by default)

    The service account impersonation for a specific group.

*   `fs.gs.auth.impersonation.service.account` (not set by default)

    Default service account impersonation for all users.

If any of the above properties are set then the service account specified will
be impersonated by generating a short-lived credentials when accessing Google
Cloud Storage.

Configured authentication method will be used to authenticate the request to
generate this short-lived credentials.

If more than one property is set then the service account associated with the
username will take precedence over the service account associated with the group
name for a matching user and group, which in turn will take precedence over
default service account impersonation.

### IO configuration

*   `fs.gs.inputstream.fast.fail.on.not.found.enable` (default: `true`)

    If `true`, on opening a file connector will proactively send a Cloud Storage
    metadata request to check whether the object exists, even though the
    underlying channel will not open a data stream until `read()` method is
    called so that streams can seek to nonzero file positions without incurring
    an extra stream creation. This is necessary to technically match the
    expected behavior of HCFS, but incurs extra latency overhead on `open()`
    call. If the client code can handle late failures on not-found errors, or
    has independently already ensured that a file exists before calling open(),
    then set this property to false for more efficient reads.

*   `fs.gs.inputstream.support.gzip.encoding.enable` (default: `false`)

    If set to `false` then reading files with GZIP content encoding (HTTP header
    `Content-Encoding: gzip`) will result in failure (`IOException` is thrown).

    This feature is disabled by default because processing of
    [GZIP encoded](https://cloud.google.com/storage/docs/transcoding#decompressive_transcoding)
    files is inefficient and error-prone in Hadoop and Spark.

*   `fs.gs.outputstream.buffer.size` (default: `8m`)

    Write buffer size used by the file system API to send the data to be
    uploaded to Cloud Storage upload thread via pipes. The various pipe types
    are documented below.

*   `fs.gs.outputstream.pipe.type` (default: `IO_STREAM_PIPE`)

    Pipe type used for uploading Cloud Storage objects.

    Valid values:

    *   `NIO_CHANNEL_PIPE` - use
        [Java NIO Pipe](https://docs.oracle.com/javase/8/docs/api/java/nio/channels/Pipe.html)
        in output stream that writes to Cloud Storage. When using this pipe type
        client can reliably write in the output stream from multiple threads
        without *"Pipe broken"* exceptions. Note that when using this pipe type
        Cloud Storage upload throughput can decrease by 10%;

    *   `IO_STREAM_PIPE` - use
        [PipedInputStream](https://docs.oracle.com/javase/8/docs/api/java/io/PipedInputStream.html)
        and
        [PipedOutputStream](https://docs.oracle.com/javase/8/docs/api/java/io/PipedOutputStream.html)
        in output stream that writes to Cloud Storage. When using this pipe type
        client cannot reliably write in the output stream from multiple threads
        without triggering *"Pipe broken"* exceptions;

*   `fs.gs.outputstream.pipe.buffer.size` (default: `1m`)

    Pipe buffer size used for uploading Cloud Storage objects. This pipe is an
    intermediate channel which is used to receive the data on one side and allow
    for reading of the data by the Cloud Storage upload thread on the other
    side.

*   `fs.gs.outputstream.upload.chunk.size` (default: `24m`)

    The number of bytes in one Google Cloud Storage upload request via the
    [`MediaHttUploader` class](https://cloud.google.com/java/docs/reference/google-api-client/latest/com.google.api.client.googleapis.media.MediaHttpUploader).
    This is used only for JSON API and for best performance should be a multiple
    of 8 MiB.

    Having a large value like 64 MiB allows the upload to Cloud Storage to be
    faster due to smaller number of HTTP requests needed for upload. But on the
    other side if there are many files (partitions) being written at the same
    time then each file will hold 64 MiB buffer in memory, i.e. if 250 files are
    written at once then the total memory requirement will be 250 * 64 MiB = 16
    GiB of memory, which may result in OOM.

    To arrive to the optimal value this parameter needs to be tweaked based on
    the upload performance and number of concurrent files being written.

*   `fs.gs.outputstream.upload.cache.size` (default: `0`)

    The upload cache size in bytes used for high-level upload retries. To
    disable this feature set this property to zero or negative value. Retry will
    be performed if total size of written/uploaded data to the object is less
    than or equal to the cache size.

*   `fs.gs.outputstream.direct.upload.enable` (default: `false`)

    Enables Cloud Storage direct uploads.

*   `fs.gs.outputstream.sync.min.interval` (default: `0`)

    Output stream configuration that controls the minimum interval between
    consecutive syncs. This allows to avoid getting rate-limited by Google Cloud
    Storage. Default is `0` - no wait between syncs. Note that `hflush()` will
    be no-op if called more frequently than minimum sync interval and `hsync()`
    will block until an end of a min sync interval.

#### Vectored Read configuration

Knobs configure the vectoredRead API

* `fs.gs.vectored.read.min.range.seek.size` (default: `4k`)

   If next range (in sorted rangeRequest list) is in within these many bytes, it
   will be combined with exiting rangeRequest while fetching data from
   underneath channel. Result will again be decoupled once data is fetched for
   combined range request.

* `fs.gs.vectored.read.merged.range.max.size` (default: `8m`)
   It controls the length of content requested via merged/combined range request.
   If by merging ranges resulted content is greater than this value, ranges will
   not be merged. Do, consider increasing this value if task queue of range
   request is overloaded.

* `fs.gs.vectored.read.threads` (default: `16`)
   It controls the parallel processing of range request. These threads will be
   shared across all readVectored invocation. If the task queue of range request
   is overloaded do consider increasing this value.

### HTTP transport configuration

<<<<<<< HEAD
*   `fs.gs.application.name.suffix` (not set by default)

    Suffix that will be added to HTTP `User-Agent` header set in all Cloud
    Storage requests.
    When `fs.gs.cloud.logging.enable` is set to `true`, this suffix will be appended to the log name `gcs-connector` to
    form the final log name. For example, if set to `my-app`, log name in GCP Logging will be `gcs-connector-my-app`.

*   `fs.gs.proxy.address` (not set by default)

    Proxy address that connector can use to send Cloud Storage requests. The
    proxy must be an HTTP proxy and address should be in the `host:port` form.

*   `fs.gs.proxy.username` (not set by default)

    Proxy username that connector can use to send Cloud Storage requests.

*   `fs.gs.proxy.password` (not set by default)

    Proxy password that connector can use to send Cloud Storage requests.
=======
**Note: Retry configuration is only valid for client type=HTTP_API_CLIENT for now.**
>>>>>>> f67f0601

*   `fs.gs.http.max.retry` (default: `10`)

    The maximum number of retries for low-level HTTP requests to Google Cloud
    Storage when server errors (code: `5XX`) or I/O errors are encountered.

*   `fs.gs.http.connect-timeout` (default: `5s`)

    Timeout to establish a connection. Use `0` for an infinite timeout.

*   `fs.gs.http.read-timeout` (default: `5s`)

    Timeout to read from an established connection. Use `0` for an infinite
    timeout.

### API client configuration

*   `fs.gs.storage.root.url` (default: `https://storage.googleapis.com/`)

    Google Cloud Storage root URL.

*   `fs.gs.storage.service.path` (default: `storage/v1/`)

    Google Cloud Storage service path.

### Fadvise feature configuration

*   `fs.gs.inputstream.fadvise` (default: `AUTO`)

    Tunes reading objects behavior to optimize HTTP GET requests for various use
    cases.

    This property controls fadvise feature that allows to read objects in
    different modes:

    *   `SEQUENTIAL` - in this mode connector sends a single streaming
        (unbounded) Cloud Storage request to read object from a specified
        position sequentially.

    *   `RANDOM` - in this mode connector will send bounded Cloud Storage range
        requests (specified through HTTP Range header) which are more efficient
        in some cases (e.g. reading objects in row-columnar file formats like
        ORC, Parquet, etc).

        Range request size is limited by whatever is greater, `fs.gs.io.buffer`
        or read buffer size passed by a client.

        To avoid sending too small range requests (couple bytes) - could happen
        if `fs.gs.io.buffer` is 0 and client passes very small read buffer,
        minimum range request size is limited to 2 MB by default configurable
        through `fs.gs.inputstream.min.range.request.size` property

    *   `AUTO` - in this mode (adaptive range reads) connector starts to send
        bounded range requests when reading non gzip-encoded objects instead of
        streaming requests as soon as first backward read or forward read for
        more than `fs.gs.inputstream.inplace.seek.limit` bytes was detected.

    *   `AUTO_RANDOM` - It is complementing `AUTO` mode which uses sequential
        mode to start with and adapts to bounded range requests. `AUTO_RANDOM`
        mode uses bounded channel initially and adapts to sequential requests if
        consecutive requests are within `fs.gs.inputstream.min.range.request.size`.
        gzip-encode object will bypass this adoption, it will always be a
        streaming(unbounded) channel. This helps in cases where egress limits is
        getting breached for customer because `AUTO` mode will always lead to
        one unbounded channel for a file. `AUTO_RANDOM` will avoid such unwanted
        unbounded channels.

*   `fs.gs.fadvise.request.track.count` (default: `3`)

    Self adaptive fadvise mode uses distance between the served requests to
    decide the access pattern. This property controls how many such requests
    need to be tracked. It is used when `AUTO_RANDOM` is selected.

*   `fs.gs.inputstream.inplace.seek.limit` (default: `8m`)

    If forward seeks are within this many bytes of the current position, seeks
    are performed by reading and discarding bytes in-place rather than opening a
    new underlying stream.

*   `fs.gs.inputstream.min.range.request.size` (default: `2m`)

    Minimum size in bytes of the read range for Cloud Storage request when
    opening a new stream to read an object.

### grpc configuration

gRPC is an optimized way to connect with gcs backend. It offers
better latency and increased bandwidth. Currently supported only for read/write operations.

* `fs.gs.client.type` (default: `HTTP_API_CLIENT`)

    Valid values:

    * `HTTP_API_CLIENT` uses json api to connect to gcs backend. Uses http
      over cloudpath.

    * `STORAGE_CLIENT` uses Java-storage client to connect to gcs backend. Uses
      gRPC.

*  `fs.gs.grpc.write.enable` (default: `false`)
   Is effective only of if `STORAGE_CLIENT` is selected. Enables write to go over
   grpc.

*  `fs.gs.client.upload.type` (default: `CHUNK_UPLOAD`)
   This is only effective if `STORAGE_CLIENT` is selected.

   Valid values:

   * `CHUNK_UPLOAD` uploads file in chunks, size of chunks are configurable via
     `fs.gs.outputstream.upload.chunk.size`

### Performance cache configuration

*   `fs.gs.performance.cache.enable` (default: `false`)

    Enables a performance cache that temporarily stores successfully queried
    Cloud Storage objects in memory. Caching provides a faster access to the
    recently queried objects, but because objects metadata is cached,
    modifications made outside this connector instance may not be immediately
    reflected.

*   `fs.gs.performance.cache.max.entry.age` (default: `5s`)

    Maximum number of time to store a cached metadata in the performance cache
    before it's invalidated.

### Hierarchical Namespace (HNS) Configuration

* `fs.gs.hierarchical.namespace.folders.enable` (default: `false`)

    If true, the connector will use native HNS APIs for `rename` and `delete` operations
    on Hierarchical Namespace (HNS) enabled buckets. This includes using the `renameFolder` API for directory renames
    and deleting native folders during `delete` operations.

* `fs.gs.hierarchical.namespace.folders.optimization.enable` (default: `false`)

    If true, this flag enables a set of optimizations for HNS-enabled buckets to improve performance and correctness.
    These optimizations are only active when `fs.gs.hierarchical.namespace.folders.enable` is also set to `true`.
    The optimizations include using native HNS folder APIs for operations like `mkdir`, `getFileInfo`, and `list`,
    and skipping the "implicit directory repair" step for rename and delete. Enabling this flag may introduce backward
    compatibility issues with older connector versions.

### Cloud Storage [Requester Pays](https://cloud.google.com/storage/docs/requester-pays) feature configuration:

*   `fs.gs.requester.pays.mode` (default: `DISABLED`)

    Valid values:

    *   `AUTO` - Requester Pays feature enabled only for Google Cloud Storage
        buckets that require it;

    *   `CUSTOM` - Requester Pays feature enabled only for Google Cloud Storage
        buckets that are specified in the `fs.gs.requester.pays.buckets`;

    *   `DISABLED` - Requester Pays feature disabled for all Google Cloud
        Storage buckets;

    *   `ENABLED` - Requester Pays feature enabled for all Google Cloud Storage
        buckets.

*   `fs.gs.requester.pays.project.id` (not set by default)

    Google Cloud Project ID that will be used for billing when Google Cloud
    Storage Requester Pays feature is active (in `AUTO`, `CUSTOM` or `ENABLED`
    mode). If not specified and Google Cloud Storage Requester Pays is active
    then value of the `fs.gs.project.id` property will be used.

*   `fs.gs.requester.pays.buckets` (not set by default)

    Comma-separated list of Google Cloud Storage Buckets for which Google Cloud
    Storage Requester Pays feature should be activated if
    `fs.gs.requester.pays.mode` property value is set to `CUSTOM`.<|MERGE_RESOLUTION|>--- conflicted
+++ resolved
@@ -403,7 +403,6 @@
 
 ### HTTP transport configuration
 
-<<<<<<< HEAD
 *   `fs.gs.application.name.suffix` (not set by default)
 
     Suffix that will be added to HTTP `User-Agent` header set in all Cloud
@@ -423,9 +422,7 @@
 *   `fs.gs.proxy.password` (not set by default)
 
     Proxy password that connector can use to send Cloud Storage requests.
-=======
 **Note: Retry configuration is only valid for client type=HTTP_API_CLIENT for now.**
->>>>>>> f67f0601
 
 *   `fs.gs.http.max.retry` (default: `10`)
 
